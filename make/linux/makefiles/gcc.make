#
# Copyright (c) 1999, 2018, Oracle and/or its affiliates. All rights reserved.
# DO NOT ALTER OR REMOVE COPYRIGHT NOTICES OR THIS FILE HEADER.
#
# This code is free software; you can redistribute it and/or modify it
# under the terms of the GNU General Public License version 2 only, as
# published by the Free Software Foundation.
#
# This code is distributed in the hope that it will be useful, but WITHOUT
# ANY WARRANTY; without even the implied warranty of MERCHANTABILITY or
# FITNESS FOR A PARTICULAR PURPOSE.  See the GNU General Public License
# version 2 for more details (a copy is included in the LICENSE file that
# accompanied this code).
#
# You should have received a copy of the GNU General Public License version
# 2 along with this work; if not, write to the Free Software Foundation,
# Inc., 51 Franklin St, Fifth Floor, Boston, MA 02110-1301 USA.
#
# Please contact Oracle, 500 Oracle Parkway, Redwood Shores, CA 94065 USA
# or visit www.oracle.com if you need additional information or have any
# questions.
#  
#

#------------------------------------------------------------------------
# CC, CXX & AS

# If a SPEC is not set already, then use these defaults.
ifeq ($(SPEC),)
  # When cross-compiling the ALT_COMPILER_PATH points
  # to the cross-compilation toolset
  ifdef CROSS_COMPILE_ARCH
    CXX = $(ALT_COMPILER_PATH)/g++
    CC  = $(ALT_COMPILER_PATH)/gcc
    HOSTCXX = g++
    HOSTCC  = gcc
    STRIP = $(ALT_COMPILER_PATH)/strip
  else
    ifeq ($(USE_CLANG), true)
      CXX = clang++
      CC  = clang
    else
      CXX = g++
      CC  = gcc
    endif

    HOSTCXX = $(CXX)
    HOSTCC  = $(CC)
    STRIP = strip
  endif
  AS  = $(CC) -c
endif


ifeq ($(USE_CLANG), true)
  CC_VER_MAJOR := $(shell $(CC) -v 2>&1 | grep version | sed "s/.*version \([0-9]*\.[0-9]*\).*/\1/" | cut -d'.' -f1)
  CC_VER_MINOR := $(shell $(CC) -v 2>&1 | grep version | sed "s/.*version \([0-9]*\.[0-9]*\).*/\1/" | cut -d'.' -f2)
else
  # -dumpversion in gcc-2.91 shows "egcs-2.91.66". In later version, it only
  # prints the numbers (e.g. "2.95", "3.2.1")
  CC_VER_MAJOR := $(shell $(CC) -dumpversion | sed 's/egcs-//' | cut -d'.' -f1)
  CC_VER_MINOR := $(shell $(CC) -dumpversion | sed 's/egcs-//' | cut -d'.' -f2)
endif


ifeq ($(USE_CLANG), true)
  # Clang has precompiled headers support by default, but the user can switch
  # it off by using 'USE_PRECOMPILED_HEADER=0'.
  ifdef LP64
    ifeq ($(USE_PRECOMPILED_HEADER),)
      USE_PRECOMPILED_HEADER=1
    endif
  else
    # We don't support precompiled headers on 32-bit builds because there some files are
    # compiled with -fPIC while others are compiled without (see 'NONPIC_OBJ_FILES' rules.make)
    # Clang produces an error if the PCH file was compiled with other options than the actual compilation unit.
    USE_PRECOMPILED_HEADER=0
  endif

  ifeq ($(USE_PRECOMPILED_HEADER),1)

    ifndef LP64
      $(error " Precompiled Headers only supported on 64-bit platforms!")
    endif

    PRECOMPILED_HEADER_DIR=.
    PRECOMPILED_HEADER_SRC=$(GAMMADIR)/src/share/vm/precompiled/precompiled.hpp
    PRECOMPILED_HEADER=$(PRECOMPILED_HEADER_DIR)/precompiled.hpp.pch

    PCH_FLAG = -include precompiled.hpp
    PCH_FLAG/DEFAULT = $(PCH_FLAG)
    PCH_FLAG/NO_PCH = -DNO_PCH
    PCH_FLAG/BY_FILE = $(PCH_FLAG/$@)$(PCH_FLAG/DEFAULT$(PCH_FLAG/$@))

    VM_PCH_FLAG/LIBJVM = $(PCH_FLAG/BY_FILE)
    VM_PCH_FLAG/AOUT =
    VM_PCH_FLAG = $(VM_PCH_FLAG/$(LINK_INTO))

    # We only use precompiled headers for the JVM build
    CFLAGS += $(VM_PCH_FLAG)

    # There are some files which don't like precompiled headers
    # The following files are build with 'OPT_CFLAGS/NOOPT' (-O0) in the opt build.
    # But Clang doesn't support a precompiled header which was compiled with -O3
    # to be used in a compilation unit which uses '-O0'. We could also prepare an
    # extra '-O0' PCH file for the opt build and use it here, but it's probably
    # not worth the effoert as long as only two files need this special handling.
    PCH_FLAG/loopTransform.o = $(PCH_FLAG/NO_PCH)
    PCH_FLAG/sharedRuntimeTrig.o = $(PCH_FLAG/NO_PCH)
    PCH_FLAG/sharedRuntimeTrans.o = $(PCH_FLAG/NO_PCH)

  endif
else # ($(USE_CLANG), true)
  # check for precompiled headers support
  ifneq "$(shell expr \( $(CC_VER_MAJOR) \> 3 \) \| \( \( $(CC_VER_MAJOR) = 3 \) \& \( $(CC_VER_MINOR) \>= 4 \) \))" "0"
    # Allow the user to turn off precompiled headers from the command line.
    ifneq ($(USE_PRECOMPILED_HEADER),0)
      PRECOMPILED_HEADER_DIR=.
      PRECOMPILED_HEADER_SRC=$(GAMMADIR)/src/share/vm/precompiled/precompiled.hpp
      PRECOMPILED_HEADER=$(PRECOMPILED_HEADER_DIR)/precompiled.hpp.gch
    endif
  endif
endif

# -DDONT_USE_PRECOMPILED_HEADER will exclude all includes in precompiled.hpp.
ifeq ($(USE_PRECOMPILED_HEADER),0)
  CFLAGS += -DDONT_USE_PRECOMPILED_HEADER
endif


#------------------------------------------------------------------------
# Compiler flags

# position-independent code
PICFLAG = -fPIC

VM_PICFLAG/LIBJVM = $(PICFLAG)
VM_PICFLAG/AOUT   =
VM_PICFLAG        = $(VM_PICFLAG/$(LINK_INTO))

ifeq ($(JVM_VARIANT_ZERO), true)
CFLAGS += $(LIBFFI_CFLAGS)
endif
ifeq ($(JVM_VARIANT_ZEROSHARK), true)
CFLAGS += $(LIBFFI_CFLAGS)
CFLAGS += $(LLVM_CFLAGS)
endif
CFLAGS += $(VM_PICFLAG)
CFLAGS += -fno-rtti
CFLAGS += -fno-exceptions
CFLAGS += -D_REENTRANT
ifeq ($(USE_CLANG),)
  CFLAGS += -fcheck-new
  # version 4 and above support fvisibility=hidden (matches jni_x86.h file)
  # except 4.1.2 gives pointless warnings that can't be disabled (afaik)
  ifneq "$(shell expr \( $(CC_VER_MAJOR) \> 4 \) \| \( \( $(CC_VER_MAJOR) = 4 \) \& \( $(CC_VER_MINOR) \>= 3 \) \))" "0"
    CFLAGS += -fvisibility=hidden
  endif
else
  CFLAGS += -fvisibility=hidden
endif

ifeq ($(USE_CLANG), true)
  # Before Clang 3.1, we had to pass the stack alignment specification directly to llvm with the help of '-mllvm'
  # Starting with version 3.1, Clang understands the '-mstack-alignment' (and rejects '-mllvm -stack-alignment')
  ifneq "$(shell expr \( $(CC_VER_MAJOR) \> 3 \) \| \( \( $(CC_VER_MAJOR) = 3 \) \& \( $(CC_VER_MINOR) \>= 1 \) \))" "0"
    STACK_ALIGNMENT_OPT = -mno-omit-leaf-frame-pointer -mstack-alignment=16
  else
    STACK_ALIGNMENT_OPT = -mno-omit-leaf-frame-pointer -mllvm -stack-alignment=16
  endif
endif

ARCHFLAG = $(ARCHFLAG/$(BUILDARCH))
ARCHFLAG/i486    = -m32 -march=i586
ARCHFLAG/amd64   = -m64 $(STACK_ALIGNMENT_OPT)
ARCHFLAG/aarch64 =
ARCHFLAG/ia64    =
ARCHFLAG/sparc   = -m32 -mcpu=v9
ARCHFLAG/sparcv9 = -m64 -mcpu=v9
ARCHFLAG/zero    = $(ZERO_ARCHFLAG)
ARCHFLAG/ppc64   =  -m64

CFLAGS     += $(ARCHFLAG)
AOUT_FLAGS += $(ARCHFLAG)
LFLAGS     += $(ARCHFLAG)
ASFLAGS    += $(ARCHFLAG)

# Use C++ Interpreter
ifdef CC_INTERP
  CFLAGS += -DCC_INTERP
endif

# Keep temporary files (.ii, .s)
ifdef NEED_ASM
  CFLAGS += -save-temps
else
  CFLAGS += -pipe
endif

# Compiler warnings are treated as errors
WARNINGS_ARE_ERRORS = -Werror

ifeq ($(USE_CLANG), true)
  # However we need to clean the code up before we can unrestrictedly enable this option with Clang
  WARNINGS_ARE_ERRORS += -Wno-logical-op-parentheses -Wno-parentheses-equality -Wno-parentheses
  WARNINGS_ARE_ERRORS += -Wno-switch -Wno-tautological-constant-out-of-range-compare -Wno-tautological-compare
  WARNINGS_ARE_ERRORS += -Wno-delete-non-virtual-dtor -Wno-deprecated -Wno-format -Wno-dynamic-class-memaccess
  WARNINGS_ARE_ERRORS += -Wno-return-type -Wno-empty-body
endif

WARNING_FLAGS = -Wpointer-arith -Wsign-compare -Wundef -Wunused-function -Wunused-value

ifeq ($(USE_CLANG),)
  # Since GCC 4.3, -Wconversion has changed its meanings to warn these implicit
  # conversions which might affect the values. Only enable it in earlier versions.
  ifeq "$(shell expr \( $(CC_VER_MAJOR) \> 4 \) \| \( \( $(CC_VER_MAJOR) = 4 \) \& \( $(CC_VER_MINOR) \>= 3 \) \))" "0"
    WARNING_FLAGS += -Wconversion
  endif
endif

CFLAGS_WARN/DEFAULT = $(WARNINGS_ARE_ERRORS) $(WARNING_FLAGS)
# Special cases
CFLAGS_WARN/BYFILE = $(CFLAGS_WARN/$@)$(CFLAGS_WARN/DEFAULT$(CFLAGS_WARN/$@)) 

# The flags to use for an Optimized g++ build
OPT_CFLAGS/SIZE=-Os
OPT_CFLAGS/SPEED=-O3

# Hotspot uses very unstrict aliasing turn this optimization off
# This option is added to CFLAGS rather than OPT_CFLAGS
# so that OPT_CFLAGS overrides get this option too.
CFLAGS += -fno-strict-aliasing 

OPT_CFLAGS_DEFAULT ?= SPEED

ifdef OPT_CFLAGS
  ifneq ("$(origin OPT_CFLAGS)", "command line")
    $(error " Use OPT_EXTRAS instead of OPT_CFLAGS to add extra flags to OPT_CFLAGS.")
  endif
endif

OPT_CFLAGS = $(OPT_CFLAGS/$(OPT_CFLAGS_DEFAULT)) $(OPT_EXTRAS)

# The gcc compiler segv's on ia64 when compiling bytecodeInterpreter.cpp 
# if we use expensive-optimizations
ifeq ($(BUILDARCH), ia64)
OPT_CFLAGS += -fno-expensive-optimizations
endif

OPT_CFLAGS/NOOPT=-O0

# Work around some compiler bugs.
ifeq ($(USE_CLANG), true)
  ifeq ($(shell expr $(CC_VER_MAJOR) = 4 \& $(CC_VER_MINOR) = 2), 1)
    OPT_CFLAGS/loopTransform.o += $(OPT_CFLAGS/NOOPT)
  endif
else
  # 6835796. Problem in GCC 4.3.0 with mulnode.o optimized compilation.
  ifeq ($(shell expr $(CC_VER_MAJOR) = 4 \& $(CC_VER_MINOR) = 3), 1)
    OPT_CFLAGS/mulnode.o += $(OPT_CFLAGS/NOOPT)
  endif
endif

# Need extra inlining to collapse all the templated closures into the hot loop
OPT_CFLAGS/shenandoahConcurrentMark.o += $(OPT_CFLAGS) --param inline-unit-growth=1000

# Flags for generating make dependency flags.
DEPFLAGS = -MMD -MP -MF $(DEP_DIR)/$(@:%=%.d)
ifeq ($(USE_CLANG),)
  ifneq ("${CC_VER_MAJOR}", "2")
    DEPFLAGS += -fpch-deps
  endif
endif

#------------------------------------------------------------------------
# Linker flags

# statically link libstdc++.so, work with gcc but ignored by g++
STATIC_STDCXX = -Wl,-Bstatic -lstdc++ -Wl,-Bdynamic

ifeq ($(USE_CLANG),)
  # statically link libgcc and/or libgcc_s, libgcc does not exist before gcc-3.x.
  ifneq ("${CC_VER_MAJOR}", "2")
    STATIC_LIBGCC += -static-libgcc
  endif

  ifeq ($(BUILDARCH), ia64)
    LFLAGS += -Wl,-relax
  endif
endif

# Enable linker optimization
LFLAGS += -Xlinker -O1

ifeq ($(USE_CLANG),)
  # If this is a --hash-style=gnu system, use --hash-style=both
  #   The gnu .hash section won't work on some Linux systems like SuSE 10.
  _HAS_HASH_STYLE_GNU:=$(shell $(CC) -dumpspecs | grep -- '--hash-style=gnu')
  ifneq ($(_HAS_HASH_STYLE_GNU),)
    LDFLAGS_HASH_STYLE = -Wl,--hash-style=both
  endif
else
  # Don't know how to find out the 'hash style' of a system as '-dumpspecs'
  # doesn't work for Clang. So for now we'll alwys use --hash-style=both
  LDFLAGS_HASH_STYLE = -Wl,--hash-style=both
endif

LFLAGS += $(LDFLAGS_HASH_STYLE)

LDFLAGS_NO_EXEC_STACK="-Wl,-z,noexecstack"

# Use $(MAPFLAG:FILENAME=real_file_name) to specify a map file.
MAPFLAG = -Xlinker --version-script=FILENAME

# Use $(SONAMEFLAG:SONAME=soname) to specify the intrinsic name of a shared obj
SONAMEFLAG = -Xlinker -soname=SONAME

# Build shared library
SHARED_FLAG = -shared

# Keep symbols even they are not used
AOUT_FLAGS += -Xlinker -export-dynamic

#------------------------------------------------------------------------
# Debug flags

ifeq ($(USE_CLANG), true)
  # Restrict the debug information created by Clang to avoid
  # too big object files and speed the build up a little bit
  # (see http://llvm.org/bugs/show_bug.cgi?id=7554)
  CFLAGS += -flimit-debug-info
endif

# DEBUG_BINARIES uses full -g debug information for all configs
ifeq ($(DEBUG_BINARIES), true)
  CFLAGS += -g
else
<<<<<<< HEAD
  # Use the stabs format for debugging information (this is the default
  # on gcc-2.91). It's good enough, has all the information about line
  # numbers and local variables, and libjvm.so is only about 16M.
  # Change this back to "-g" if you want the most expressive format.
  # (warning: that could easily inflate libjvm.so to 150M!)
  # Note: The Itanium gcc compiler crashes when using -gstabs.
  DEBUG_CFLAGS/ia64  = -g
  DEBUG_CFLAGS/amd64 = -g
  DEBUG_CFLAGS/aarch64 = -g
  DEBUG_CFLAGS/ppc64 = -g
  DEBUG_CFLAGS/zero = -g
=======
>>>>>>> 7d575e70
  DEBUG_CFLAGS += $(DEBUG_CFLAGS/$(BUILDARCH))
  ifeq ($(DEBUG_CFLAGS/$(BUILDARCH)),)
    DEBUG_CFLAGS += -g
  endif
  
  ifeq ($(ENABLE_FULL_DEBUG_SYMBOLS),1)
<<<<<<< HEAD
    FASTDEBUG_CFLAGS/ia64  = -g
    FASTDEBUG_CFLAGS/amd64 = -g
    FASTDEBUG_CFLAGS/aarch64 = -g
    FASTDEBUG_CFLAGS/ppc64 = -g
    FASTDEBUG_CFLAGS/zero = -g
=======
>>>>>>> 7d575e70
    FASTDEBUG_CFLAGS += $(FASTDEBUG_CFLAGS/$(BUILDARCH))
    ifeq ($(FASTDEBUG_CFLAGS/$(BUILDARCH)),)
      FASTDEBUG_CFLAGS/$(BUILDARCH) = -g
    endif
  
<<<<<<< HEAD
    OPT_CFLAGS/ia64  = -g
    OPT_CFLAGS/amd64 = -g
    OPT_CFLAGS/aarch64 = -g
    OPT_CFLAGS/ppc64 = -g
    OPT_CFLAGS/zero = -g
=======
>>>>>>> 7d575e70
    OPT_CFLAGS += $(OPT_CFLAGS/$(BUILDARCH))
    ifeq ($(OPT_CFLAGS/$(BUILDARCH)),)
      OPT_CFLAGS/$(BUILDARCH) = -g
    endif
  endif
endif

# If we are building HEADLESS, pass on to VM
# so it can set the java.awt.headless property
ifdef HEADLESS
CFLAGS += -DHEADLESS
endif

# We are building Embedded for a small device
# favor code space over speed
ifdef MINIMIZE_RAM_USAGE
CFLAGS += -DMINIMIZE_RAM_USAGE
endif

# Stack walking in the JVM relies on frame pointer (%rbp) to walk thread stack.
# Explicitly specify -fno-omit-frame-pointer because it is off by default
# starting with gcc 4.6.
ifndef USE_SUNCC
  CFLAGS += -fno-omit-frame-pointer
endif

-include $(HS_ALT_MAKE)/linux/makefiles/gcc.make<|MERGE_RESOLUTION|>--- conflicted
+++ resolved
@@ -335,47 +335,17 @@
 ifeq ($(DEBUG_BINARIES), true)
   CFLAGS += -g
 else
-<<<<<<< HEAD
-  # Use the stabs format for debugging information (this is the default
-  # on gcc-2.91). It's good enough, has all the information about line
-  # numbers and local variables, and libjvm.so is only about 16M.
-  # Change this back to "-g" if you want the most expressive format.
-  # (warning: that could easily inflate libjvm.so to 150M!)
-  # Note: The Itanium gcc compiler crashes when using -gstabs.
-  DEBUG_CFLAGS/ia64  = -g
-  DEBUG_CFLAGS/amd64 = -g
-  DEBUG_CFLAGS/aarch64 = -g
-  DEBUG_CFLAGS/ppc64 = -g
-  DEBUG_CFLAGS/zero = -g
-=======
->>>>>>> 7d575e70
   DEBUG_CFLAGS += $(DEBUG_CFLAGS/$(BUILDARCH))
   ifeq ($(DEBUG_CFLAGS/$(BUILDARCH)),)
     DEBUG_CFLAGS += -g
   endif
   
   ifeq ($(ENABLE_FULL_DEBUG_SYMBOLS),1)
-<<<<<<< HEAD
-    FASTDEBUG_CFLAGS/ia64  = -g
-    FASTDEBUG_CFLAGS/amd64 = -g
-    FASTDEBUG_CFLAGS/aarch64 = -g
-    FASTDEBUG_CFLAGS/ppc64 = -g
-    FASTDEBUG_CFLAGS/zero = -g
-=======
->>>>>>> 7d575e70
     FASTDEBUG_CFLAGS += $(FASTDEBUG_CFLAGS/$(BUILDARCH))
     ifeq ($(FASTDEBUG_CFLAGS/$(BUILDARCH)),)
       FASTDEBUG_CFLAGS/$(BUILDARCH) = -g
     endif
   
-<<<<<<< HEAD
-    OPT_CFLAGS/ia64  = -g
-    OPT_CFLAGS/amd64 = -g
-    OPT_CFLAGS/aarch64 = -g
-    OPT_CFLAGS/ppc64 = -g
-    OPT_CFLAGS/zero = -g
-=======
->>>>>>> 7d575e70
     OPT_CFLAGS += $(OPT_CFLAGS/$(BUILDARCH))
     ifeq ($(OPT_CFLAGS/$(BUILDARCH)),)
       OPT_CFLAGS/$(BUILDARCH) = -g
