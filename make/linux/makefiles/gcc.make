--- conflicted
+++ resolved
@@ -215,43 +215,6 @@
 #------------------------------------------------------------------------
 # Debug flags
 
-<<<<<<< HEAD
-# Use the stabs format for debugging information (this is the default
-# on gcc-2.91). It's good enough, has all the information about line
-# numbers and local variables, and libjvm_g.so is only about 16M.
-# Change this back to "-g" if you want the most expressive format.
-# (warning: that could easily inflate libjvm_g.so to 150M!)
-# Note: The Itanium gcc compiler crashes when using -gstabs.
-DEBUG_CFLAGS/ia64  = -g
-DEBUG_CFLAGS/amd64 = -g
-DEBUG_CFLAGS/arm   = -g
-DEBUG_CFLAGS/ppc   = -g
-DEBUG_CFLAGS/aarch64   = -g
-DEBUG_CFLAGS += $(DEBUG_CFLAGS/$(BUILDARCH))
-ifeq ($(DEBUG_CFLAGS/$(BUILDARCH)),)
-DEBUG_CFLAGS += -gstabs
-endif
-
-ifeq ($(ENABLE_FULL_DEBUG_SYMBOLS),1)
-  FASTDEBUG_CFLAGS/ia64  = -g
-  FASTDEBUG_CFLAGS/amd64 = -g
-  FASTDEBUG_CFLAGS/arm   = -g
-  FASTDEBUG_CFLAGS/ppc   = -g
-  FASTDEBUG_CFLAGS/aarch64   = -g
-  FASTDEBUG_CFLAGS += $(DEBUG_CFLAGS/$(BUILDARCH))
-  ifeq ($(FASTDEBUG_CFLAGS/$(BUILDARCH)),)
-    FASTDEBUG_CFLAGS += -gstabs
-  endif
-
-  OPT_CFLAGS/ia64  = -g
-  OPT_CFLAGS/amd64 = -g
-  OPT_CFLAGS/arm   = -g
-  OPT_CFLAGS/ppc   = -g
-  OPT_CFLAGS/aarch64   = -g
-  OPT_CFLAGS += $(OPT_CFLAGS/$(BUILDARCH))
-  ifeq ($(OPT_CFLAGS/$(BUILDARCH)),)
-    OPT_CFLAGS += -gstabs
-=======
 # DEBUG_BINARIES uses full -g debug information for all configs
 ifeq ($(DEBUG_BINARIES), true)
   CFLAGS += -g
@@ -266,6 +229,7 @@
   DEBUG_CFLAGS/amd64 = -g
   DEBUG_CFLAGS/arm   = -g
   DEBUG_CFLAGS/ppc   = -g
+DEBUG_CFLAGS/aarch64   = -g
   DEBUG_CFLAGS += $(DEBUG_CFLAGS/$(BUILDARCH))
   ifeq ($(DEBUG_CFLAGS/$(BUILDARCH)),)
     DEBUG_CFLAGS += -gstabs
@@ -276,6 +240,7 @@
     FASTDEBUG_CFLAGS/amd64 = -g
     FASTDEBUG_CFLAGS/arm   = -g
     FASTDEBUG_CFLAGS/ppc   = -g
+  FASTDEBUG_CFLAGS/aarch64   = -g
     FASTDEBUG_CFLAGS += $(DEBUG_CFLAGS/$(BUILDARCH))
     ifeq ($(FASTDEBUG_CFLAGS/$(BUILDARCH)),)
       FASTDEBUG_CFLAGS += -gstabs
@@ -285,11 +250,11 @@
     OPT_CFLAGS/amd64 = -g
     OPT_CFLAGS/arm   = -g
     OPT_CFLAGS/ppc   = -g
+  OPT_CFLAGS/aarch64   = -g
     OPT_CFLAGS += $(OPT_CFLAGS/$(BUILDARCH))
     ifeq ($(OPT_CFLAGS/$(BUILDARCH)),)
       OPT_CFLAGS += -gstabs
     endif
->>>>>>> b69859aa
   endif
 endif
 
