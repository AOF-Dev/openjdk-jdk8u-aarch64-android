--- conflicted
+++ resolved
@@ -172,12 +172,8 @@
 
 ARCHFLAG = $(ARCHFLAG/$(BUILDARCH))
 ARCHFLAG/i486    = -m32 -march=i586
-<<<<<<< HEAD
-ARCHFLAG/amd64   = -m64
+ARCHFLAG/amd64   = -m64 $(STACK_ALIGNMENT_OPT)
 ARCHFLAG/aarch64 =
-=======
-ARCHFLAG/amd64   = -m64 $(STACK_ALIGNMENT_OPT)
->>>>>>> 2ce34909
 ARCHFLAG/ia64    =
 ARCHFLAG/sparc   = -m32 -mcpu=v9
 ARCHFLAG/sparcv9 = -m64 -mcpu=v9
