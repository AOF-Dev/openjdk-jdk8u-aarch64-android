--- conflicted
+++ resolved
@@ -218,19 +218,6 @@
 endif
 ifeq ($(Platform_arch_model), x86_64)
 Src_Files_EXCLUDE += \*x86_32\*
-endif
-
-# For AArch64
-ifeq ($(SRCARCH), aarch64)
-<<<<<<< HEAD
-  ifeq ($(BUILD_AARCH64_C2), true)
-    Src_Files_EXCLUDE += $(ZERO_SPECIFIC_FILES)
-  else
-    Src_Files_EXCLUDE += $(COMPILER2_SPECIFIC_FILES) $(ZERO_SPECIFIC_FILES)
-  endif
-=======
-  Src_Files_EXCLUDE += $(COMPILER2_SPECIFIC_FILES)
->>>>>>> afea1ea7
 endif
 
 # Locate all source files in the given directory, excluding files in Src_Files_EXCLUDE.
