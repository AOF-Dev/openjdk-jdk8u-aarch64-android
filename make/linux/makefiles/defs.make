#
# Copyright (c) 2006, 2015, Oracle and/or its affiliates. All rights reserved.
# DO NOT ALTER OR REMOVE COPYRIGHT NOTICES OR THIS FILE HEADER.
#
# This code is free software; you can redistribute it and/or modify it
# under the terms of the GNU General Public License version 2 only, as
# published by the Free Software Foundation.
#
# This code is distributed in the hope that it will be useful, but WITHOUT
# ANY WARRANTY; without even the implied warranty of MERCHANTABILITY or
# FITNESS FOR A PARTICULAR PURPOSE.  See the GNU General Public License
# version 2 for more details (a copy is included in the LICENSE file that
# accompanied this code).
#
# You should have received a copy of the GNU General Public License version
# 2 along with this work; if not, write to the Free Software Foundation,
# Inc., 51 Franklin St, Fifth Floor, Boston, MA 02110-1301 USA.
#
# Please contact Oracle, 500 Oracle Parkway, Redwood Shores, CA 94065 USA
# or visit www.oracle.com if you need additional information or have any
# questions.
#
#

# The common definitions for hotspot linux builds.
# Include the top level defs.make under make directory instead of this one.
# This file is included into make/defs.make.

SLASH_JAVA ?= /java

# Need PLATFORM (os-arch combo names) for jdk and hotspot, plus libarch name

# ARCH can be set explicitly in spec.gmk
ifndef ARCH
  ARCH := $(shell uname -m)
  # Fold little endian PowerPC64 into big-endian (if ARCH is set in
  # hotspot-spec.gmk, this will be done by the configure script).
  ifeq ($(ARCH),ppc64le)
    ARCH := ppc64
  endif
endif

PATH_SEP ?= :

ifeq ($(LP64), 1)
  ARCH_DATA_MODEL ?= 64
else
  ARCH_DATA_MODEL ?= 32
endif

# zero
ifeq ($(findstring true, $(JVM_VARIANT_ZERO) $(JVM_VARIANT_ZEROSHARK)), true)
  ifeq ($(ARCH_DATA_MODEL), 64)
    MAKE_ARGS      += LP64=1
  endif
  PLATFORM         = linux-zero
  VM_PLATFORM      = linux_$(subst i386,i486,$(ZERO_LIBARCH))
  HS_ARCH          = zero
  ARCH             = zero
endif

# ia64
ifeq ($(ARCH), ia64)
  ARCH_DATA_MODEL = 64
  MAKE_ARGS      += LP64=1
  PLATFORM        = linux-ia64
  VM_PLATFORM     = linux_ia64
  HS_ARCH         = ia64
endif

# sparc
ifneq (,$(findstring $(ARCH), sparc))
  ifeq ($(ARCH_DATA_MODEL), 64)
    ARCH_DATA_MODEL  = 64
    MAKE_ARGS        += LP64=1
    PLATFORM         = linux-sparcv9
    VM_PLATFORM      = linux_sparcv9
  else
    ARCH_DATA_MODEL  = 32
    PLATFORM         = linux-sparc
    VM_PLATFORM      = linux_sparc
  endif
  HS_ARCH            = sparc
endif

# i686/i586 and amd64/x86_64
ifneq (,$(findstring $(ARCH), amd64 x86_64 i686 i586))
  ifeq ($(ARCH_DATA_MODEL), 64)
    ARCH_DATA_MODEL = 64
    MAKE_ARGS       += LP64=1
    PLATFORM        = linux-amd64
    VM_PLATFORM     = linux_amd64
  else
    ARCH_DATA_MODEL = 32
    PLATFORM        = linux-i586
    VM_PLATFORM     = linux_i486
  endif
  HS_ARCH           = x86
endif

# PPC
# Notice: after 8046471 ARCH will be 'ppc' for top-level ppc64 builds but
# 'ppc64' for HotSpot-only ppc64 builds. Need to detect both variants here!
ifneq (,$(findstring $(ARCH), ppc ppc64))
  ifeq ($(ARCH_DATA_MODEL), 64)
    MAKE_ARGS        += LP64=1
    PLATFORM         = linux-ppc64
    VM_PLATFORM      = linux_ppc64
  else
    ARCH_DATA_MODEL  = 32
    PLATFORM         = linux-ppc
    VM_PLATFORM      = linux_ppc
  endif
  HS_ARCH = ppc
endif

# AARCH64
ifeq ($(ARCH), aarch64)
  ARCH_DATA_MODEL  = 64
  MAKE_ARGS        += LP64=1
  PLATFORM         = linux-aarch64
  VM_PLATFORM      = linux_aarch64
  HS_ARCH          = aarch64
<<<<<<< HEAD
endif 
=======
endif
>>>>>>> 97f6928a

# On 32 bit linux we build server and client, on 64 bit just server.
ifeq ($(JVM_VARIANTS),)
  ifeq ($(ARCH_DATA_MODEL), 32)
    JVM_VARIANTS:=client,server
    JVM_VARIANT_CLIENT:=true
    JVM_VARIANT_SERVER:=true
  else
    JVM_VARIANTS:=server
    JVM_VARIANT_SERVER:=true
  endif
endif

# determine if HotSpot is being built in JDK6 or earlier version
JDK6_OR_EARLIER=0
ifeq "$(shell expr \( '$(JDK_MAJOR_VERSION)' != '' \& '$(JDK_MINOR_VERSION)' != '' \& '$(JDK_MICRO_VERSION)' != '' \))" "1"
  # if the longer variable names (newer build style) are set, then check those
  ifeq "$(shell expr \( $(JDK_MAJOR_VERSION) = 1 \& $(JDK_MINOR_VERSION) \< 7 \))" "1"
    JDK6_OR_EARLIER=1
  endif
else
  # the longer variables aren't set so check the shorter variable names
  ifeq "$(shell expr \( '$(JDK_MAJOR_VER)' = 1 \& '$(JDK_MINOR_VER)' \< 7 \))" "1"
    JDK6_OR_EARLIER=1
  endif
endif

ifeq ($(JDK6_OR_EARLIER),0)
  # Full Debug Symbols is supported on JDK7 or newer.
  # The Full Debug Symbols (FDS) default for BUILD_FLAVOR == product
  # builds is enabled with debug info files ZIP'ed to save space. For
  # BUILD_FLAVOR != product builds, FDS is always enabled, after all a
  # debug build without debug info isn't very useful.
  # The ZIP_DEBUGINFO_FILES option only has meaning when FDS is enabled.
  #
  # If you invoke a build with FULL_DEBUG_SYMBOLS=0, then FDS will be
  # disabled for a BUILD_FLAVOR == product build.
  #
  # Note: Use of a different variable name for the FDS override option
  # versus the FDS enabled check is intentional (FULL_DEBUG_SYMBOLS
  # versus ENABLE_FULL_DEBUG_SYMBOLS). For auto build systems that pass
  # in options via environment variables, use of distinct variables
  # prevents strange behaviours. For example, in a BUILD_FLAVOR !=
  # product build, the FULL_DEBUG_SYMBOLS environment variable will be
  # 0, but the ENABLE_FULL_DEBUG_SYMBOLS make variable will be 1. If
  # the same variable name is used, then different values can be picked
  # up by different parts of the build. Just to be clear, we only need
  # two variable names because the incoming option value can be
  # overridden in some situations, e.g., a BUILD_FLAVOR != product
  # build.

  # Due to the multiple sub-make processes that occur this logic gets
  # executed multiple times. We reduce the noise by at least checking that
  # BUILD_FLAVOR has been set.
  ifneq ($(BUILD_FLAVOR),)
    ifeq ($(BUILD_FLAVOR), product)
      FULL_DEBUG_SYMBOLS ?= 1
      ENABLE_FULL_DEBUG_SYMBOLS = $(FULL_DEBUG_SYMBOLS)
    else
      # debug variants always get Full Debug Symbols (if available)
      ENABLE_FULL_DEBUG_SYMBOLS = 1
    endif
    _JUNK_ := $(shell \
      echo >&2 "INFO: ENABLE_FULL_DEBUG_SYMBOLS=$(ENABLE_FULL_DEBUG_SYMBOLS)")
    # since objcopy is optional, we set ZIP_DEBUGINFO_FILES later

    ifeq ($(ENABLE_FULL_DEBUG_SYMBOLS),1)
      # Default OBJCOPY comes from GNU Binutils on Linux
      ifeq ($(CROSS_COMPILE_ARCH),)
        DEF_OBJCOPY=/usr/bin/objcopy
      else
        # Assume objcopy is part of the cross-compilation toolset
        ifneq ($(ALT_COMPILER_PATH),)
          DEF_OBJCOPY=$(ALT_COMPILER_PATH)/objcopy
        endif
      endif
      OBJCOPY=$(shell test -x $(DEF_OBJCOPY) && echo $(DEF_OBJCOPY))
      ifneq ($(ALT_OBJCOPY),)
        _JUNK_ := $(shell echo >&2 "INFO: ALT_OBJCOPY=$(ALT_OBJCOPY)")
        OBJCOPY=$(shell test -x $(ALT_OBJCOPY) && echo $(ALT_OBJCOPY))
      endif

      ifeq ($(OBJCOPY),)
        _JUNK_ := $(shell \
          echo >&2 "INFO: no objcopy cmd found so cannot create .debuginfo files. You may need to set ALT_OBJCOPY.")
        ENABLE_FULL_DEBUG_SYMBOLS=0
        _JUNK_ := $(shell \
          echo >&2 "INFO: ENABLE_FULL_DEBUG_SYMBOLS=$(ENABLE_FULL_DEBUG_SYMBOLS)")
      else
        _JUNK_ := $(shell \
          echo >&2 "INFO: $(OBJCOPY) cmd found so will create .debuginfo files.")

        # Library stripping policies for .debuginfo configs:
        #   all_strip - strips everything from the library
        #   min_strip - strips most stuff from the library; leaves minimum symbols
        #   no_strip  - does not strip the library at all
        #
        # Oracle security policy requires "all_strip". A waiver was granted on
        # 2011.09.01 that permits using "min_strip" in the Java JDK and Java JRE.
        #
        # Currently, STRIP_POLICY is only used when Full Debug Symbols is enabled.
        #
        STRIP_POLICY ?= min_strip

        _JUNK_ := $(shell \
          echo >&2 "INFO: STRIP_POLICY=$(STRIP_POLICY)")

        ZIP_DEBUGINFO_FILES ?= 1

        _JUNK_ := $(shell \
          echo >&2 "INFO: ZIP_DEBUGINFO_FILES=$(ZIP_DEBUGINFO_FILES)")
      endif
    endif # ENABLE_FULL_DEBUG_SYMBOLS=1
  endif # BUILD_FLAVOR
endif # JDK_6_OR_EARLIER

JDK_INCLUDE_SUBDIR=linux

# Library suffix
LIBRARY_SUFFIX=so

EXPORT_LIST += $(EXPORT_DOCS_DIR)/platform/jvmti/jvmti.html

# client and server subdirectories have symbolic links to ../libjsig.so
EXPORT_LIST += $(EXPORT_JRE_LIB_ARCH_DIR)/libjsig.$(LIBRARY_SUFFIX)
ifeq ($(ENABLE_FULL_DEBUG_SYMBOLS),1)
  ifneq ($(STRIP_POLICY),no_strip)
    ifeq ($(ZIP_DEBUGINFO_FILES),1)
      EXPORT_LIST += $(EXPORT_JRE_LIB_ARCH_DIR)/libjsig.diz
    else
      EXPORT_LIST += $(EXPORT_JRE_LIB_ARCH_DIR)/libjsig.debuginfo
    endif
  endif
endif
EXPORT_SERVER_DIR = $(EXPORT_JRE_LIB_ARCH_DIR)/server
EXPORT_CLIENT_DIR = $(EXPORT_JRE_LIB_ARCH_DIR)/client
EXPORT_MINIMAL_DIR = $(EXPORT_JRE_LIB_ARCH_DIR)/minimal

ifeq ($(findstring true, $(JVM_VARIANT_SERVER) $(JVM_VARIANT_ZERO) $(JVM_VARIANT_ZEROSHARK) $(JVM_VARIANT_CORE)), true)
  EXPORT_LIST += $(EXPORT_SERVER_DIR)/Xusage.txt
  EXPORT_LIST += $(EXPORT_SERVER_DIR)/libjvm.$(LIBRARY_SUFFIX)
  ifeq ($(ENABLE_FULL_DEBUG_SYMBOLS),1)
    ifneq ($(STRIP_POLICY),no_strip)
      ifeq ($(ZIP_DEBUGINFO_FILES),1)
        EXPORT_LIST += $(EXPORT_SERVER_DIR)/libjvm.diz
      else
        EXPORT_LIST += $(EXPORT_SERVER_DIR)/libjvm.debuginfo
      endif
    endif
  endif
endif

ifeq ($(JVM_VARIANT_CLIENT),true)
  EXPORT_LIST += $(EXPORT_CLIENT_DIR)/Xusage.txt
  EXPORT_LIST += $(EXPORT_CLIENT_DIR)/libjvm.$(LIBRARY_SUFFIX)
  ifeq ($(ENABLE_FULL_DEBUG_SYMBOLS),1)
    ifneq ($(STRIP_POLICY),no_strip)
      ifeq ($(ZIP_DEBUGINFO_FILES),1)
        EXPORT_LIST += $(EXPORT_CLIENT_DIR)/libjvm.diz
      else
        EXPORT_LIST += $(EXPORT_CLIENT_DIR)/libjvm.debuginfo
      endif
    endif
  endif
endif

ifeq ($(JVM_VARIANT_MINIMAL1),true)
  EXPORT_LIST += $(EXPORT_MINIMAL_DIR)/Xusage.txt
  EXPORT_LIST += $(EXPORT_MINIMAL_DIR)/libjvm.$(LIBRARY_SUFFIX)

  ifeq ($(ENABLE_FULL_DEBUG_SYMBOLS),1)
    ifneq ($(STRIP_POLICY),no_strip)
      ifeq ($(ZIP_DEBUGINFO_FILES),1)
          EXPORT_LIST += $(EXPORT_MINIMAL_DIR)/libjvm.diz
      else
          EXPORT_LIST += $(EXPORT_MINIMAL_DIR)/libjvm.debuginfo
      endif
    endif
  endif
endif

# Serviceability Binaries
# No SA Support for PPC, IA64, ARM or zero
ADD_SA_BINARIES/x86   = $(EXPORT_JRE_LIB_ARCH_DIR)/libsaproc.$(LIBRARY_SUFFIX) \
                        $(EXPORT_LIB_DIR)/sa-jdi.jar
ADD_SA_BINARIES/sparc = $(EXPORT_JRE_LIB_ARCH_DIR)/libsaproc.$(LIBRARY_SUFFIX) \
                        $(EXPORT_LIB_DIR)/sa-jdi.jar
ADD_SA_BINARIES/aarch64 = $(EXPORT_JRE_LIB_ARCH_DIR)/libsaproc.$(LIBRARY_SUFFIX) \
                        $(EXPORT_LIB_DIR)/sa-jdi.jar
ifeq ($(ENABLE_FULL_DEBUG_SYMBOLS),1)
  ifneq ($(STRIP_POLICY),no_strip)
    ifeq ($(ZIP_DEBUGINFO_FILES),1)
      ADD_SA_BINARIES/x86   += $(EXPORT_JRE_LIB_ARCH_DIR)/libsaproc.diz
      ADD_SA_BINARIES/sparc += $(EXPORT_JRE_LIB_ARCH_DIR)/libsaproc.diz
    else
      ADD_SA_BINARIES/x86   += $(EXPORT_JRE_LIB_ARCH_DIR)/libsaproc.debuginfo
      ADD_SA_BINARIES/sparc += $(EXPORT_JRE_LIB_ARCH_DIR)/libsaproc.debuginfo
    endif
  endif
endif
ADD_SA_BINARIES/ppc   =
ADD_SA_BINARIES/ia64  =
ADD_SA_BINARIES/arm   =
ADD_SA_BINARIES/zero  =

-include $(HS_ALT_MAKE)/linux/makefiles/defs.make

EXPORT_LIST += $(ADD_SA_BINARIES/$(HS_ARCH))

<|MERGE_RESOLUTION|>--- conflicted
+++ resolved
@@ -121,11 +121,7 @@
   PLATFORM         = linux-aarch64
   VM_PLATFORM      = linux_aarch64
   HS_ARCH          = aarch64
-<<<<<<< HEAD
-endif 
-=======
-endif
->>>>>>> 97f6928a
+endif
 
 # On 32 bit linux we build server and client, on 64 bit just server.
 ifeq ($(JVM_VARIANTS),)
