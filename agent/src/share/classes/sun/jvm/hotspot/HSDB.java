/*
 * Copyright (c) 2000, 2013, Oracle and/or its affiliates. All rights reserved.
 * DO NOT ALTER OR REMOVE COPYRIGHT NOTICES OR THIS FILE HEADER.
 *
 * This code is free software; you can redistribute it and/or modify it
 * under the terms of the GNU General Public License version 2 only, as
 * published by the Free Software Foundation.
 *
 * This code is distributed in the hope that it will be useful, but WITHOUT
 * ANY WARRANTY; without even the implied warranty of MERCHANTABILITY or
 * FITNESS FOR A PARTICULAR PURPOSE.  See the GNU General Public License
 * version 2 for more details (a copy is included in the LICENSE file that
 * accompanied this code).
 *
 * You should have received a copy of the GNU General Public License version
 * 2 along with this work; if not, write to the Free Software Foundation,
 * Inc., 51 Franklin St, Fifth Floor, Boston, MA 02110-1301 USA.
 *
 * Please contact Oracle, 500 Oracle Parkway, Redwood Shores, CA 94065 USA
 * or visit www.oracle.com if you need additional information or have any
 * questions.
 *
 */

package sun.jvm.hotspot;

import java.io.*;
import java.awt.*;
import java.awt.event.*;
import java.math.*;
import javax.swing.*;
import javax.swing.tree.*;
import java.util.*;

import sun.jvm.hotspot.code.*;
import sun.jvm.hotspot.compiler.*;
import sun.jvm.hotspot.debugger.*;
import sun.jvm.hotspot.gc_implementation.parallelScavenge.*;
import sun.jvm.hotspot.gc_implementation.shenandoah.*;
import sun.jvm.hotspot.gc_interface.*;
import sun.jvm.hotspot.interpreter.*;
import sun.jvm.hotspot.memory.*;
import sun.jvm.hotspot.oops.*;
import sun.jvm.hotspot.runtime.*;
import sun.jvm.hotspot.ui.*;
import sun.jvm.hotspot.ui.tree.*;
import sun.jvm.hotspot.ui.classbrowser.*;
import sun.jvm.hotspot.utilities.*;

/** The top-level HotSpot Debugger. FIXME: make this an embeddable
    component! (Among other things, figure out what to do with the
    menu bar...) */

public class HSDB implements ObjectHistogramPanel.Listener, SAListener {
  public static void main(String[] args) {
    new HSDB(args).run();
  }

  //--------------------------------------------------------------------------------
  // Internals only below this point
  //
  private HotSpotAgent agent;
  private JVMDebugger jvmDebugger;
  private JDesktopPane desktop;
  private boolean      attached;
  private boolean      argError;
  private JFrame frame;
  /** List <JMenuItem> */
  private java.util.List attachMenuItems;
  /** List <JMenuItem> */
  private java.util.List detachMenuItems;
  private JMenu toolsMenu;
  private JMenuItem showDbgConsoleMenuItem;
  private JMenuItem computeRevPtrsMenuItem;
  private JInternalFrame attachWaitDialog;
  private JInternalFrame threadsFrame;
  private JInternalFrame consoleFrame;
  private WorkerThread workerThread;
  // These had to be made data members because they are referenced in inner classes.
  private String pidText;
  private int pid;
  private String execPath;
  private String coreFilename;

  private void doUsage() {
    // With JDK-8059038 launchers for this class exist. Print usage for those launchers.
    System.out.println("Usage:  hsdb [[pid] | [path-to-java-executable [path-to-corefile]] | help | -help ]");
    System.out.println("           pid:                     attach to the process whose id is 'pid'");
    System.out.println("           path-to-java-executable: Debug a core file produced by this program");
    System.out.println("           path-to-corefile:        Debug this corefile.  The default is 'core'");
    System.out.println("        If no arguments are specified, you can select what to do from the GUI.\n");
    HotSpotAgent.showUsage();
    argError = true;
  }

  public HSDB(JVMDebugger d) {
    jvmDebugger = d;
  }

  private HSDB(String[] args) {
    switch (args.length) {
    case (0):
      break;

    case (1):
      if (args[0].equals("help") || args[0].equals("-help")) {
        doUsage();
      }
      // If all numbers, it is a PID to attach to
      // Else, it is a pathname to a .../bin/java for a core file.
      try {
        int unused = Integer.parseInt(args[0]);
        // If we get here, we have a PID and not a core file name
        pidText = args[0];
      } catch (NumberFormatException e) {
        execPath = args[0];
        coreFilename = "core";
      }
      break;

    case (2):
      execPath = args[0];
      coreFilename = args[1];
      break;

    default:
      System.out.println("HSDB Error: Too many options specified");
      doUsage();
    }
  }

  private class CloseUI extends WindowAdapter {

      @Override
      public void windowClosing(WindowEvent e) {
          workerThread.shutdown();
          frame.dispose();
      }

  }

  public void run() {
    // Don't start the UI if there were bad arguments.
    if (argError) {
        return;
    }

    agent = new HotSpotAgent();
    workerThread = new WorkerThread();
    attachMenuItems = new java.util.ArrayList();
    detachMenuItems = new java.util.ArrayList();

    frame = new JFrame("HSDB - HotSpot Debugger");
    frame.setSize(800, 600);
    frame.setDefaultCloseOperation(WindowConstants.DO_NOTHING_ON_CLOSE);
    frame.addWindowListener(new CloseUI());

    JMenuBar menuBar = new JMenuBar();

    //
    // File menu
    //

    JMenu menu = new JMenu("File");
    menu.setMnemonic(KeyEvent.VK_F);
    JMenuItem item;
    item = createMenuItem("Attach to HotSpot process...",
                          new ActionListener() {
                              public void actionPerformed(ActionEvent e) {
                                showAttachDialog();
                              }
                            });
    item.setAccelerator(KeyStroke.getKeyStroke(KeyEvent.VK_A, ActionEvent.ALT_MASK));
    item.setMnemonic(KeyEvent.VK_A);
    menu.add(item);
    attachMenuItems.add(item);

    item = createMenuItem("Open HotSpot core file...",
                          new ActionListener() {
                              public void actionPerformed(ActionEvent e) {
                                showOpenCoreFileDialog();
                              }
                            });
    item.setAccelerator(KeyStroke.getKeyStroke(KeyEvent.VK_O, ActionEvent.ALT_MASK));
    item.setMnemonic(KeyEvent.VK_O);
    menu.add(item);
    attachMenuItems.add(item);

    item = createMenuItem("Connect to debug server...",
                          new ActionListener() {
                              public void actionPerformed(ActionEvent e) {
                                showConnectDialog();
                              }
                            });
    item.setAccelerator(KeyStroke.getKeyStroke(KeyEvent.VK_S, ActionEvent.ALT_MASK));
    item.setMnemonic(KeyEvent.VK_S);
    menu.add(item);
    attachMenuItems.add(item);

    item = createMenuItem("Detach",
                          new ActionListener() {
                              public void actionPerformed(ActionEvent e) {
                                detach();
                              }
                            });
    item.setAccelerator(KeyStroke.getKeyStroke(KeyEvent.VK_D, ActionEvent.ALT_MASK));
    item.setMnemonic(KeyEvent.VK_S);
    menu.add(item);
    detachMenuItems.add(item);

    // Disable detach menu items at first
    setMenuItemsEnabled(detachMenuItems, false);

    menu.addSeparator();

    item = createMenuItem("Exit",
                            new ActionListener() {
                                public void actionPerformed(ActionEvent e) {
                                  workerThread.shutdown();
                                  frame.dispose();
                                }
                              });
    item.setAccelerator(KeyStroke.getKeyStroke(KeyEvent.VK_X, ActionEvent.ALT_MASK));
    item.setMnemonic(KeyEvent.VK_X);
    menu.add(item);
    menuBar.add(menu);

    //
    // Tools menu
    //

    toolsMenu = new JMenu("Tools");
    toolsMenu.setMnemonic(KeyEvent.VK_T);

    item = createMenuItem("Class Browser",
                          new ActionListener() {
                             public void actionPerformed(ActionEvent e) {
                                showClassBrowser();
                             }
                          });
    item.setMnemonic(KeyEvent.VK_B);

    toolsMenu.add(item);

    item = createMenuItem("Code Viewer",
                          new ActionListener() {
                             public void actionPerformed(ActionEvent e) {
                                showCodeViewer();
                             }
                          });
    item.setMnemonic(KeyEvent.VK_C);

    toolsMenu.add(item);


    item = createMenuItem("Compute Reverse Ptrs",
                          new ActionListener() {
                              public void actionPerformed(ActionEvent e) {
                                fireComputeReversePtrs();
                              }
                            });
    computeRevPtrsMenuItem = item;
    item.setMnemonic(KeyEvent.VK_M);
    toolsMenu.add(item);

    item = createMenuItem("Deadlock Detection",
                          new ActionListener() {
                              public void actionPerformed(ActionEvent e) {
                                showDeadlockDetectionPanel();
                              }
                            });
    item.setMnemonic(KeyEvent.VK_D);
    toolsMenu.add(item);

    item = createMenuItem("Find Object by Query",
                          new ActionListener() {
                              public void actionPerformed(ActionEvent e) {
                                showFindByQueryPanel();
                              }
                            });
    item.setMnemonic(KeyEvent.VK_Q);
    toolsMenu.add(item);


    item = createMenuItem("Find Pointer",
                          new ActionListener() {
                              public void actionPerformed(ActionEvent e) {
                                showFindPanel();
                              }
                            });
    item.setMnemonic(KeyEvent.VK_P);
    toolsMenu.add(item);

    item = createMenuItem("Find Value In Heap",
                          new ActionListener() {
                              public void actionPerformed(ActionEvent e) {
                                showFindInHeapPanel();
                              }
                            });
    item.setMnemonic(KeyEvent.VK_V);
    toolsMenu.add(item);

    item = createMenuItem("Find Value In Code Cache",
                          new ActionListener() {
                              public void actionPerformed(ActionEvent e) {
                                showFindInCodeCachePanel();
                              }
                            });
    item.setMnemonic(KeyEvent.VK_A);
    toolsMenu.add(item);

    item = createMenuItem("Heap Parameters",
                          new ActionListener() {
                              public void actionPerformed(ActionEvent e) {
                                showHeapParametersPanel();
                              }
                            });
    item.setMnemonic(KeyEvent.VK_H);
    toolsMenu.add(item);

    item = createMenuItem("Inspector",
                          new ActionListener() {
                              public void actionPerformed(ActionEvent e) {
                                showInspector(null);
                              }
                            });
    item.setMnemonic(KeyEvent.VK_R);
    item.setAccelerator(KeyStroke.getKeyStroke(KeyEvent.VK_R, ActionEvent.ALT_MASK));
    toolsMenu.add(item);

    item = createMenuItem("Memory Viewer",
                          new ActionListener() {
                             public void actionPerformed(ActionEvent e) {
                                showMemoryViewer();
                             }
                          });
    item.setMnemonic(KeyEvent.VK_M);
    toolsMenu.add(item);

    item = createMenuItem("Monitor Cache Dump",
                          new ActionListener() {
                              public void actionPerformed(ActionEvent e) {
                                showMonitorCacheDumpPanel();
                              }
                            });
    item.setMnemonic(KeyEvent.VK_D);
    toolsMenu.add(item);

    item = createMenuItem("Object Histogram",
                          new ActionListener() {
                              public void actionPerformed(ActionEvent e) {
                                showObjectHistogram();
                              }
                            });
    item.setMnemonic(KeyEvent.VK_O);
    toolsMenu.add(item);

    item = createMenuItem("Show System Properties",
                          new ActionListener() {
                             public void actionPerformed(ActionEvent e) {
                                showSystemProperties();
                             }
                          });
    item.setMnemonic(KeyEvent.VK_S);
    toolsMenu.add(item);

    item = createMenuItem("Show VM Version",
                          new ActionListener() {
                             public void actionPerformed(ActionEvent e) {
                                showVMVersion();
                             }
                          });
    item.setMnemonic(KeyEvent.VK_M);
    toolsMenu.add(item);

    item = createMenuItem("Show -XX flags",
                          new ActionListener() {
                             public void actionPerformed(ActionEvent e) {
                                showCommandLineFlags();
                             }
                          });
    item.setMnemonic(KeyEvent.VK_X);
    toolsMenu.add(item);

    toolsMenu.setEnabled(false);
    menuBar.add(toolsMenu);

    //
    // Windows menu
    //

    JMenu windowsMenu = new JMenu("Windows");
    windowsMenu.setMnemonic(KeyEvent.VK_W);
    item = createMenuItem("Console",
                          new ActionListener() {
                             public void actionPerformed(ActionEvent e) {
                                 showConsole();
                             }
                          });
    item.setMnemonic(KeyEvent.VK_C);
    windowsMenu.add(item);
    showDbgConsoleMenuItem = createMenuItem("Debugger Console",
                                         new ActionListener() {
                                             public void actionPerformed(ActionEvent e) {
                                               showDebuggerConsole();
                                             }
                                           });
    showDbgConsoleMenuItem.setMnemonic(KeyEvent.VK_D);
    windowsMenu.add(showDbgConsoleMenuItem);
    showDbgConsoleMenuItem.setEnabled(false);

    menuBar.add(windowsMenu);


    frame.setJMenuBar(menuBar);

    desktop = new JDesktopPane();
    frame.getContentPane().add(desktop);
    GraphicsUtilities.reshapeToAspectRatio(frame, 4.0f/3.0f, 0.75f, Toolkit.getDefaultToolkit().getScreenSize());
    GraphicsUtilities.centerInContainer(frame, Toolkit.getDefaultToolkit().getScreenSize());
    frame.setVisible(true);

    Runtime.getRuntime().addShutdownHook(new java.lang.Thread() {
        public void run() {
          detachDebugger();
        }
      });

    // If jvmDebugger is already set, we have been given a JVMDebugger.
    // Otherwise, if pidText != null we are supposed to attach to it.
    // Finally, if execPath != null, it is the path of a jdk/bin/java
    // and coreFilename is the pathname of a core file we are
    // supposed to attach to.

    if (jvmDebugger != null) {
      attach(jvmDebugger);
    } else if (pidText != null) {
      attach(pidText);
    } else if (execPath != null) {
      attach(execPath, coreFilename);
    }
  }

  // FIXME: merge showAttachDialog, showOpenCoreFileDialog, showConnectDialog
  private void showAttachDialog() {
    // FIXME: create filtered text field which only accepts numbers
    setMenuItemsEnabled(attachMenuItems, false);
    final JInternalFrame attachDialog = new JInternalFrame("Attach to HotSpot process");
    attachDialog.getContentPane().setLayout(new BorderLayout());

    JPanel panel = new JPanel();
    panel.setLayout(new BoxLayout(panel, BoxLayout.X_AXIS));
    panel.setBorder(BorderFactory.createEmptyBorder(5, 5, 5, 5));
    attachDialog.setBackground(panel.getBackground());

    panel.add(new JLabel("Enter process ID:"));
    final JTextField pidTextField = new JTextField(10);
    ActionListener attacher = new ActionListener() {
        public void actionPerformed(ActionEvent e) {
          attachDialog.setVisible(false);
          desktop.remove(attachDialog);
          workerThread.invokeLater(new Runnable() {
              public void run() {
                attach(pidTextField.getText());
              }
            });
        }
      };

    pidTextField.addActionListener(attacher);
    panel.add(pidTextField);
    attachDialog.getContentPane().add(panel, BorderLayout.NORTH);

    Box vbox = Box.createVerticalBox();
    panel = new JPanel();
    panel.setLayout(new BoxLayout(panel, BoxLayout.Y_AXIS));
    panel.setBorder(BorderFactory.createEmptyBorder(8, 8, 8, 8));
    JTextArea ta = new JTextArea(
                                 "Enter the process ID of a currently-running HotSpot process. On " +
                                 "Solaris and most Unix operating systems, this can be determined by " +
                                 "typing \"ps -u <your username> | grep java\"; the process ID is the " +
                                 "first number which appears on the resulting line. On Windows, the " +
                                 "process ID is present in the Task Manager, which can be brought up " +
                                 "while logged on to the desktop by pressing Ctrl-Alt-Delete.");
    ta.setLineWrap(true);
    ta.setWrapStyleWord(true);
    ta.setEditable(false);
    ta.setBackground(panel.getBackground());
    panel.add(ta);
    vbox.add(panel);

    Box hbox = Box.createHorizontalBox();
    hbox.add(Box.createGlue());
    JButton button = new JButton("OK");
    button.addActionListener(attacher);
    hbox.add(button);
    hbox.add(Box.createHorizontalStrut(20));
    button = new JButton("Cancel");
    button.addActionListener(new ActionListener() {
        public void actionPerformed(ActionEvent e) {
          attachDialog.setVisible(false);
          desktop.remove(attachDialog);
          setMenuItemsEnabled(attachMenuItems, true);
        }
      });
    hbox.add(button);
    hbox.add(Box.createGlue());
    panel = new JPanel();
    panel.setBorder(BorderFactory.createEmptyBorder(5, 5, 5, 5));
    panel.add(hbox);
    vbox.add(panel);

    attachDialog.getContentPane().add(vbox, BorderLayout.SOUTH);

    desktop.add(attachDialog);
    attachDialog.setSize(400, 300);
    GraphicsUtilities.centerInContainer(attachDialog);
    attachDialog.show();
    pidTextField.requestFocus();
  }

  // FIXME: merge showAttachDialog, showOpenCoreFileDialog, showConnectDialog
  private void showOpenCoreFileDialog() {
    setMenuItemsEnabled(attachMenuItems, false);
    final JInternalFrame dialog = new JInternalFrame("Open Core File");
    dialog.getContentPane().setLayout(new BorderLayout());

    JPanel panel = new JPanel();
    panel.setLayout(new BoxLayout(panel, BoxLayout.Y_AXIS));
    panel.setBorder(BorderFactory.createEmptyBorder(5, 5, 5, 5));
    dialog.setBackground(panel.getBackground());

    Box hbox = Box.createHorizontalBox();
    Box vbox = Box.createVerticalBox();
    vbox.add(new JLabel("Path to core file:"));
    vbox.add(new JLabel("Path to Java executable:"));
    hbox.add(vbox);

    vbox = Box.createVerticalBox();
    final JTextField corePathField = new JTextField(40);
    final JTextField execPathField = new JTextField(40);
    vbox.add(corePathField);
    vbox.add(execPathField);
    hbox.add(vbox);

    final JButton browseCorePath = new JButton("Browse ..");
    final JButton browseExecPath = new JButton("Browse ..");
    browseCorePath.addActionListener(new ActionListener() {
                                        public void actionPerformed(ActionEvent e) {
                                           JFileChooser fileChooser = new JFileChooser(new File("."));
                                           int retVal = fileChooser.showOpenDialog(dialog);
                                           if (retVal == JFileChooser.APPROVE_OPTION) {
                                              corePathField.setText(fileChooser.getSelectedFile().getPath());
                                           }
                                        }
                                     });
    browseExecPath.addActionListener(new ActionListener() {
                                        public void actionPerformed(ActionEvent e) {
                                           JFileChooser fileChooser = new JFileChooser(new File("."));
                                           int retVal = fileChooser.showOpenDialog(dialog);
                                           if (retVal == JFileChooser.APPROVE_OPTION) {
                                              execPathField.setText(fileChooser.getSelectedFile().getPath());
                                           }
                                        }
                                     });
    vbox = Box.createVerticalBox();
    vbox.add(browseCorePath);
    vbox.add(browseExecPath);
    hbox.add(vbox);

    panel.add(hbox);
    dialog.getContentPane().add(panel, BorderLayout.NORTH);

    ActionListener attacher = new ActionListener() {
        public void actionPerformed(ActionEvent e) {
          dialog.setVisible(false);
          desktop.remove(dialog);
          workerThread.invokeLater(new Runnable() {
              public void run() {
                attach(execPathField.getText(), corePathField.getText());
              }
            });
        }
      };
    corePathField.addActionListener(attacher);
    execPathField.addActionListener(attacher);

    vbox = Box.createVerticalBox();
    panel = new JPanel();
    panel.setLayout(new BoxLayout(panel, BoxLayout.Y_AXIS));
    panel.setBorder(BorderFactory.createEmptyBorder(8, 8, 8, 8));
    JTextArea ta = new JTextArea(
                                 "Enter the full path names to the core file from a HotSpot process " +
                                 "and the Java executable from which it came. The latter is typically " +
                                 "located in the JDK/JRE directory under the directory " +
                                 "jre/bin/<arch>/native_threads.");
    ta.setLineWrap(true);
    ta.setWrapStyleWord(true);
    ta.setEditable(false);
    ta.setBackground(panel.getBackground());
    panel.add(ta);
    vbox.add(panel);

    hbox = Box.createHorizontalBox();
    hbox.add(Box.createGlue());
    JButton button = new JButton("OK");
    button.addActionListener(attacher);
    hbox.add(button);
    hbox.add(Box.createHorizontalStrut(20));
    button = new JButton("Cancel");
    button.addActionListener(new ActionListener() {
        public void actionPerformed(ActionEvent e) {
          dialog.setVisible(false);
          desktop.remove(dialog);
          setMenuItemsEnabled(attachMenuItems, true);
        }
      });
    hbox.add(button);
    hbox.add(Box.createGlue());
    panel = new JPanel();
    panel.setBorder(BorderFactory.createEmptyBorder(5, 5, 5, 5));
    panel.add(hbox);
    vbox.add(panel);

    dialog.getContentPane().add(vbox, BorderLayout.SOUTH);

    desktop.add(dialog);
    dialog.setSize(500, 300);
    GraphicsUtilities.centerInContainer(dialog);
    dialog.show();
    corePathField.requestFocus();
  }

  // FIXME: merge showAttachDialog, showOpenCoreFileDialog, showConnectDialog
  private void showConnectDialog() {
    // FIXME: create filtered text field which only accepts numbers
    setMenuItemsEnabled(attachMenuItems, false);
    final JInternalFrame dialog = new JInternalFrame("Connect to HotSpot Debug Server");
    dialog.getContentPane().setLayout(new BorderLayout());

    JPanel panel = new JPanel();
    panel.setLayout(new BoxLayout(panel, BoxLayout.X_AXIS));
    panel.setBorder(BorderFactory.createEmptyBorder(5, 5, 5, 5));
    dialog.setBackground(panel.getBackground());

    panel.add(new JLabel("Enter machine name:"));
    final JTextField pidTextField = new JTextField(40);
    ActionListener attacher = new ActionListener() {
        public void actionPerformed(ActionEvent e) {
          dialog.setVisible(false);
          desktop.remove(dialog);
          workerThread.invokeLater(new Runnable() {
              public void run() {
                connect(pidTextField.getText());
              }
            });
        }
      };

    pidTextField.addActionListener(attacher);
    panel.add(pidTextField);
    dialog.getContentPane().add(panel, BorderLayout.NORTH);

    Box vbox = Box.createVerticalBox();
    panel = new JPanel();
    panel.setLayout(new BoxLayout(panel, BoxLayout.Y_AXIS));
    panel.setBorder(BorderFactory.createEmptyBorder(8, 8, 8, 8));
    JTextArea ta = new JTextArea(
                                 "Enter the name of a machine on which the HotSpot \"Debug Server\" is " +
                                 "running and is attached to a process or core file.");
    ta.setLineWrap(true);
    ta.setWrapStyleWord(true);
    ta.setEditable(false);
    ta.setBackground(panel.getBackground());
    panel.add(ta);
    vbox.add(panel);

    Box hbox = Box.createHorizontalBox();
    hbox.add(Box.createGlue());
    JButton button = new JButton("OK");
    button.addActionListener(attacher);
    hbox.add(button);
    hbox.add(Box.createHorizontalStrut(20));
    button = new JButton("Cancel");
    button.addActionListener(new ActionListener() {
        public void actionPerformed(ActionEvent e) {
          dialog.setVisible(false);
          desktop.remove(dialog);
          setMenuItemsEnabled(attachMenuItems, true);
        }
      });
    hbox.add(button);
    hbox.add(Box.createGlue());
    panel = new JPanel();
    panel.setBorder(BorderFactory.createEmptyBorder(5, 5, 5, 5));
    panel.add(hbox);
    vbox.add(panel);

    dialog.getContentPane().add(vbox, BorderLayout.SOUTH);

    desktop.add(dialog);
    dialog.setSize(400, 300);
    GraphicsUtilities.centerInContainer(dialog);
    dialog.show();
    pidTextField.requestFocus();
  }

  public void showThreadOopInspector(JavaThread thread) {
    showInspector(new OopTreeNodeAdapter(thread.getThreadObj(), null));
  }

  public void showInspector(SimpleTreeNode adapter) {
    showPanel("Inspector", new Inspector(adapter), 1.0f, 0.65f);
  }

  public void showLiveness(Oop oop, LivenessPathList liveness) {
    ByteArrayOutputStream bos = new ByteArrayOutputStream();
    PrintStream tty = new PrintStream(bos);
    int numPaths = liveness.size();
    for (int i = 0; i < numPaths; i++) {
      tty.println("Path " + (i + 1) + " of " + numPaths + ":");
      liveness.get(i).printOn(tty);
    }
    JTextArea ta = new JTextArea(bos.toString());
    ta.setLineWrap(true);
    ta.setWrapStyleWord(true);
    ta.setEditable(false);

    JPanel panel = new JPanel();
    panel.setLayout(new BorderLayout());

    JScrollPane scroller = new JScrollPane();
    scroller.getViewport().add(ta);

    panel.add(scroller, BorderLayout.CENTER);

    bos = new ByteArrayOutputStream();
    tty = new PrintStream(bos);
    tty.print("Liveness result for ");
    Oop.printOopValueOn(oop, tty);

    JInternalFrame frame = new JInternalFrame(bos.toString());
    frame.setResizable(true);
    frame.setClosable(true);
    frame.setIconifiable(true);
    frame.getContentPane().setLayout(new BorderLayout());
    frame.getContentPane().add(panel, BorderLayout.CENTER);
    frame.pack();
    desktop.add(frame);
    GraphicsUtilities.reshapeToAspectRatio(frame, 0.5f / 0.2f, 0.5f, frame.getParent().getSize());
    frame.show();
  }

  private void fireComputeReversePtrs() {
    // Possible this might have been computed elsewhere
    if (VM.getVM().getRevPtrs() != null) {
      computeRevPtrsMenuItem.setEnabled(false);
      return;
    }

    workerThread.invokeLater(new Runnable() {
        public void run() {
          HeapProgress progress = new HeapProgress("Reverse Pointers Analysis");
          try {
            ReversePtrsAnalysis analysis = new ReversePtrsAnalysis();
            analysis.setHeapProgressThunk(progress);
            analysis.run();
            computeRevPtrsMenuItem.setEnabled(false);
          } catch (OutOfMemoryError e) {
            final String errMsg = formatMessage(e.toString(), 80);
            SwingUtilities.invokeLater(new Runnable() {
                public void run() {
                  JOptionPane.showInternalMessageDialog(desktop,
                                                        "Error computing reverse pointers:" + errMsg,
                                                        "Error",
                                                        JOptionPane.WARNING_MESSAGE);
                }
              });
          } finally {
            // make sure the progress bar goes away
            progress.heapIterationComplete();
          }
        }
      });
  }

  // Simple struct containing signal information
  class SignalInfo {
    public int sigNum;
    public String sigName;
  }

  // Need to have mutable vframe as well as visible memory panel
  abstract class StackWalker implements Runnable {
    protected JavaVFrame vf;
    protected AnnotatedMemoryPanel annoPanel;

    StackWalker(JavaVFrame vf, AnnotatedMemoryPanel annoPanel) {
      this.vf = vf;
      this.annoPanel = annoPanel;
    }
  }

  public void showThreadStackMemory(final JavaThread thread) {
    // dumpStack(thread);
    JavaVFrame vframe = getLastJavaVFrame(thread);
    if (vframe == null) {
      JOptionPane.showInternalMessageDialog(desktop,
                                            "Thread \"" + thread.getThreadName() +
                                            "\" has no Java frames on its stack",
                                            "Show Stack Memory",
                                            JOptionPane.INFORMATION_MESSAGE);
      return;
    }

    JInternalFrame stackFrame = new JInternalFrame("Stack Memory for " + thread.getThreadName());
    stackFrame.getContentPane().setLayout(new BorderLayout());
    stackFrame.setResizable(true);
    stackFrame.setClosable(true);
    stackFrame.setIconifiable(true);
    final long addressSize = agent.getTypeDataBase().getAddressSize();
    boolean is64Bit = (addressSize == 8);
    // This is somewhat of a  hack to guess a thread's stack limits since the
    // JavaThread doesn't support this functionality. However it is nice in that
    // it locks us into the active region of the thread's stack and not its
    // theoretical limits.
    //
    sun.jvm.hotspot.runtime.Frame tmpFrame = thread.getCurrentFrameGuess();
    Address sp = tmpFrame.getSP();
    Address starting = sp;
    Address maxSP = starting;
    Address minSP = starting;
    RegisterMap tmpMap = thread.newRegisterMap(false);
    while ((tmpFrame != null) && (!tmpFrame.isFirstFrame())) {
        tmpFrame = tmpFrame.sender(tmpMap);
        if (tmpFrame != null) {
          sp = tmpFrame.getSP();
          if (sp != null) {
            maxSP = AddressOps.max(maxSP, sp);
            minSP = AddressOps.min(minSP, sp);
          }
        }

    }
    // It is useful to be able to see say +/- 8K on the current stack range
    AnnotatedMemoryPanel annoMemPanel = new AnnotatedMemoryPanel(agent.getDebugger(), is64Bit, starting,
                                                                 minSP.addOffsetTo(-8192),
                                                                 maxSP.addOffsetTo( 8192));

    stackFrame.getContentPane().add(annoMemPanel, BorderLayout.CENTER);
    desktop.add(stackFrame);
    GraphicsUtilities.reshapeToAspectRatio(stackFrame, 4.0f / 3.0f, 0.85f, stackFrame.getParent().getSize());
    stackFrame.show();

    // Stackmap computation for interpreted frames is expensive; do
    // all stackwalking work in another thread for better GUI
    // responsiveness
    workerThread.invokeLater(new StackWalker(vframe, annoMemPanel) {
        public void run() {
          Address startAddr = null;

          // As this is a debugger, we want to provide potential crash
          // information to the user, i.e., by marking signal handler frames
          // on the stack. Since this system is currently targeted at
          // annotating the Java frames (interpreted or compiled) on the
          // stack and not, for example, "external" frames (note the current
          // absence of a PC-to-symbol lookup mechanism at the Debugger
          // level), we want to mark any Java frames which were interrupted
          // by a signal. We do this by making two passes over the stack,
          // one which finds signal handler frames and puts the parent
          // frames in a table and one which finds Java frames and if they
          // are in the table indicates that they were interrupted by a signal.

          Map interruptedFrameMap = new HashMap();
          {
            sun.jvm.hotspot.runtime.Frame tmpFrame = thread.getCurrentFrameGuess();
            RegisterMap tmpMap = thread.newRegisterMap(false);
            while ((tmpFrame != null) && (!tmpFrame.isFirstFrame())) {
              if (tmpFrame.isSignalHandlerFrameDbg()) {
                // Add some information to the map that we can extract later
                sun.jvm.hotspot.runtime.Frame interruptedFrame = tmpFrame.sender(tmpMap);
                SignalInfo info = new SignalInfo();
                info.sigNum  = tmpFrame.getSignalNumberDbg();
                info.sigName = tmpFrame.getSignalNameDbg();
                interruptedFrameMap.put(interruptedFrame, info);
              }
              tmpFrame = tmpFrame.sender(tmpMap);
            }
          }

          while (vf != null) {
            String anno = null;
            JavaVFrame curVFrame = vf;
            sun.jvm.hotspot.runtime.Frame curFrame = curVFrame.getFrame();
            Method interpreterFrameMethod = null;

            if (curVFrame.isInterpretedFrame()) {
              anno = "Interpreted frame";
            } else {
              anno = "Compiled frame";
              if (curVFrame.isDeoptimized()) {
                anno += " (deoptimized)";
              }
            }
            if (curVFrame.mayBeImpreciseDbg()) {
              anno += "; information may be imprecise";
            }

            if (curVFrame.isInterpretedFrame()) {
              // Find the codelet
              InterpreterCodelet codelet = VM.getVM().getInterpreter().getCodeletContaining(curFrame.getPC());
              String description = null;
              if (codelet != null) {
                description = codelet.getDescription();
              }
              if (description == null) {
                anno += "\n(Unknown interpreter codelet)";
              } else {
                anno += "\nExecuting in codelet \"" + description + "\" at PC = " + curFrame.getPC();
              }
            } else if (curVFrame.isCompiledFrame()) {
              anno += "\nExecuting at PC = " + curFrame.getPC();
            }

            if (startAddr == null) {
              startAddr = curFrame.getSP();
            }

            // FIXME: some compiled frames with empty oop map sets have been
            // found (for example, Vector's inner Enumeration class, method
            // "hasMoreElements"). Not sure yet why these cases are showing
            // up -- should be possible (though unlikely) for safepoint code
            // to patch the return instruction of these methods and then
            // later attempt to get an oop map for that instruction. For
            // now, we warn if we find such a method.
            boolean shouldSkipOopMaps = false;
            if (curVFrame.isCompiledFrame()) {
              CodeBlob cb = VM.getVM().getCodeCache().findBlob(curFrame.getPC());
              OopMapSet maps = cb.getOopMaps();
              if ((maps == null) || (maps.getSize() == 0)) {
                shouldSkipOopMaps = true;
              }
            }

            // Add signal information to annotation if necessary
            SignalInfo sigInfo = (SignalInfo) interruptedFrameMap.get(curFrame);
            if (sigInfo != null) {
              // This frame took a signal and we need to report it.
              anno = (anno + "\n*** INTERRUPTED BY SIGNAL " + Integer.toString(sigInfo.sigNum) +
                      " (" + sigInfo.sigName + ")");
            }

            JavaVFrame nextVFrame = curVFrame;
            sun.jvm.hotspot.runtime.Frame nextFrame = curFrame;
            do {
              curVFrame = nextVFrame;
              curFrame = nextFrame;

              try {
                Method method = curVFrame.getMethod();
                if (interpreterFrameMethod == null && curVFrame.isInterpretedFrame()) {
                  interpreterFrameMethod = method;
                }
                int bci = curVFrame.getBCI();
                String lineNumberAnno = "";
                if (method.hasLineNumberTable()) {
                  if ((bci == DebugInformationRecorder.SYNCHRONIZATION_ENTRY_BCI) ||
                      (bci >= 0 && bci < method.getCodeSize())) {
                    lineNumberAnno = ", line " + method.getLineNumberFromBCI(bci);
                  } else {
                    lineNumberAnno = " (INVALID BCI)";
                  }
                }
                anno += "\n" + method.getMethodHolder().getName().asString() + "." +
                               method.getName().asString() + method.getSignature().asString() +
                               "\n@bci " + bci + lineNumberAnno;
              } catch (Exception e) {
                anno += "\n(ERROR while iterating vframes for frame " + curFrame + ")";
              }

              nextVFrame = curVFrame.javaSender();
              if (nextVFrame != null) {
                nextFrame = nextVFrame.getFrame();
              }
            } while (nextVFrame != null && nextFrame.equals(curFrame));

            if (shouldSkipOopMaps) {
              anno = anno + "\nNOTE: null or empty OopMapSet found for this CodeBlob";
            }

            if (curFrame.getFP() != null) {
              annoPanel.addAnnotation(new Annotation(curFrame.getSP(),
                                                     curFrame.getFP(),
                                                     anno));
            } else {
<<<<<<< HEAD
              // For C2, which has null frame pointers on x86/amd64/aarch64
              CodeBlob cb = VM.getVM().getCodeCache().findBlob(curFrame.getPC());
              Address sp = curFrame.getSP();
              if (Assert.ASSERTS_ENABLED) {
                Assert.that(cb.getFrameSize() > 0, "CodeBlob must have non-zero frame size");
=======
              if (VM.getVM().getCPU().equals("x86") || VM.getVM().getCPU().equals("amd64") ||
                  VM.getVM().getCPU().equals("aarch64")) {
                // For C2, which has null frame pointers on x86/amd64
                CodeBlob cb = VM.getVM().getCodeCache().findBlob(curFrame.getPC());
                Address sp = curFrame.getSP();
                if (Assert.ASSERTS_ENABLED) {
                  Assert.that(cb.getFrameSize() > 0, "CodeBlob must have non-zero frame size");
                }
                annoPanel.addAnnotation(new Annotation(sp,
                                                       sp.addOffsetTo(cb.getFrameSize()),
                                                       anno));
              } else {
                Assert.that(VM.getVM().getCPU().equals("ia64"), "only ia64 should reach here");
>>>>>>> 97f6928a
              }
              annoPanel.addAnnotation(new Annotation(sp,
                                                     sp.addOffsetTo(cb.getFrameSize()),
                                                     anno));
            }

            // Add interpreter frame annotations
            if (curFrame.isInterpretedFrame()) {
              annoPanel.addAnnotation(new Annotation(curFrame.addressOfInterpreterFrameExpressionStack(),
                                                     curFrame.addressOfInterpreterFrameTOS(),
                                                     "Interpreter expression stack"));
              Address monBegin = curFrame.interpreterFrameMonitorBegin().address();
              Address monEnd = curFrame.interpreterFrameMonitorEnd().address();
              if (!monBegin.equals(monEnd)) {
                  annoPanel.addAnnotation(new Annotation(monBegin, monEnd,
                                                         "BasicObjectLocks"));
              }
              if (interpreterFrameMethod != null) {
                // The offset is just to get the right stack slots highlighted in the output
                int offset = 1;
                annoPanel.addAnnotation(new Annotation(curFrame.addressOfInterpreterFrameLocal(offset),
                                                       curFrame.addressOfInterpreterFrameLocal((int) interpreterFrameMethod.getMaxLocals() + offset),
                                                       "Interpreter locals area for frame with SP = " + curFrame.getSP()));
              }
              String methodAnno = "Interpreter frame Method*";
              if (interpreterFrameMethod == null) {
                methodAnno += " (BAD OOP)";
              }
              Address a = curFrame.addressOfInterpreterFrameMethod();
              annoPanel.addAnnotation(new Annotation(a, a.addOffsetTo(addressSize), methodAnno));
              a = curFrame.addressOfInterpreterFrameCPCache();
              annoPanel.addAnnotation(new Annotation(a, a.addOffsetTo(addressSize), "Interpreter constant pool cache"));
            }

            RegisterMap rm = (RegisterMap) vf.getRegisterMap().clone();
            if (!shouldSkipOopMaps) {
              try {
                curFrame.oopsDo(new AddressVisitor() {
                    public void visitAddress(Address addr) {
                      if (Assert.ASSERTS_ENABLED) {
                        Assert.that(addr.andWithMask(VM.getVM().getAddressSize() - 1) == null,
                                    "Address " + addr + "should have been aligned");
                      }
                      OopHandle handle = addr.getOopHandleAt(0);
                      addAnnotation(addr, handle);
                    }

                    public void visitCompOopAddress(Address addr) {
                      if (Assert.ASSERTS_ENABLED) {
                        Assert.that(addr.andWithMask(VM.getVM().getAddressSize() - 1) == null,
                                    "Address " + addr + "should have been aligned");
                      }
                      OopHandle handle = addr.getCompOopHandleAt(0);
                      addAnnotation(addr, handle);
                    }

                    public void addAnnotation(Address addr, OopHandle handle) {
                      // Check contents
                      String anno = "null oop";
                      if (handle != null) {
                        // Find location
                        CollectedHeap collHeap = VM.getVM().getUniverse().heap();
                        boolean bad = true;
                        anno = "BAD OOP";
                        if (collHeap instanceof GenCollectedHeap) {
                          GenCollectedHeap heap = (GenCollectedHeap) collHeap;
                          for (int i = 0; i < heap.nGens(); i++) {
                            if (heap.getGen(i).isIn(handle)) {
                              if (i == 0) {
                                anno = "NewGen ";
                              } else if (i == 1) {
                                anno = "OldGen ";
                              } else {
                                anno = "Gen " + i + " ";
                              }
                              bad = false;
                              break;
                            }
                          }

                        } else if (collHeap instanceof ParallelScavengeHeap) {
                          ParallelScavengeHeap heap = (ParallelScavengeHeap) collHeap;
                          if (heap.youngGen().isIn(handle)) {
                            anno = "PSYoungGen ";
                            bad = false;
                          } else if (heap.oldGen().isIn(handle)) {
                            anno = "PSOldGen ";
                            bad = false;
                          }
                        } else if (collHeap instanceof ShenandoahHeap) {
                          ShenandoahHeap heap = (ShenandoahHeap) collHeap;
                          anno = "ShenandoahHeap ";
                          bad = false;
                        } else {
                          // Optimistically assume the oop isn't bad
                          anno = "[Unknown generation] ";
                          bad = false;
                        }

                        if (!bad) {
                          try {
                            Oop oop = VM.getVM().getObjectHeap().newOop(handle);
                            if (oop instanceof Instance) {
                                // Java-level objects always have workable names
                              anno = anno + oop.getKlass().getName().asString();
                            } else {
                              ByteArrayOutputStream bos = new ByteArrayOutputStream();
                              Oop.printOopValueOn(oop, new PrintStream(bos));
                              anno = anno + bos.toString();
                            }
                          }
                          catch (AddressException e) {
                            anno += "CORRUPT OOP";
                          }
                          catch (NullPointerException e) {
                            anno += "CORRUPT OOP (null pointer)";
                          }
                        }
                      }

                      annoPanel.addAnnotation(new Annotation(addr, addr.addOffsetTo(addressSize), anno));
                    }
                  }, rm);
              } catch (Exception e) {
                System.err.println("Error while performing oopsDo for frame " + curFrame);
                e.printStackTrace();
              }
            }

            vf = nextVFrame;
          }

          // This used to paint as we walked the frames. This caused the display to be refreshed
          // enough to be annoying on remote displays. It also would cause the annotations to
          // be displayed in varying order which caused some annotations to overwrite others
          // depending on the races between painting and adding annotations. This latter problem
          // still exists to some degree but moving this code here definitely seems to reduce it
          annoPanel.makeVisible(startAddr);
          annoPanel.repaint();
        }
      });
  }

  // Attach to existing JVMDebugger, which should be already attached to a core/process.
  private void attach(JVMDebugger d) {
    attached = true;
    showThreadsDialog();
  }

  /** NOTE we are in a different thread here than either the main
      thread or the Swing/AWT event handler thread, so we must be very
      careful when creating or removing widgets */
  private void attach(String pidText) {
      try {
      this.pidText = pidText;
      pid = Integer.parseInt(pidText);
    }
    catch (NumberFormatException e) {
      SwingUtilities.invokeLater(new Runnable() {
          public void run() {
            setMenuItemsEnabled(attachMenuItems, true);
            JOptionPane.showInternalMessageDialog(desktop,
                                                  "Unable to parse process ID \"" + HSDB.this.pidText + "\".\nPlease enter a number.",
                                                  "Parse error",
                                                  JOptionPane.WARNING_MESSAGE);
          }
        });
      return;
    }

    // Try to attach to this process
    Runnable remover = new Runnable() {
          public void run() {
            attachWaitDialog.setVisible(false);
            desktop.remove(attachWaitDialog);
            attachWaitDialog = null;
          }
      };

    try {
      SwingUtilities.invokeLater(new Runnable() {
          public void run() {
            JOptionPane pane = new JOptionPane("Attaching to process " + pid + ", please wait...", JOptionPane.INFORMATION_MESSAGE);
            pane.setOptions(new Object[] {});
            attachWaitDialog = pane.createInternalFrame(desktop, "Attaching to Process");
            attachWaitDialog.show();
          }
        });

      // FIXME: display exec'd debugger's output messages during this
      // lengthy call
      agent.attach(pid);
      if (agent.getDebugger().hasConsole()) {
        showDbgConsoleMenuItem.setEnabled(true);
      }
      attached = true;
      SwingUtilities.invokeLater(remover);
    }
    catch (DebuggerException e) {
      SwingUtilities.invokeLater(remover);
      final String errMsg = formatMessage(e.getMessage(), 80);
      SwingUtilities.invokeLater(new Runnable() {
          public void run() {
            setMenuItemsEnabled(attachMenuItems, true);
            JOptionPane.showInternalMessageDialog(desktop,
                                                  "Unable to connect to process ID " + pid + ":\n\n" + errMsg,
                                                  "Unable to Connect",
                                                  JOptionPane.WARNING_MESSAGE);
          }
        });
      agent.detach();
      return;
    }

    // OK, the VM should be available. Create the Threads dialog.
    showThreadsDialog();
  }

  /** NOTE we are in a different thread here than either the main
      thread or the Swing/AWT event handler thread, so we must be very
      careful when creating or removing widgets */
  private void attach(final String executablePath, final String corePath) {
    // Try to open this core file
    Runnable remover = new Runnable() {
          public void run() {
            attachWaitDialog.setVisible(false);
            desktop.remove(attachWaitDialog);
            attachWaitDialog = null;
          }
      };

    try {
      SwingUtilities.invokeLater(new Runnable() {
          public void run() {
            JOptionPane pane = new JOptionPane("Opening core file, please wait...", JOptionPane.INFORMATION_MESSAGE);
            pane.setOptions(new Object[] {});
            attachWaitDialog = pane.createInternalFrame(desktop, "Opening Core File");
            attachWaitDialog.show();
          }
        });

      // FIXME: display exec'd debugger's output messages during this
      // lengthy call
      agent.attach(executablePath, corePath);
      if (agent.getDebugger().hasConsole()) {
        showDbgConsoleMenuItem.setEnabled(true);
      }
      attached = true;
      SwingUtilities.invokeLater(remover);
    }
    catch (DebuggerException e) {
      SwingUtilities.invokeLater(remover);
      final String errMsg = formatMessage(e.getMessage(), 80);
      SwingUtilities.invokeLater(new Runnable() {
          public void run() {
            setMenuItemsEnabled(attachMenuItems, true);
            JOptionPane.showInternalMessageDialog(desktop,
                                                  "Unable to open core file\n" + corePath + ":\n\n" + errMsg,
                                                  "Unable to Open Core File",
                                                  JOptionPane.WARNING_MESSAGE);
          }
        });
      agent.detach();
      return;
    }

    // OK, the VM should be available. Create the Threads dialog.
    showThreadsDialog();
  }

  /** NOTE we are in a different thread here than either the main
      thread or the Swing/AWT event handler thread, so we must be very
      careful when creating or removing widgets */
  private void connect(final String remoteMachineName) {
    // Try to open this core file
    Runnable remover = new Runnable() {
          public void run() {
            attachWaitDialog.setVisible(false);
            desktop.remove(attachWaitDialog);
            attachWaitDialog = null;
          }
      };

    try {
      SwingUtilities.invokeLater(new Runnable() {
          public void run() {
            JOptionPane pane = new JOptionPane("Connecting to debug server, please wait...", JOptionPane.INFORMATION_MESSAGE);
            pane.setOptions(new Object[] {});
            attachWaitDialog = pane.createInternalFrame(desktop, "Connecting to Debug Server");
            attachWaitDialog.show();
          }
        });

      agent.attach(remoteMachineName);
      if (agent.getDebugger().hasConsole()) {
        showDbgConsoleMenuItem.setEnabled(true);
      }
      attached = true;
      SwingUtilities.invokeLater(remover);
    }
    catch (DebuggerException e) {
      SwingUtilities.invokeLater(remover);
      final String errMsg = formatMessage(e.getMessage(), 80);
      SwingUtilities.invokeLater(new Runnable() {
          public void run() {
            setMenuItemsEnabled(attachMenuItems, true);
            JOptionPane.showInternalMessageDialog(desktop,
                                                  "Unable to connect to machine \"" + remoteMachineName + "\":\n\n" + errMsg,
                                                  "Unable to Connect",
                                                  JOptionPane.WARNING_MESSAGE);
          }
        });
      agent.detach();
      return;
    }

    // OK, the VM should be available. Create the Threads dialog.
    showThreadsDialog();
  }

  private void detachDebugger() {
    if (!attached) {
      return;
    }
    agent.detach();
    attached = false;
  }

  private void detach() {
    detachDebugger();
    attachWaitDialog = null;
    threadsFrame = null;
    consoleFrame = null;
    setMenuItemsEnabled(attachMenuItems, true);
    setMenuItemsEnabled(detachMenuItems, false);
    toolsMenu.setEnabled(false);
    showDbgConsoleMenuItem.setEnabled(false);
    // FIXME: is this sufficient, or will I have to do anything else
    // to the components to kill them off? What about WorkerThreads?
    desktop.removeAll();
    desktop.invalidate();
    desktop.validate();
    desktop.repaint();
  }

  /** NOTE that this is called from another thread than the main or
      Swing thread and we have to be careful about synchronization */
  private void showThreadsDialog() {
    SwingUtilities.invokeLater(new Runnable() {
        public void run() {
          threadsFrame = new JInternalFrame("Java Threads");
          threadsFrame.setResizable(true);
          threadsFrame.setIconifiable(true);
          JavaThreadsPanel threadsPanel = new JavaThreadsPanel();
          threadsPanel.addPanelListener(HSDB.this);
          threadsFrame.getContentPane().add(threadsPanel);
          threadsFrame.setSize(500, 300);
          threadsFrame.pack();
          desktop.add(threadsFrame);
          GraphicsUtilities.moveToInContainer(threadsFrame, 0.75f, 0.25f, 0, 20);
          threadsFrame.show();
          setMenuItemsEnabled(attachMenuItems, false);
          setMenuItemsEnabled(detachMenuItems, true);
          toolsMenu.setEnabled(true);
          VM.registerVMInitializedObserver(new Observer() {
              public void update(Observable o, Object data) {
                computeRevPtrsMenuItem.setEnabled(true);
              }
            });
        }
      });
  }

  private void showObjectHistogram() {
    sun.jvm.hotspot.oops.ObjectHistogram histo = new sun.jvm.hotspot.oops.ObjectHistogram();
    ObjectHistogramCleanupThunk cleanup =
      new ObjectHistogramCleanupThunk(histo);
    doHeapIteration("Object Histogram",
                    "Generating histogram...",
                    histo,
                    cleanup);
  }

  class ObjectHistogramCleanupThunk implements CleanupThunk {
    sun.jvm.hotspot.oops.ObjectHistogram histo;

    ObjectHistogramCleanupThunk(sun.jvm.hotspot.oops.ObjectHistogram histo) {
      this.histo = histo;
    }

    public void heapIterationComplete() {
      SwingUtilities.invokeLater(new Runnable() {
          public void run() {
            JInternalFrame histoFrame = new JInternalFrame("Object Histogram");
            histoFrame.setResizable(true);
            histoFrame.setClosable(true);
            histoFrame.setIconifiable(true);
            histoFrame.getContentPane().setLayout(new BorderLayout());
            ObjectHistogramPanel panel = new ObjectHistogramPanel(histo);
            panel.addPanelListener(HSDB.this);
            histoFrame.getContentPane().add(panel);
            desktop.add(histoFrame);
            GraphicsUtilities.reshapeToAspectRatio(histoFrame, 4.0f / 3.0f, 0.6f,
                                       histoFrame.getParent().getSize());
            GraphicsUtilities.centerInContainer(histoFrame);
            histoFrame.show();
          }
        });
    }
  }

  public void showObjectsOfType(Klass type) {
    FindObjectByType finder = new FindObjectByType(type);
    FindObjectByTypeCleanupThunk cleanup =
      new FindObjectByTypeCleanupThunk(finder);
    ByteArrayOutputStream bos = new ByteArrayOutputStream();
    type.printValueOn(new PrintStream(bos));
    String typeName = bos.toString();
    doHeapIteration("Show Objects Of Type",
                    "Finding instances of \"" + typeName + "\"",
                    finder,
                    cleanup);
  }

  class FindObjectByTypeCleanupThunk implements CleanupThunk {
    FindObjectByType finder;

    FindObjectByTypeCleanupThunk(FindObjectByType finder) {
      this.finder = finder;
    }

    public void heapIterationComplete() {
      SwingUtilities.invokeLater(new Runnable() {
          public void run() {
            JInternalFrame finderFrame = new JInternalFrame("Show Objects of Type");
            finderFrame.getContentPane().setLayout(new BorderLayout());
            finderFrame.setResizable(true);
            finderFrame.setClosable(true);
            finderFrame.setIconifiable(true);
            ObjectListPanel panel = new ObjectListPanel(finder.getResults(),
                                                        new HeapProgress("Reverse Pointers Analysis"));
            panel.addPanelListener(HSDB.this);
            finderFrame.getContentPane().add(panel);
            desktop.add(finderFrame);
            GraphicsUtilities.reshapeToAspectRatio(finderFrame, 4.0f / 3.0f, 0.6f,
                                       finderFrame.getParent().getSize());
            GraphicsUtilities.centerInContainer(finderFrame);
            finderFrame.show();
          }
        });
    }
  }

  private void showDebuggerConsole() {
    if (consoleFrame == null) {
      consoleFrame = new JInternalFrame("Debugger Console");
      consoleFrame.setResizable(true);
      consoleFrame.setClosable(true);
      consoleFrame.setIconifiable(true);
      consoleFrame.getContentPane().setLayout(new BorderLayout());
      consoleFrame.getContentPane().add(new DebuggerConsolePanel(agent.getDebugger()), BorderLayout.CENTER);
      GraphicsUtilities.reshapeToAspectRatio(consoleFrame, 5.0f, 0.9f, desktop.getSize());
    }
    if (consoleFrame.getParent() == null) {
      desktop.add(consoleFrame);
    }
    consoleFrame.setVisible(true);
    consoleFrame.show();
    consoleFrame.getContentPane().getComponent(0).requestFocus();
  }

  private void showConsole() {
      CommandProcessor.DebuggerInterface di = new CommandProcessor.DebuggerInterface() {
              public HotSpotAgent getAgent() {
                  return agent;
              }
              public boolean isAttached() {
                  return attached;
              }
              public void attach(String pid) {
                  attach(pid);
              }
              public void attach(String java, String core) {
              }
              public void detach() {
                  detachDebugger();
              }
              public void reattach() {
                  if (attached) {
                      detachDebugger();
                  }
                  if (pidText != null) {
                      attach(pidText);
                  } else {
                      attach(execPath, coreFilename);
                  }
              }
          };

      showPanel("Command Line", new CommandProcessorPanel(new CommandProcessor(di, null, null, null)));
  }

  private void showFindByQueryPanel() {
    showPanel("Find Object by Query", new FindByQueryPanel());
  }

  private void showFindPanel() {
    showPanel("Find Pointer", new FindPanel());
  }

  private void showFindInHeapPanel() {
    showPanel("Find Address In Heap", new FindInHeapPanel());
  }

  private void showFindInCodeCachePanel() {
    showPanel("Find Address In Code Cache", new FindInCodeCachePanel());
  }

  private void showHeapParametersPanel() {
    showPanel("Heap Parameters", new HeapParametersPanel());
  }

  public void showThreadInfo(final JavaThread thread) {
    showPanel("Info for " + thread.getThreadName(), new ThreadInfoPanel(thread));
  }

  public void showJavaStackTrace(final JavaThread thread) {
    JavaStackTracePanel jstp = new JavaStackTracePanel();
    showPanel("Java stack trace for " + thread.getThreadName(), jstp);
    jstp.setJavaThread(thread);
  }

  private void showDeadlockDetectionPanel() {
    showPanel("Deadlock Detection", new DeadlockDetectionPanel());
  }

  private void showMonitorCacheDumpPanel() {
    showPanel("Monitor Cache Dump", new MonitorCacheDumpPanel());
  }

  public void showClassBrowser() {
    final JInternalFrame progressFrame = new JInternalFrame("Class Browser");
    progressFrame.setResizable(true);
    progressFrame.setClosable(true);
    progressFrame.setIconifiable(true);
    progressFrame.getContentPane().setLayout(new BorderLayout());
    final ProgressBarPanel bar = new ProgressBarPanel("Generating class list ..");
    bar.setIndeterminate(true);
    progressFrame.getContentPane().add(bar, BorderLayout.CENTER);
    desktop.add(progressFrame);
    progressFrame.pack();
    GraphicsUtilities.centerInContainer(progressFrame);
    progressFrame.show();

    workerThread.invokeLater(new Runnable() {
                                public void run() {
                                   HTMLGenerator htmlGen = new HTMLGenerator();
                                   InstanceKlass[] klasses = SystemDictionaryHelper.getAllInstanceKlasses();
                                   final String htmlText = htmlGen.genHTMLForKlassNames(klasses);
                                   SwingUtilities.invokeLater(new Runnable() {
                                      public void run() {
                                         JInternalFrame cbFrame = new JInternalFrame("Class Browser");
                                         cbFrame.getContentPane().setLayout(new BorderLayout());
                                         cbFrame.setResizable(true);
                                         cbFrame.setClosable(true);
                                         cbFrame.setIconifiable(true);
                                         ClassBrowserPanel cbPanel = new ClassBrowserPanel();
                                         cbFrame.getContentPane().add(cbPanel, BorderLayout.CENTER);
                                         desktop.remove(progressFrame);
                                         desktop.repaint();
                                         desktop.add(cbFrame);
                                         GraphicsUtilities.reshapeToAspectRatio(cbFrame, 1.25f, 0.85f,
                                                                      cbFrame.getParent().getSize());
                                         cbFrame.show();
                                         cbPanel.setClassesText(htmlText);
                                      }
                                   });
                                }
                             });
  }

  public void showCodeViewer() {
    showPanel("Code Viewer", new CodeViewerPanel(), 1.25f, 0.85f);
  }

  public void showCodeViewer(final Address address) {
    final CodeViewerPanel panel = new CodeViewerPanel();
    showPanel("Code Viewer", panel, 1.25f, 0.85f);
    SwingUtilities.invokeLater(new Runnable() {
        public void run() {
          panel.viewAddress(address);
        }
      });

  }

  public void showMemoryViewer() {
    showPanel("Memory Viewer", new MemoryViewer(agent.getDebugger(), agent.getTypeDataBase().getAddressSize() == 8));
  }

  public void showCommandLineFlags() {
    showPanel("Command Line Flags", new VMFlagsPanel());
  }

  public void showVMVersion() {
    showPanel("VM Version Info", new VMVersionInfoPanel());
  }

  public void showSystemProperties() {
    showPanel("System Properties", new SysPropsPanel());
  }

  private void showPanel(String name, JPanel panel) {
    showPanel(name, panel, 5.0f / 3.0f, 0.4f);
  }

  private void showPanel(String name, JPanel panel, float aspectRatio, float fillRatio) {
    JInternalFrame frame = new JInternalFrame(name);
    frame.getContentPane().setLayout(new BorderLayout());
    frame.setResizable(true);
    frame.setClosable(true);
    frame.setIconifiable(true);
    frame.setMaximizable(true);
    frame.getContentPane().add(panel, BorderLayout.CENTER);
    desktop.add(frame);
    GraphicsUtilities.reshapeToAspectRatio(frame, aspectRatio, fillRatio, frame.getParent().getSize());
    GraphicsUtilities.randomLocation(frame);
    frame.show();
    if (panel instanceof SAPanel) {
      ((SAPanel)panel).addPanelListener(this);
    }
  }

  //--------------------------------------------------------------------------------
  // Framework for heap iteration with progress bar
  //

  interface CleanupThunk {
    public void heapIterationComplete();
  }

  class HeapProgress implements HeapProgressThunk {
    private JInternalFrame frame;
    private ProgressBarPanel bar;
    private String windowTitle;
    private String progressBarTitle;
    private CleanupThunk cleanup;

    HeapProgress(String windowTitle) {
      this(windowTitle, "Percentage of heap visited", null);
    }

    HeapProgress(String windowTitle, String progressBarTitle) {
      this(windowTitle, progressBarTitle, null);
    }

    HeapProgress(String windowTitle, String progressBarTitle, CleanupThunk cleanup) {
      this.windowTitle = windowTitle;
      this.progressBarTitle = progressBarTitle;
      this.cleanup = cleanup;
    }

    public void heapIterationFractionUpdate(final double fractionOfHeapVisited) {
      if (frame == null) {
        SwingUtilities.invokeLater(new Runnable() {
            public void run() {
              frame = new JInternalFrame(windowTitle);
              frame.setResizable(true);
              frame.setIconifiable(true);
              frame.getContentPane().setLayout(new BorderLayout());
              bar = new ProgressBarPanel(progressBarTitle);
              frame.getContentPane().add(bar, BorderLayout.CENTER);
              desktop.add(frame);
              frame.pack();
              GraphicsUtilities.constrainToSize(frame, frame.getParent().getSize());
              GraphicsUtilities.centerInContainer(frame);
              frame.show();
            }
          });
      }

      SwingUtilities.invokeLater(new Runnable() {
          public void run() {
            bar.setValue(fractionOfHeapVisited);
          }
        });
    }

    public void heapIterationComplete() {
      SwingUtilities.invokeLater(new Runnable() {
          public void run() {
            desktop.remove(frame);
            desktop.repaint();
            if (VM.getVM().getRevPtrs() != null) {
              // Ended up computing reverse pointers as a side-effect
              computeRevPtrsMenuItem.setEnabled(false);
            }
          }
        });

      if (cleanup != null) {
        cleanup.heapIterationComplete();
      }
    }
  }

  class VisitHeap implements Runnable {
    HeapVisitor visitor;

    VisitHeap(HeapVisitor visitor) {
      this.visitor = visitor;
    }

    public void run() {
      VM.getVM().getObjectHeap().iterate(visitor);
    }
  }

  private void doHeapIteration(String frameTitle,
                               String progressBarText,
                               HeapVisitor visitor,
                               CleanupThunk cleanup) {
    sun.jvm.hotspot.oops.ObjectHistogram histo = new sun.jvm.hotspot.oops.ObjectHistogram();
    HeapProgress progress = new HeapProgress(frameTitle,
                                             progressBarText,
                                             cleanup);
    HeapVisitor progVisitor = new ProgressiveHeapVisitor(visitor, progress);
    workerThread.invokeLater(new VisitHeap(progVisitor));
  }

  //--------------------------------------------------------------------------------
  // Stack trace helper
  //

  private static JavaVFrame getLastJavaVFrame(JavaThread cur) {
    RegisterMap regMap = cur.newRegisterMap(true);
    sun.jvm.hotspot.runtime.Frame f = cur.getCurrentFrameGuess();
    if (f == null) return null;
    boolean imprecise = true;
    if (f.isInterpretedFrame() && !f.isInterpretedFrameValid()) {
      System.err.println("Correcting for invalid interpreter frame");
      f = f.sender(regMap);
      imprecise = false;
    }
    VFrame vf = VFrame.newVFrame(f, regMap, cur, true, imprecise);
    if (vf == null) {
      System.err.println(" (Unable to create vframe for topmost frame guess)");
      return null;
    }
    if (vf.isJavaFrame()) {
      return (JavaVFrame) vf;
    }
    return (JavaVFrame) vf.javaSender();
  }

  // Internal routine for debugging
  private static void dumpStack(JavaThread cur) {
    RegisterMap regMap = cur.newRegisterMap(true);
    sun.jvm.hotspot.runtime.Frame f = cur.getCurrentFrameGuess();
    PrintStream tty = System.err;
    while (f != null) {
      tty.print("Found ");
           if (f.isInterpretedFrame()) { tty.print("interpreted"); }
      else if (f.isCompiledFrame())    { tty.print("compiled"); }
      else if (f.isEntryFrame())       { tty.print("entry"); }
      else if (f.isNativeFrame())      { tty.print("native"); }
      else if (f.isRuntimeFrame())     { tty.print("runtime"); }
      else { tty.print("external"); }
      tty.print(" frame with PC = " + f.getPC() + ", SP = " + f.getSP() + ", FP = " + f.getFP());
      if (f.isSignalHandlerFrameDbg()) {
        tty.print(" (SIGNAL HANDLER)");
      }
      tty.println();

      if (!f.isFirstFrame()) {
        f = f.sender(regMap);
      } else {
        f = null;
      }
    }
  }

  //--------------------------------------------------------------------------------
  // Component utilities
  //

  private static JMenuItem createMenuItem(String name, ActionListener l) {
    JMenuItem item = new JMenuItem(name);
    item.addActionListener(l);
    return item;
  }

  /** Punctuates the given string with \n's where necessary to not
      exceed the given number of characters per line. Strips
      extraneous whitespace. */
  private String formatMessage(String message, int charsPerLine) {
    StringBuffer buf = new StringBuffer(message.length());
    StringTokenizer tokenizer = new StringTokenizer(message);
    int curLineLength = 0;
    while (tokenizer.hasMoreTokens()) {
      String tok = tokenizer.nextToken();
      if (curLineLength + tok.length() > charsPerLine) {
        buf.append('\n');
        curLineLength = 0;
      } else {
        if (curLineLength != 0) {
          buf.append(' ');
          ++curLineLength;
        }
      }
      buf.append(tok);
      curLineLength += tok.length();
    }
    return buf.toString();
  }

  private void setMenuItemsEnabled(java.util.List items, boolean enabled) {
    for (Iterator iter = items.iterator(); iter.hasNext(); ) {
      ((JMenuItem) iter.next()).setEnabled(enabled);
    }
  }
}<|MERGE_RESOLUTION|>--- conflicted
+++ resolved
@@ -993,13 +993,6 @@
                                                      curFrame.getFP(),
                                                      anno));
             } else {
-<<<<<<< HEAD
-              // For C2, which has null frame pointers on x86/amd64/aarch64
-              CodeBlob cb = VM.getVM().getCodeCache().findBlob(curFrame.getPC());
-              Address sp = curFrame.getSP();
-              if (Assert.ASSERTS_ENABLED) {
-                Assert.that(cb.getFrameSize() > 0, "CodeBlob must have non-zero frame size");
-=======
               if (VM.getVM().getCPU().equals("x86") || VM.getVM().getCPU().equals("amd64") ||
                   VM.getVM().getCPU().equals("aarch64")) {
                 // For C2, which has null frame pointers on x86/amd64
@@ -1013,11 +1006,7 @@
                                                        anno));
               } else {
                 Assert.that(VM.getVM().getCPU().equals("ia64"), "only ia64 should reach here");
->>>>>>> 97f6928a
-              }
-              annoPanel.addAnnotation(new Annotation(sp,
-                                                     sp.addOffsetTo(cb.getFrameSize()),
-                                                     anno));
+              }
             }
 
             // Add interpreter frame annotations
