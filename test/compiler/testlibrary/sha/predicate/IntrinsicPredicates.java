--- conflicted
+++ resolved
@@ -66,35 +66,25 @@
                             null));
 
     public static final BooleanSupplier SHA256_INSTRUCTION_AVAILABLE
-<<<<<<< HEAD
-            = new OrPredicate(
-                    new CPUSpecificPredicate("sparc.*", new String[] { "sha256" },
-                            null),
-                    new CPUSpecificPredicate("aarch64", new String[] { "sha256" },
-                            null));
-
-    public static final BooleanSupplier SHA512_INSTRUCTION_AVAILABLE
-            = new OrPredicate(
-                    new CPUSpecificPredicate("sparc.*", new String[] { "sha512" },
-                            null),
-                    new CPUSpecificPredicate("aarch64", new String[] { "sha512" },
-                            null));
-=======
-            = new OrPredicate(new CPUSpecificPredicate("sparc.*",   new String[] { "sha256" },
+            = new OrPredicate(new CPUSpecificPredicate("aarch64", new String[] { "sha256" },
+                                                       null),
+              new OrPredicate(new CPUSpecificPredicate("sparc.*",   new String[] { "sha256" },
                                                        null),
               new OrPredicate(new CPUSpecificPredicate("ppc64.*",   new String[] { "sha"    },
                                                        null),
                               new CPUSpecificPredicate("ppc64le.*", new String[] { "sha"    },
-                                                       null)));
+                                                       null))));
 
     public static final BooleanSupplier SHA512_INSTRUCTION_AVAILABLE
-            = new OrPredicate(new CPUSpecificPredicate("sparc.*",   new String[] { "sha512" },
+            = new OrPredicate(
+                    new CPUSpecificPredicate("aarch64", new String[] { "sha512" },
+                                             null),
+                    new OrPredicate(new CPUSpecificPredicate("sparc.*",   new String[] { "sha512" },
+                                                             null),
+                    new OrPredicate(new CPUSpecificPredicate("ppc64.*",   new String[] { "sha"    },
                                                        null),
-              new OrPredicate(new CPUSpecificPredicate("ppc64.*",   new String[] { "sha"    },
-                                                       null),
-                              new CPUSpecificPredicate("ppc64le.*", new String[] { "sha"    },
-                                                       null)));
->>>>>>> cc0466ab
+                    new CPUSpecificPredicate("ppc64le.*", new String[] { "sha"    },
+                                             null))));
 
     public static final BooleanSupplier ANY_SHA_INSTRUCTION_AVAILABLE
             = new OrPredicate(IntrinsicPredicates.SHA1_INSTRUCTION_AVAILABLE,
