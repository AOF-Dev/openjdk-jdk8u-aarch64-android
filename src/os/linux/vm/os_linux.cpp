/*
 * Copyright (c) 1999, 2019, Oracle and/or its affiliates. All rights reserved.
 * DO NOT ALTER OR REMOVE COPYRIGHT NOTICES OR THIS FILE HEADER.
 *
 * This code is free software; you can redistribute it and/or modify it
 * under the terms of the GNU General Public License version 2 only, as
 * published by the Free Software Foundation.
 *
 * This code is distributed in the hope that it will be useful, but WITHOUT
 * ANY WARRANTY; without even the implied warranty of MERCHANTABILITY or
 * FITNESS FOR A PARTICULAR PURPOSE.  See the GNU General Public License
 * version 2 for more details (a copy is included in the LICENSE file that
 * accompanied this code).
 *
 * You should have received a copy of the GNU General Public License version
 * 2 along with this work; if not, write to the Free Software Foundation,
 * Inc., 51 Franklin St, Fifth Floor, Boston, MA 02110-1301 USA.
 *
 * Please contact Oracle, 500 Oracle Parkway, Redwood Shores, CA 94065 USA
 * or visit www.oracle.com if you need additional information or have any
 * questions.
 *
 */

// no precompiled headers
#include "classfile/classLoader.hpp"
#include "classfile/systemDictionary.hpp"
#include "classfile/vmSymbols.hpp"
#include "code/icBuffer.hpp"
#include "code/vtableStubs.hpp"
#include "compiler/compileBroker.hpp"
#include "compiler/disassembler.hpp"
#include "interpreter/interpreter.hpp"
#include "jvm_linux.h"
#include "memory/allocation.inline.hpp"
#include "memory/filemap.hpp"
#include "mutex_linux.inline.hpp"
#include "oops/oop.inline.hpp"
#include "os_share_linux.hpp"
#include "osContainer_linux.hpp"
#include "prims/jniFastGetField.hpp"
#include "prims/jvm.h"
#include "prims/jvm_misc.hpp"
#include "runtime/arguments.hpp"
#include "runtime/extendedPC.hpp"
#include "runtime/globals.hpp"
#include "runtime/interfaceSupport.hpp"
#include "runtime/init.hpp"
#include "runtime/java.hpp"
#include "runtime/javaCalls.hpp"
#include "runtime/mutexLocker.hpp"
#include "runtime/objectMonitor.hpp"
#include "runtime/orderAccess.inline.hpp"
#include "runtime/osThread.hpp"
#include "runtime/perfMemory.hpp"
#include "runtime/sharedRuntime.hpp"
#include "runtime/statSampler.hpp"
#include "runtime/stubRoutines.hpp"
#include "runtime/thread.inline.hpp"
#include "runtime/threadCritical.hpp"
#include "runtime/timer.hpp"
#include "services/attachListener.hpp"
#include "services/memTracker.hpp"
#include "services/runtimeService.hpp"
#include "utilities/decoder.hpp"
#include "utilities/defaultStream.hpp"
#include "utilities/events.hpp"
#include "utilities/elfFile.hpp"
#include "utilities/growableArray.hpp"
#include "utilities/vmError.hpp"

// put OS-includes here
# include <sys/types.h>
# include <sys/mman.h>
# include <sys/stat.h>
# include <sys/select.h>
# include <pthread.h>
# include <signal.h>
# include <errno.h>
# include <dlfcn.h>
# include <stdio.h>
# include <unistd.h>
# include <sys/resource.h>
# include <pthread.h>
# include <sys/stat.h>
# include <sys/time.h>
# include <sys/times.h>
# include <sys/utsname.h>
# include <sys/socket.h>
# include <sys/wait.h>
# include <pwd.h>
# include <poll.h>
# include <semaphore.h>
# include <fcntl.h>
# include <string.h>
# include <syscall.h>
# include <sys/sysinfo.h>
# include <gnu/libc-version.h>
# include <sys/ipc.h>
# include <sys/shm.h>
# include <link.h>
# include <stdint.h>
# include <inttypes.h>
# include <sys/ioctl.h>

PRAGMA_FORMAT_MUTE_WARNINGS_FOR_GCC

#ifndef _GNU_SOURCE
  #define _GNU_SOURCE
  #include <sched.h>
  #undef _GNU_SOURCE
#else
  #include <sched.h>
#endif

// if RUSAGE_THREAD for getrusage() has not been defined, do it here. The code calling
// getrusage() is prepared to handle the associated failure.
#ifndef RUSAGE_THREAD
#define RUSAGE_THREAD   (1)               /* only the calling thread */
#endif

#define MAX_PATH    (2 * K)

#define MAX_SECS 100000000

// for timer info max values which include all bits
#define ALL_64_BITS CONST64(0xFFFFFFFFFFFFFFFF)

#define LARGEPAGES_BIT (1 << 6)
////////////////////////////////////////////////////////////////////////////////
// global variables
julong os::Linux::_physical_memory = 0;

address   os::Linux::_initial_thread_stack_bottom = NULL;
uintptr_t os::Linux::_initial_thread_stack_size   = 0;

int (*os::Linux::_clock_gettime)(clockid_t, struct timespec *) = NULL;
int (*os::Linux::_pthread_getcpuclockid)(pthread_t, clockid_t *) = NULL;
int (*os::Linux::_pthread_setname_np)(pthread_t, const char*) = NULL;
Mutex* os::Linux::_createThread_lock = NULL;
pthread_t os::Linux::_main_thread;
int os::Linux::_page_size = -1;
const int os::Linux::_vm_default_page_size = (8 * K);
bool os::Linux::_is_floating_stack = false;
bool os::Linux::_is_NPTL = false;
bool os::Linux::_supports_fast_thread_cpu_time = false;
const char * os::Linux::_glibc_version = NULL;
const char * os::Linux::_libpthread_version = NULL;
pthread_condattr_t os::Linux::_condattr[1];

static jlong initial_time_count=0;

static int clock_tics_per_sec = 100;

// For diagnostics to print a message once. see run_periodic_checks
static sigset_t check_signal_done;
static bool check_signals = true;

static pid_t _initial_pid = 0;

/* Signal number used to suspend/resume a thread */

/* do not use any signal number less than SIGSEGV, see 4355769 */
static int SR_signum = SIGUSR2;
sigset_t SR_sigset;

/* Used to protect dlsym() calls */
static pthread_mutex_t dl_mutex;

// Declarations
static void unpackTime(timespec* absTime, bool isAbsolute, jlong time);

// utility functions

static int SR_initialize();

julong os::available_memory() {
  return Linux::available_memory();
}

julong os::Linux::available_memory() {
  // values in struct sysinfo are "unsigned long"
  struct sysinfo si;
  julong avail_mem;

  if (OSContainer::is_containerized()) {
    jlong mem_limit, mem_usage;
    if ((mem_limit = OSContainer::memory_limit_in_bytes()) < 1) {
      if (PrintContainerInfo) {
        tty->print_cr("container memory limit %s: " JLONG_FORMAT ", using host value",
                       mem_limit == OSCONTAINER_ERROR ? "failed" : "unlimited", mem_limit);
      }
    }

    if (mem_limit > 0 && (mem_usage = OSContainer::memory_usage_in_bytes()) < 1) {
      if (PrintContainerInfo) {
        tty->print_cr("container memory usage failed: " JLONG_FORMAT ", using host value", mem_usage);
      }
    }

    if (mem_limit > 0 && mem_usage > 0 ) {
      avail_mem = mem_limit > mem_usage ? (julong)mem_limit - (julong)mem_usage : 0;
      if (PrintContainerInfo) {
        tty->print_cr("available container memory: " JULONG_FORMAT, avail_mem);
      }
      return avail_mem;
    }
  }

  sysinfo(&si);
  avail_mem = (julong)si.freeram * si.mem_unit;
  if (Verbose) {
    tty->print_cr("available memory: " JULONG_FORMAT, avail_mem);
  }
  return avail_mem;
}

julong os::physical_memory() {
  jlong phys_mem = 0;
  if (OSContainer::is_containerized()) {
    jlong mem_limit;
    if ((mem_limit = OSContainer::memory_limit_in_bytes()) > 0) {
      if (PrintContainerInfo) {
        tty->print_cr("total container memory: " JLONG_FORMAT, mem_limit);
      }
      return mem_limit;
    }

    if (PrintContainerInfo) {
      tty->print_cr("container memory limit %s: " JLONG_FORMAT ", using host value",
                     mem_limit == OSCONTAINER_ERROR ? "failed" : "unlimited", mem_limit);
    }
  }

  phys_mem = Linux::physical_memory();
  if (Verbose) {
    tty->print_cr("total system memory: " JLONG_FORMAT, phys_mem);
  }
  return phys_mem;
}

////////////////////////////////////////////////////////////////////////////////
// environment support

bool os::getenv(const char* name, char* buf, int len) {
  const char* val = ::getenv(name);
  if (val != NULL && strlen(val) < (size_t)len) {
    strcpy(buf, val);
    return true;
  }
  if (len > 0) buf[0] = 0;  // return a null string
  return false;
}


// Return true if user is running as root.

bool os::have_special_privileges() {
  static bool init = false;
  static bool privileges = false;
  if (!init) {
    privileges = (getuid() != geteuid()) || (getgid() != getegid());
    init = true;
  }
  return privileges;
}


#ifndef SYS_gettid
// i386: 224, ia64: 1105, amd64: 186, sparc 143
  #ifdef __ia64__
    #define SYS_gettid 1105
  #else
    #ifdef __i386__
      #define SYS_gettid 224
    #else
      #ifdef __amd64__
        #define SYS_gettid 186
      #else
        #ifdef __sparc__
          #define SYS_gettid 143
        #else
          #error define gettid for the arch
        #endif
      #endif
    #endif
  #endif
#endif

// Cpu architecture string
static char cpu_arch[] = HOTSPOT_LIB_ARCH;

// pid_t gettid()
//
// Returns the kernel thread id of the currently running thread. Kernel
// thread id is used to access /proc.
//
// (Note that getpid() on LinuxThreads returns kernel thread id too; but
// on NPTL, it returns the same pid for all threads, as required by POSIX.)
//
pid_t os::Linux::gettid() {
  int rslt = syscall(SYS_gettid);
  if (rslt == -1) {
     // old kernel, no NPTL support
     return getpid();
  } else {
     return (pid_t)rslt;
  }
}

// Most versions of linux have a bug where the number of processors are
// determined by looking at the /proc file system.  In a chroot environment,
// the system call returns 1.  This causes the VM to act as if it is
// a single processor and elide locking (see is_MP() call).
static bool unsafe_chroot_detected = false;
static const char *unstable_chroot_error = "/proc file system not found.\n"
                     "Java may be unstable running multithreaded in a chroot "
                     "environment on Linux when /proc filesystem is not mounted.";

void os::Linux::initialize_system_info() {
  set_processor_count(sysconf(_SC_NPROCESSORS_CONF));
  if (processor_count() == 1) {
    pid_t pid = os::Linux::gettid();
    char fname[32];
    jio_snprintf(fname, sizeof(fname), "/proc/%d", pid);
    FILE *fp = fopen(fname, "r");
    if (fp == NULL) {
      unsafe_chroot_detected = true;
    } else {
      fclose(fp);
    }
  }
  _physical_memory = (julong)sysconf(_SC_PHYS_PAGES) * (julong)sysconf(_SC_PAGESIZE);
  assert(processor_count() > 0, "linux error");
}

void os::init_system_properties_values() {
  // The next steps are taken in the product version:
  //
  // Obtain the JAVA_HOME value from the location of libjvm.so.
  // This library should be located at:
  // <JAVA_HOME>/jre/lib/<arch>/{client|server}/libjvm.so.
  //
  // If "/jre/lib/" appears at the right place in the path, then we
  // assume libjvm.so is installed in a JDK and we use this path.
  //
  // Otherwise exit with message: "Could not create the Java virtual machine."
  //
  // The following extra steps are taken in the debugging version:
  //
  // If "/jre/lib/" does NOT appear at the right place in the path
  // instead of exit check for $JAVA_HOME environment variable.
  //
  // If it is defined and we are able to locate $JAVA_HOME/jre/lib/<arch>,
  // then we append a fake suffix "hotspot/libjvm.so" to this path so
  // it looks like libjvm.so is installed there
  // <JAVA_HOME>/jre/lib/<arch>/hotspot/libjvm.so.
  //
  // Otherwise exit.
  //
  // Important note: if the location of libjvm.so changes this
  // code needs to be changed accordingly.

// See ld(1):
//      The linker uses the following search paths to locate required
//      shared libraries:
//        1: ...
//        ...
//        7: The default directories, normally /lib and /usr/lib.
#if defined(AMD64) || defined(_LP64) && (defined(SPARC) || defined(PPC) || defined(S390))
#define DEFAULT_LIBPATH "/usr/lib64:/lib64:/lib:/usr/lib"
#else
#define DEFAULT_LIBPATH "/lib:/usr/lib"
#endif

// Base path of extensions installed on the system.
#define SYS_EXT_DIR     "/usr/java/packages"
#define EXTENSIONS_DIR  "/lib/ext"
#define ENDORSED_DIR    "/lib/endorsed"

  // Buffer that fits several sprintfs.
  // Note that the space for the colon and the trailing null are provided
  // by the nulls included by the sizeof operator.
  const size_t bufsize =
    MAX3((size_t)MAXPATHLEN,  // For dll_dir & friends.
         (size_t)MAXPATHLEN + sizeof(EXTENSIONS_DIR) + sizeof(SYS_EXT_DIR) + sizeof(EXTENSIONS_DIR), // extensions dir
         (size_t)MAXPATHLEN + sizeof(ENDORSED_DIR)); // endorsed dir
  char *buf = (char *)NEW_C_HEAP_ARRAY(char, bufsize, mtInternal);

  // sysclasspath, java_home, dll_dir
  {
    char *pslash;
    os::jvm_path(buf, bufsize);

    // Found the full path to libjvm.so.
    // Now cut the path to <java_home>/jre if we can.
    *(strrchr(buf, '/')) = '\0'; // Get rid of /libjvm.so.
    pslash = strrchr(buf, '/');
    if (pslash != NULL) {
      *pslash = '\0';            // Get rid of /{client|server|hotspot}.
    }
    Arguments::set_dll_dir(buf);

    if (pslash != NULL) {
      pslash = strrchr(buf, '/');
      if (pslash != NULL) {
        *pslash = '\0';          // Get rid of /<arch>.
        pslash = strrchr(buf, '/');
        if (pslash != NULL) {
          *pslash = '\0';        // Get rid of /lib.
        }
      }
    }
    Arguments::set_java_home(buf);
    set_boot_path('/', ':');
  }

  // Where to look for native libraries.
  //
  // Note: Due to a legacy implementation, most of the library path
  // is set in the launcher. This was to accomodate linking restrictions
  // on legacy Linux implementations (which are no longer supported).
  // Eventually, all the library path setting will be done here.
  //
  // However, to prevent the proliferation of improperly built native
  // libraries, the new path component /usr/java/packages is added here.
  // Eventually, all the library path setting will be done here.
  {
    // Get the user setting of LD_LIBRARY_PATH, and prepended it. It
    // should always exist (until the legacy problem cited above is
    // addressed).
    const char *v = ::getenv("LD_LIBRARY_PATH");
    const char *v_colon = ":";
    if (v == NULL) { v = ""; v_colon = ""; }
    // That's +1 for the colon and +1 for the trailing '\0'.
    char *ld_library_path = (char *)NEW_C_HEAP_ARRAY(char,
                                                     strlen(v) + 1 +
                                                     sizeof(SYS_EXT_DIR) + sizeof("/lib/") + strlen(cpu_arch) + sizeof(DEFAULT_LIBPATH) + 1,
                                                     mtInternal);
    sprintf(ld_library_path, "%s%s" SYS_EXT_DIR "/lib/%s:" DEFAULT_LIBPATH, v, v_colon, cpu_arch);
    Arguments::set_library_path(ld_library_path);
    FREE_C_HEAP_ARRAY(char, ld_library_path, mtInternal);
  }

  // Extensions directories.
  sprintf(buf, "%s" EXTENSIONS_DIR ":" SYS_EXT_DIR EXTENSIONS_DIR, Arguments::get_java_home());
  Arguments::set_ext_dirs(buf);

  // Endorsed standards default directory.
  sprintf(buf, "%s" ENDORSED_DIR, Arguments::get_java_home());
  Arguments::set_endorsed_dirs(buf);

  FREE_C_HEAP_ARRAY(char, buf, mtInternal);

#undef DEFAULT_LIBPATH
#undef SYS_EXT_DIR
#undef EXTENSIONS_DIR
#undef ENDORSED_DIR
}

////////////////////////////////////////////////////////////////////////////////
// breakpoint support

void os::breakpoint() {
  BREAKPOINT;
}

extern "C" void breakpoint() {
  // use debugger to set breakpoint here
}

////////////////////////////////////////////////////////////////////////////////
// signal support

debug_only(static bool signal_sets_initialized = false);
static sigset_t unblocked_sigs, vm_sigs, allowdebug_blocked_sigs;

bool os::Linux::is_sig_ignored(int sig) {
      struct sigaction oact;
      sigaction(sig, (struct sigaction*)NULL, &oact);
      void* ohlr = oact.sa_sigaction ? CAST_FROM_FN_PTR(void*,  oact.sa_sigaction)
                                     : CAST_FROM_FN_PTR(void*,  oact.sa_handler);
      if (ohlr == CAST_FROM_FN_PTR(void*, SIG_IGN))
           return true;
      else
           return false;
}

void os::Linux::signal_sets_init() {
  // Should also have an assertion stating we are still single-threaded.
  assert(!signal_sets_initialized, "Already initialized");
  // Fill in signals that are necessarily unblocked for all threads in
  // the VM. Currently, we unblock the following signals:
  // SHUTDOWN{1,2,3}_SIGNAL: for shutdown hooks support (unless over-ridden
  //                         by -Xrs (=ReduceSignalUsage));
  // BREAK_SIGNAL which is unblocked only by the VM thread and blocked by all
  // other threads. The "ReduceSignalUsage" boolean tells us not to alter
  // the dispositions or masks wrt these signals.
  // Programs embedding the VM that want to use the above signals for their
  // own purposes must, at this time, use the "-Xrs" option to prevent
  // interference with shutdown hooks and BREAK_SIGNAL thread dumping.
  // (See bug 4345157, and other related bugs).
  // In reality, though, unblocking these signals is really a nop, since
  // these signals are not blocked by default.
  sigemptyset(&unblocked_sigs);
  sigemptyset(&allowdebug_blocked_sigs);
  sigaddset(&unblocked_sigs, SIGILL);
  sigaddset(&unblocked_sigs, SIGSEGV);
  sigaddset(&unblocked_sigs, SIGBUS);
  sigaddset(&unblocked_sigs, SIGFPE);
#if defined(PPC64)
  sigaddset(&unblocked_sigs, SIGTRAP);
#endif
  sigaddset(&unblocked_sigs, SR_signum);

  if (!ReduceSignalUsage) {
   if (!os::Linux::is_sig_ignored(SHUTDOWN1_SIGNAL)) {
      sigaddset(&unblocked_sigs, SHUTDOWN1_SIGNAL);
      sigaddset(&allowdebug_blocked_sigs, SHUTDOWN1_SIGNAL);
   }
   if (!os::Linux::is_sig_ignored(SHUTDOWN2_SIGNAL)) {
      sigaddset(&unblocked_sigs, SHUTDOWN2_SIGNAL);
      sigaddset(&allowdebug_blocked_sigs, SHUTDOWN2_SIGNAL);
   }
   if (!os::Linux::is_sig_ignored(SHUTDOWN3_SIGNAL)) {
      sigaddset(&unblocked_sigs, SHUTDOWN3_SIGNAL);
      sigaddset(&allowdebug_blocked_sigs, SHUTDOWN3_SIGNAL);
   }
  }
  // Fill in signals that are blocked by all but the VM thread.
  sigemptyset(&vm_sigs);
  if (!ReduceSignalUsage)
    sigaddset(&vm_sigs, BREAK_SIGNAL);
  debug_only(signal_sets_initialized = true);

}

// These are signals that are unblocked while a thread is running Java.
// (For some reason, they get blocked by default.)
sigset_t* os::Linux::unblocked_signals() {
  assert(signal_sets_initialized, "Not initialized");
  return &unblocked_sigs;
}

// These are the signals that are blocked while a (non-VM) thread is
// running Java. Only the VM thread handles these signals.
sigset_t* os::Linux::vm_signals() {
  assert(signal_sets_initialized, "Not initialized");
  return &vm_sigs;
}

// These are signals that are blocked during cond_wait to allow debugger in
sigset_t* os::Linux::allowdebug_blocked_signals() {
  assert(signal_sets_initialized, "Not initialized");
  return &allowdebug_blocked_sigs;
}

void os::Linux::hotspot_sigmask(Thread* thread) {

  //Save caller's signal mask before setting VM signal mask
  sigset_t caller_sigmask;
  pthread_sigmask(SIG_BLOCK, NULL, &caller_sigmask);

  OSThread* osthread = thread->osthread();
  osthread->set_caller_sigmask(caller_sigmask);

  pthread_sigmask(SIG_UNBLOCK, os::Linux::unblocked_signals(), NULL);

  if (!ReduceSignalUsage) {
    if (thread->is_VM_thread()) {
      // Only the VM thread handles BREAK_SIGNAL ...
      pthread_sigmask(SIG_UNBLOCK, vm_signals(), NULL);
    } else {
      // ... all other threads block BREAK_SIGNAL
      pthread_sigmask(SIG_BLOCK, vm_signals(), NULL);
    }
  }
}

//////////////////////////////////////////////////////////////////////////////
// detecting pthread library

void os::Linux::libpthread_init() {
  // Save glibc and pthread version strings. Note that _CS_GNU_LIBC_VERSION
  // and _CS_GNU_LIBPTHREAD_VERSION are supported in glibc >= 2.3.2. Use a
  // generic name for earlier versions.
  // Define macros here so we can build HotSpot on old systems.
# ifndef _CS_GNU_LIBC_VERSION
# define _CS_GNU_LIBC_VERSION 2
# endif
# ifndef _CS_GNU_LIBPTHREAD_VERSION
# define _CS_GNU_LIBPTHREAD_VERSION 3
# endif

  size_t n = confstr(_CS_GNU_LIBC_VERSION, NULL, 0);
  if (n > 0) {
     char *str = (char *)malloc(n, mtInternal);
     confstr(_CS_GNU_LIBC_VERSION, str, n);
     os::Linux::set_glibc_version(str);
  } else {
     // _CS_GNU_LIBC_VERSION is not supported, try gnu_get_libc_version()
     static char _gnu_libc_version[32];
     jio_snprintf(_gnu_libc_version, sizeof(_gnu_libc_version),
              "glibc %s %s", gnu_get_libc_version(), gnu_get_libc_release());
     os::Linux::set_glibc_version(_gnu_libc_version);
  }

  n = confstr(_CS_GNU_LIBPTHREAD_VERSION, NULL, 0);
  if (n > 0) {
     char *str = (char *)malloc(n, mtInternal);
     confstr(_CS_GNU_LIBPTHREAD_VERSION, str, n);
     // Vanilla RH-9 (glibc 2.3.2) has a bug that confstr() always tells
     // us "NPTL-0.29" even we are running with LinuxThreads. Check if this
     // is the case. LinuxThreads has a hard limit on max number of threads.
     // So sysconf(_SC_THREAD_THREADS_MAX) will return a positive value.
     // On the other hand, NPTL does not have such a limit, sysconf()
     // will return -1 and errno is not changed. Check if it is really NPTL.
     if (strcmp(os::Linux::glibc_version(), "glibc 2.3.2") == 0 &&
         strstr(str, "NPTL") &&
         sysconf(_SC_THREAD_THREADS_MAX) > 0) {
       free(str);
       os::Linux::set_libpthread_version("linuxthreads");
     } else {
       os::Linux::set_libpthread_version(str);
     }
  } else {
    // glibc before 2.3.2 only has LinuxThreads.
    os::Linux::set_libpthread_version("linuxthreads");
  }

  if (strstr(libpthread_version(), "NPTL")) {
     os::Linux::set_is_NPTL();
  } else {
     os::Linux::set_is_LinuxThreads();
  }

  // LinuxThreads have two flavors: floating-stack mode, which allows variable
  // stack size; and fixed-stack mode. NPTL is always floating-stack.
  if (os::Linux::is_NPTL() || os::Linux::supports_variable_stack_size()) {
     os::Linux::set_is_floating_stack();
  }
}

/////////////////////////////////////////////////////////////////////////////
// thread stack

// Force Linux kernel to expand current thread stack. If "bottom" is close
// to the stack guard, caller should block all signals.
//
// MAP_GROWSDOWN:
//   A special mmap() flag that is used to implement thread stacks. It tells
//   kernel that the memory region should extend downwards when needed. This
//   allows early versions of LinuxThreads to only mmap the first few pages
//   when creating a new thread. Linux kernel will automatically expand thread
//   stack as needed (on page faults).
//
//   However, because the memory region of a MAP_GROWSDOWN stack can grow on
//   demand, if a page fault happens outside an already mapped MAP_GROWSDOWN
//   region, it's hard to tell if the fault is due to a legitimate stack
//   access or because of reading/writing non-exist memory (e.g. buffer
//   overrun). As a rule, if the fault happens below current stack pointer,
//   Linux kernel does not expand stack, instead a SIGSEGV is sent to the
//   application (see Linux kernel fault.c).
//
//   This Linux feature can cause SIGSEGV when VM bangs thread stack for
//   stack overflow detection.
//
//   Newer version of LinuxThreads (since glibc-2.2, or, RH-7.x) and NPTL do
//   not use this flag. However, the stack of initial thread is not created
//   by pthread, it is still MAP_GROWSDOWN. Also it's possible (though
//   unlikely) that user code can create a thread with MAP_GROWSDOWN stack
//   and then attach the thread to JVM.
//
// To get around the problem and allow stack banging on Linux, we need to
// manually expand thread stack after receiving the SIGSEGV.
//
// There are two ways to expand thread stack to address "bottom", we used
// both of them in JVM before 1.5:
//   1. adjust stack pointer first so that it is below "bottom", and then
//      touch "bottom"
//   2. mmap() the page in question
//
// Now alternate signal stack is gone, it's harder to use 2. For instance,
// if current sp is already near the lower end of page 101, and we need to
// call mmap() to map page 100, it is possible that part of the mmap() frame
// will be placed in page 100. When page 100 is mapped, it is zero-filled.
// That will destroy the mmap() frame and cause VM to crash.
//
// The following code works by adjusting sp first, then accessing the "bottom"
// page to force a page fault. Linux kernel will then automatically expand the
// stack mapping.
//
// _expand_stack_to() assumes its frame size is less than page size, which
// should always be true if the function is not inlined.

#if __GNUC__ < 3    // gcc 2.x does not support noinline attribute
#define NOINLINE
#else
#define NOINLINE __attribute__ ((noinline))
#endif

static void _expand_stack_to(address bottom) NOINLINE;

static void _expand_stack_to(address bottom) {
  address sp;
  size_t size;
  volatile char *p;

  // Adjust bottom to point to the largest address within the same page, it
  // gives us a one-page buffer if alloca() allocates slightly more memory.
  bottom = (address)align_size_down((uintptr_t)bottom, os::Linux::page_size());
  bottom += os::Linux::page_size() - 1;

  // sp might be slightly above current stack pointer; if that's the case, we
  // will alloca() a little more space than necessary, which is OK. Don't use
  // os::current_stack_pointer(), as its result can be slightly below current
  // stack pointer, causing us to not alloca enough to reach "bottom".
  sp = (address)&sp;

  if (sp > bottom) {
    size = sp - bottom;
    p = (volatile char *)alloca(size);
    assert(p != NULL && p <= (volatile char *)bottom, "alloca problem?");
    p[0] = '\0';
  }
}

void os::Linux::expand_stack_to(address bottom) {
  _expand_stack_to(bottom);
}

bool os::Linux::manually_expand_stack(JavaThread * t, address addr) {
  assert(t!=NULL, "just checking");
  assert(t->osthread()->expanding_stack(), "expand should be set");
  assert(t->stack_base() != NULL, "stack_base was not initialized");

  if (addr <  t->stack_base() && addr >= t->stack_yellow_zone_base()) {
    sigset_t mask_all, old_sigset;
    sigfillset(&mask_all);
    pthread_sigmask(SIG_SETMASK, &mask_all, &old_sigset);
    _expand_stack_to(addr);
    pthread_sigmask(SIG_SETMASK, &old_sigset, NULL);
    return true;
  }
  return false;
}

//////////////////////////////////////////////////////////////////////////////
// create new thread

static address highest_vm_reserved_address();

// check if it's safe to start a new thread
static bool _thread_safety_check(Thread* thread) {
  if (os::Linux::is_LinuxThreads() && !os::Linux::is_floating_stack()) {
    // Fixed stack LinuxThreads (SuSE Linux/x86, and some versions of Redhat)
    //   Heap is mmap'ed at lower end of memory space. Thread stacks are
    //   allocated (MAP_FIXED) from high address space. Every thread stack
    //   occupies a fixed size slot (usually 2Mbytes, but user can change
    //   it to other values if they rebuild LinuxThreads).
    //
    // Problem with MAP_FIXED is that mmap() can still succeed even part of
    // the memory region has already been mmap'ed. That means if we have too
    // many threads and/or very large heap, eventually thread stack will
    // collide with heap.
    //
    // Here we try to prevent heap/stack collision by comparing current
    // stack bottom with the highest address that has been mmap'ed by JVM
    // plus a safety margin for memory maps created by native code.
    //
    // This feature can be disabled by setting ThreadSafetyMargin to 0
    //
    if (ThreadSafetyMargin > 0) {
      address stack_bottom = os::current_stack_base() - os::current_stack_size();

      // not safe if our stack extends below the safety margin
      return stack_bottom - ThreadSafetyMargin >= highest_vm_reserved_address();
    } else {
      return true;
    }
  } else {
    // Floating stack LinuxThreads or NPTL:
    //   Unlike fixed stack LinuxThreads, thread stacks are not MAP_FIXED. When
    //   there's not enough space left, pthread_create() will fail. If we come
    //   here, that means enough space has been reserved for stack.
    return true;
  }
}

// Thread start routine for all newly created threads
static void *java_start(Thread *thread) {
  // Try to randomize the cache line index of hot stack frames.
  // This helps when threads of the same stack traces evict each other's
  // cache lines. The threads can be either from the same JVM instance, or
  // from different JVM instances. The benefit is especially true for
  // processors with hyperthreading technology.
  static int counter = 0;
  int pid = os::current_process_id();
  alloca(((pid ^ counter++) & 7) * 128);

  ThreadLocalStorage::set_thread(thread);

  OSThread* osthread = thread->osthread();
  Monitor* sync = osthread->startThread_lock();

  // non floating stack LinuxThreads needs extra check, see above
  if (!_thread_safety_check(thread)) {
    // notify parent thread
    MutexLockerEx ml(sync, Mutex::_no_safepoint_check_flag);
    osthread->set_state(ZOMBIE);
    sync->notify_all();
    return NULL;
  }

  // thread_id is kernel thread id (similar to Solaris LWP id)
  osthread->set_thread_id(os::Linux::gettid());

  if (UseNUMA) {
    int lgrp_id = os::numa_get_group_id();
    if (lgrp_id != -1) {
      thread->set_lgrp_id(lgrp_id);
    }
  }
  // initialize signal mask for this thread
  os::Linux::hotspot_sigmask(thread);

  // initialize floating point control register
  os::Linux::init_thread_fpu_state();

  // handshaking with parent thread
  {
    MutexLockerEx ml(sync, Mutex::_no_safepoint_check_flag);

    // notify parent thread
    osthread->set_state(INITIALIZED);
    sync->notify_all();

    // wait until os::start_thread()
    while (osthread->get_state() == INITIALIZED) {
      sync->wait(Mutex::_no_safepoint_check_flag);
    }
  }

  // call one more level start routine
  thread->run();

  return 0;
}

bool os::create_thread(Thread* thread, ThreadType thr_type, size_t stack_size) {
  assert(thread->osthread() == NULL, "caller responsible");

  // Allocate the OSThread object
  OSThread* osthread = new OSThread(NULL, NULL);
  if (osthread == NULL) {
    return false;
  }

  // set the correct thread state
  osthread->set_thread_type(thr_type);

  // Initial state is ALLOCATED but not INITIALIZED
  osthread->set_state(ALLOCATED);

  thread->set_osthread(osthread);

  // init thread attributes
  pthread_attr_t attr;
  pthread_attr_init(&attr);
  pthread_attr_setdetachstate(&attr, PTHREAD_CREATE_DETACHED);

  // stack size
  if (os::Linux::supports_variable_stack_size()) {
    // calculate stack size if it's not specified by caller
    if (stack_size == 0) {
      stack_size = os::Linux::default_stack_size(thr_type);

      switch (thr_type) {
      case os::java_thread:
        // Java threads use ThreadStackSize which default value can be
        // changed with the flag -Xss
        assert (JavaThread::stack_size_at_create() > 0, "this should be set");
        stack_size = JavaThread::stack_size_at_create();
        break;
      case os::compiler_thread:
        if (CompilerThreadStackSize > 0) {
          stack_size = (size_t)(CompilerThreadStackSize * K);
          break;
        } // else fall through:
          // use VMThreadStackSize if CompilerThreadStackSize is not defined
      case os::vm_thread:
      case os::pgc_thread:
      case os::cgc_thread:
      case os::watcher_thread:
        if (VMThreadStackSize > 0) stack_size = (size_t)(VMThreadStackSize * K);
        break;
      }
    }

    stack_size = MAX2(stack_size, os::Linux::min_stack_allowed);
    pthread_attr_setstacksize(&attr, stack_size);
  } else {
    // let pthread_create() pick the default value.
  }

  // glibc guard page
  pthread_attr_setguardsize(&attr, os::Linux::default_guard_size(thr_type));

  ThreadState state;

  {
    // Serialize thread creation if we are running with fixed stack LinuxThreads
    bool lock = os::Linux::is_LinuxThreads() && !os::Linux::is_floating_stack();
    if (lock) {
      os::Linux::createThread_lock()->lock_without_safepoint_check();
    }

    pthread_t tid;
    int ret = pthread_create(&tid, &attr, (void* (*)(void*)) java_start, thread);

    pthread_attr_destroy(&attr);

    if (ret != 0) {
      if (PrintMiscellaneous && (Verbose || WizardMode)) {
        perror("pthread_create()");
      }
      // Need to clean up stuff we've allocated so far
      thread->set_osthread(NULL);
      delete osthread;
      if (lock) os::Linux::createThread_lock()->unlock();
      return false;
    }

    // Store pthread info into the OSThread
    osthread->set_pthread_id(tid);

    // Wait until child thread is either initialized or aborted
    {
      Monitor* sync_with_child = osthread->startThread_lock();
      MutexLockerEx ml(sync_with_child, Mutex::_no_safepoint_check_flag);
      while ((state = osthread->get_state()) == ALLOCATED) {
        sync_with_child->wait(Mutex::_no_safepoint_check_flag);
      }
    }

    if (lock) {
      os::Linux::createThread_lock()->unlock();
    }
  }

  // Aborted due to thread limit being reached
  if (state == ZOMBIE) {
      thread->set_osthread(NULL);
      delete osthread;
      return false;
  }

  // The thread is returned suspended (in state INITIALIZED),
  // and is started higher up in the call chain
  assert(state == INITIALIZED, "race condition");
  return true;
}

/////////////////////////////////////////////////////////////////////////////
// attach existing thread

// bootstrap the main thread
bool os::create_main_thread(JavaThread* thread) {
  assert(os::Linux::_main_thread == pthread_self(), "should be called inside main thread");
  return create_attached_thread(thread);
}

bool os::create_attached_thread(JavaThread* thread) {
#ifdef ASSERT
    thread->verify_not_published();
#endif

  // Allocate the OSThread object
  OSThread* osthread = new OSThread(NULL, NULL);

  if (osthread == NULL) {
    return false;
  }

  // Store pthread info into the OSThread
  osthread->set_thread_id(os::Linux::gettid());
  osthread->set_pthread_id(::pthread_self());

  // initialize floating point control register
  os::Linux::init_thread_fpu_state();

  // Initial thread state is RUNNABLE
  osthread->set_state(RUNNABLE);

  thread->set_osthread(osthread);

  if (UseNUMA) {
    int lgrp_id = os::numa_get_group_id();
    if (lgrp_id != -1) {
      thread->set_lgrp_id(lgrp_id);
    }
  }

  if (os::is_primordial_thread()) {
    // If current thread is primordial thread, its stack is mapped on demand,
    // see notes about MAP_GROWSDOWN. Here we try to force kernel to map
    // the entire stack region to avoid SEGV in stack banging.
    // It is also useful to get around the heap-stack-gap problem on SuSE
    // kernel (see 4821821 for details). We first expand stack to the top
    // of yellow zone, then enable stack yellow zone (order is significant,
    // enabling yellow zone first will crash JVM on SuSE Linux), so there
    // is no gap between the last two virtual memory regions.

    JavaThread *jt = (JavaThread *)thread;
    address addr = jt->stack_yellow_zone_base();
    assert(addr != NULL, "initialization problem?");
    assert(jt->stack_available(addr) > 0, "stack guard should not be enabled");

    osthread->set_expanding_stack();
    os::Linux::manually_expand_stack(jt, addr);
    osthread->clear_expanding_stack();
  }

  // initialize signal mask for this thread
  // and save the caller's signal mask
  os::Linux::hotspot_sigmask(thread);

  return true;
}

void os::pd_start_thread(Thread* thread) {
  OSThread * osthread = thread->osthread();
  assert(osthread->get_state() != INITIALIZED, "just checking");
  Monitor* sync_with_child = osthread->startThread_lock();
  MutexLockerEx ml(sync_with_child, Mutex::_no_safepoint_check_flag);
  sync_with_child->notify();
}

// Free Linux resources related to the OSThread
void os::free_thread(OSThread* osthread) {
  assert(osthread != NULL, "osthread not set");

  if (Thread::current()->osthread() == osthread) {
    // Restore caller's signal mask
    sigset_t sigmask = osthread->caller_sigmask();
    pthread_sigmask(SIG_SETMASK, &sigmask, NULL);
   }

  delete osthread;
}

//////////////////////////////////////////////////////////////////////////////
// thread local storage

// Restore the thread pointer if the destructor is called. This is in case
// someone from JNI code sets up a destructor with pthread_key_create to run
// detachCurrentThread on thread death. Unless we restore the thread pointer we
// will hang or crash. When detachCurrentThread is called the key will be set
// to null and we will not be called again. If detachCurrentThread is never
// called we could loop forever depending on the pthread implementation.
static void restore_thread_pointer(void* p) {
  Thread* thread = (Thread*) p;
  os::thread_local_storage_at_put(ThreadLocalStorage::thread_index(), thread);
}

int os::allocate_thread_local_storage() {
  pthread_key_t key;
  int rslt = pthread_key_create(&key, restore_thread_pointer);
  assert(rslt == 0, "cannot allocate thread local storage");
  return (int)key;
}

// Note: This is currently not used by VM, as we don't destroy TLS key
// on VM exit.
void os::free_thread_local_storage(int index) {
  int rslt = pthread_key_delete((pthread_key_t)index);
  assert(rslt == 0, "invalid index");
}

void os::thread_local_storage_at_put(int index, void* value) {
  int rslt = pthread_setspecific((pthread_key_t)index, value);
  assert(rslt == 0, "pthread_setspecific failed");
}

extern "C" Thread* get_thread() {
  return ThreadLocalStorage::thread();
}

//////////////////////////////////////////////////////////////////////////////
// primordial thread

// Check if current thread is the primordial thread, similar to Solaris thr_main.
bool os::is_primordial_thread(void) {
  char dummy;
  // If called before init complete, thread stack bottom will be null.
  // Can be called if fatal error occurs before initialization.
  if (os::Linux::initial_thread_stack_bottom() == NULL) return false;
  assert(os::Linux::initial_thread_stack_bottom() != NULL &&
         os::Linux::initial_thread_stack_size()   != 0,
         "os::init did not locate primordial thread's stack region");
  if ((address)&dummy >= os::Linux::initial_thread_stack_bottom() &&
      (address)&dummy < os::Linux::initial_thread_stack_bottom() +
                        os::Linux::initial_thread_stack_size()) {
       return true;
  } else {
       return false;
  }
}

// Find the virtual memory area that contains addr
static bool find_vma(address addr, address* vma_low, address* vma_high) {
  FILE *fp = fopen("/proc/self/maps", "r");
  if (fp) {
    address low, high;
    while (!feof(fp)) {
      if (fscanf(fp, "%p-%p", &low, &high) == 2) {
        if (low <= addr && addr < high) {
           if (vma_low)  *vma_low  = low;
           if (vma_high) *vma_high = high;
           fclose (fp);
           return true;
        }
      }
      for (;;) {
        int ch = fgetc(fp);
        if (ch == EOF || ch == (int)'\n') break;
      }
    }
    fclose(fp);
  }
  return false;
}

// Locate primordial thread stack. This special handling of primordial thread stack
// is needed because pthread_getattr_np() on most (all?) Linux distros returns
// bogus value for the primordial process thread. While the launcher has created
// the VM in a new thread since JDK 6, we still have to allow for the use of the
// JNI invocation API from a primordial thread.
void os::Linux::capture_initial_stack(size_t max_size) {

  // max_size is either 0 (which means accept OS default for thread stacks) or
  // a user-specified value known to be at least the minimum needed. If we
  // are actually on the primordial thread we can make it appear that we have a
  // smaller max_size stack by inserting the guard pages at that location. But we
  // cannot do anything to emulate a larger stack than what has been provided by
  // the OS or threading library. In fact if we try to use a stack greater than
  // what is set by rlimit then we will crash the hosting process.

  // Maximum stack size is the easy part, get it from RLIMIT_STACK.
  // If this is "unlimited" then it will be a huge value.
  struct rlimit rlim;
  getrlimit(RLIMIT_STACK, &rlim);
  size_t stack_size = rlim.rlim_cur;

  // 6308388: a bug in ld.so will relocate its own .data section to the
  //   lower end of primordial stack; reduce ulimit -s value a little bit
  //   so we won't install guard page on ld.so's data section.
  //   But ensure we don't underflow the stack size - allow 1 page spare
  if (stack_size >= (size_t)(3 * page_size())) {
    stack_size -= 2 * page_size();
  }

  // Try to figure out where the stack base (top) is. This is harder.
  //
  // When an application is started, glibc saves the initial stack pointer in
  // a global variable "__libc_stack_end", which is then used by system
  // libraries. __libc_stack_end should be pretty close to stack top. The
  // variable is available since the very early days. However, because it is
  // a private interface, it could disappear in the future.
  //
  // Linux kernel saves start_stack information in /proc/<pid>/stat. Similar
  // to __libc_stack_end, it is very close to stack top, but isn't the real
  // stack top. Note that /proc may not exist if VM is running as a chroot
  // program, so reading /proc/<pid>/stat could fail. Also the contents of
  // /proc/<pid>/stat could change in the future (though unlikely).
  //
  // We try __libc_stack_end first. If that doesn't work, look for
  // /proc/<pid>/stat. If neither of them works, we use current stack pointer
  // as a hint, which should work well in most cases.

  uintptr_t stack_start;

  // try __libc_stack_end first
  uintptr_t *p = (uintptr_t *)dlsym(RTLD_DEFAULT, "__libc_stack_end");
  if (p && *p) {
    stack_start = *p;
  } else {
    // see if we can get the start_stack field from /proc/self/stat
    FILE *fp;
    int pid;
    char state;
    int ppid;
    int pgrp;
    int session;
    int nr;
    int tpgrp;
    unsigned long flags;
    unsigned long minflt;
    unsigned long cminflt;
    unsigned long majflt;
    unsigned long cmajflt;
    unsigned long utime;
    unsigned long stime;
    long cutime;
    long cstime;
    long prio;
    long nice;
    long junk;
    long it_real;
    uintptr_t start;
    uintptr_t vsize;
    intptr_t rss;
    uintptr_t rsslim;
    uintptr_t scodes;
    uintptr_t ecode;
    int i;

    // Figure what the primordial thread stack base is. Code is inspired
    // by email from Hans Boehm. /proc/self/stat begins with current pid,
    // followed by command name surrounded by parentheses, state, etc.
    char stat[2048];
    int statlen;

    fp = fopen("/proc/self/stat", "r");
    if (fp) {
      statlen = fread(stat, 1, 2047, fp);
      stat[statlen] = '\0';
      fclose(fp);

      // Skip pid and the command string. Note that we could be dealing with
      // weird command names, e.g. user could decide to rename java launcher
      // to "java 1.4.2 :)", then the stat file would look like
      //                1234 (java 1.4.2 :)) R ... ...
      // We don't really need to know the command string, just find the last
      // occurrence of ")" and then start parsing from there. See bug 4726580.
      char * s = strrchr(stat, ')');

      i = 0;
      if (s) {
        // Skip blank chars
        do s++; while (isspace(*s));

#define _UFM UINTX_FORMAT
#define _DFM INTX_FORMAT

        /*                                     1   1   1   1   1   1   1   1   1   1   2   2    2    2    2    2    2    2    2 */
        /*              3  4  5  6  7  8   9   0   1   2   3   4   5   6   7   8   9   0   1    2    3    4    5    6    7    8 */
        i = sscanf(s, "%c %d %d %d %d %d %lu %lu %lu %lu %lu %lu %lu %ld %ld %ld %ld %ld %ld " _UFM _UFM _DFM _UFM _UFM _UFM _UFM,
             &state,          /* 3  %c  */
             &ppid,           /* 4  %d  */
             &pgrp,           /* 5  %d  */
             &session,        /* 6  %d  */
             &nr,             /* 7  %d  */
             &tpgrp,          /* 8  %d  */
             &flags,          /* 9  %lu  */
             &minflt,         /* 10 %lu  */
             &cminflt,        /* 11 %lu  */
             &majflt,         /* 12 %lu  */
             &cmajflt,        /* 13 %lu  */
             &utime,          /* 14 %lu  */
             &stime,          /* 15 %lu  */
             &cutime,         /* 16 %ld  */
             &cstime,         /* 17 %ld  */
             &prio,           /* 18 %ld  */
             &nice,           /* 19 %ld  */
             &junk,           /* 20 %ld  */
             &it_real,        /* 21 %ld  */
             &start,          /* 22 UINTX_FORMAT */
             &vsize,          /* 23 UINTX_FORMAT */
             &rss,            /* 24 INTX_FORMAT  */
             &rsslim,         /* 25 UINTX_FORMAT */
             &scodes,         /* 26 UINTX_FORMAT */
             &ecode,          /* 27 UINTX_FORMAT */
             &stack_start);   /* 28 UINTX_FORMAT */
      }

#undef _UFM
#undef _DFM

      if (i != 28 - 2) {
         assert(false, "Bad conversion from /proc/self/stat");
         // product mode - assume we are the primordial thread, good luck in the
         // embedded case.
         warning("Can't detect primordial thread stack location - bad conversion");
         stack_start = (uintptr_t) &rlim;
      }
    } else {
      // For some reason we can't open /proc/self/stat (for example, running on
      // FreeBSD with a Linux emulator, or inside chroot), this should work for
      // most cases, so don't abort:
      warning("Can't detect primordial thread stack location - no /proc/self/stat");
      stack_start = (uintptr_t) &rlim;
    }
  }

  // Now we have a pointer (stack_start) very close to the stack top, the
  // next thing to do is to figure out the exact location of stack top. We
  // can find out the virtual memory area that contains stack_start by
  // reading /proc/self/maps, it should be the last vma in /proc/self/maps,
  // and its upper limit is the real stack top. (again, this would fail if
  // running inside chroot, because /proc may not exist.)

  uintptr_t stack_top;
  address low, high;
  if (find_vma((address)stack_start, &low, &high)) {
    // success, "high" is the true stack top. (ignore "low", because initial
    // thread stack grows on demand, its real bottom is high - RLIMIT_STACK.)
    stack_top = (uintptr_t)high;
  } else {
    // failed, likely because /proc/self/maps does not exist
    warning("Can't detect primordial thread stack location - find_vma failed");
    // best effort: stack_start is normally within a few pages below the real
    // stack top, use it as stack top, and reduce stack size so we won't put
    // guard page outside stack.
    stack_top = stack_start;
    stack_size -= 16 * page_size();
  }

  // stack_top could be partially down the page so align it
  stack_top = align_size_up(stack_top, page_size());

  // Allowed stack value is minimum of max_size and what we derived from rlimit
  if (max_size > 0) {
    _initial_thread_stack_size = MIN2(max_size, stack_size);
  } else {
    // Accept the rlimit max, but if stack is unlimited then it will be huge, so
    // clamp it at 8MB as we do on Solaris
    _initial_thread_stack_size = MIN2(stack_size, 8*M);
  }

  _initial_thread_stack_size = align_size_down(_initial_thread_stack_size, page_size());
  _initial_thread_stack_bottom = (address)stack_top - _initial_thread_stack_size;
  assert(_initial_thread_stack_bottom < (address)stack_top, "overflow!");
}

////////////////////////////////////////////////////////////////////////////////
// time support

// Time since start-up in seconds to a fine granularity.
// Used by VMSelfDestructTimer and the MemProfiler.
double os::elapsedTime() {

  return ((double)os::elapsed_counter()) / os::elapsed_frequency(); // nanosecond resolution
}

jlong os::elapsed_counter() {
  return javaTimeNanos() - initial_time_count;
}

jlong os::elapsed_frequency() {
  return NANOSECS_PER_SEC; // nanosecond resolution
}

bool os::supports_vtime() { return true; }
bool os::enable_vtime()   { return false; }
bool os::vtime_enabled()  { return false; }

double os::elapsedVTime() {
  struct rusage usage;
  int retval = getrusage(RUSAGE_THREAD, &usage);
  if (retval == 0) {
    return (double) (usage.ru_utime.tv_sec + usage.ru_stime.tv_sec) + (double) (usage.ru_utime.tv_usec + usage.ru_stime.tv_usec) / (1000 * 1000);
  } else {
    // better than nothing, but not much
    return elapsedTime();
  }
}

jlong os::javaTimeMillis() {
  timeval time;
  int status = gettimeofday(&time, NULL);
  assert(status != -1, "linux error");
  return jlong(time.tv_sec) * 1000  +  jlong(time.tv_usec / 1000);
}

#ifndef CLOCK_MONOTONIC
#define CLOCK_MONOTONIC (1)
#endif

void os::Linux::clock_init() {
  // we do dlopen's in this particular order due to bug in linux
  // dynamical loader (see 6348968) leading to crash on exit
  void* handle = dlopen("librt.so.1", RTLD_LAZY);
  if (handle == NULL) {
    handle = dlopen("librt.so", RTLD_LAZY);
  }

  if (handle) {
    int (*clock_getres_func)(clockid_t, struct timespec*) =
           (int(*)(clockid_t, struct timespec*))dlsym(handle, "clock_getres");
    int (*clock_gettime_func)(clockid_t, struct timespec*) =
           (int(*)(clockid_t, struct timespec*))dlsym(handle, "clock_gettime");
    if (clock_getres_func && clock_gettime_func) {
      // See if monotonic clock is supported by the kernel. Note that some
      // early implementations simply return kernel jiffies (updated every
      // 1/100 or 1/1000 second). It would be bad to use such a low res clock
      // for nano time (though the monotonic property is still nice to have).
      // It's fixed in newer kernels, however clock_getres() still returns
      // 1/HZ. We check if clock_getres() works, but will ignore its reported
      // resolution for now. Hopefully as people move to new kernels, this
      // won't be a problem.
      struct timespec res;
      struct timespec tp;
      if (clock_getres_func (CLOCK_MONOTONIC, &res) == 0 &&
          clock_gettime_func(CLOCK_MONOTONIC, &tp)  == 0) {
        // yes, monotonic clock is supported
        _clock_gettime = clock_gettime_func;
        return;
      } else {
        // close librt if there is no monotonic clock
        dlclose(handle);
      }
    }
  }
  warning("No monotonic clock was available - timed services may " \
          "be adversely affected if the time-of-day clock changes");
}

#ifndef SYS_clock_getres

#if defined(IA32) || defined(AMD64) || defined(AARCH64)
#define SYS_clock_getres IA32_ONLY(266)  AMD64_ONLY(229) AARCH64_ONLY(114)
#define sys_clock_getres(x,y)  ::syscall(SYS_clock_getres, x, y)
#else
#warning "SYS_clock_getres not defined for this platform, disabling fast_thread_cpu_time"
#define sys_clock_getres(x,y)  -1
#endif

#else
#define sys_clock_getres(x,y)  ::syscall(SYS_clock_getres, x, y)
#endif

void os::Linux::fast_thread_clock_init() {
  if (!UseLinuxPosixThreadCPUClocks) {
    return;
  }
  clockid_t clockid;
  struct timespec tp;
  int (*pthread_getcpuclockid_func)(pthread_t, clockid_t *) =
      (int(*)(pthread_t, clockid_t *)) dlsym(RTLD_DEFAULT, "pthread_getcpuclockid");

  // Switch to using fast clocks for thread cpu time if
  // the sys_clock_getres() returns 0 error code.
  // Note, that some kernels may support the current thread
  // clock (CLOCK_THREAD_CPUTIME_ID) but not the clocks
  // returned by the pthread_getcpuclockid().
  // If the fast Posix clocks are supported then the sys_clock_getres()
  // must return at least tp.tv_sec == 0 which means a resolution
  // better than 1 sec. This is extra check for reliability.

  if(pthread_getcpuclockid_func &&
     pthread_getcpuclockid_func(_main_thread, &clockid) == 0 &&
     sys_clock_getres(clockid, &tp) == 0 && tp.tv_sec == 0) {

    _supports_fast_thread_cpu_time = true;
    _pthread_getcpuclockid = pthread_getcpuclockid_func;
  }
}

jlong os::javaTimeNanos() {
  if (Linux::supports_monotonic_clock()) {
    struct timespec tp;
    int status = Linux::clock_gettime(CLOCK_MONOTONIC, &tp);
    assert(status == 0, "gettime error");
    jlong result = jlong(tp.tv_sec) * (1000 * 1000 * 1000) + jlong(tp.tv_nsec);
    return result;
  } else {
    timeval time;
    int status = gettimeofday(&time, NULL);
    assert(status != -1, "linux error");
    jlong usecs = jlong(time.tv_sec) * (1000 * 1000) + jlong(time.tv_usec);
    return 1000 * usecs;
  }
}

void os::javaTimeNanos_info(jvmtiTimerInfo *info_ptr) {
  if (Linux::supports_monotonic_clock()) {
    info_ptr->max_value = ALL_64_BITS;

    // CLOCK_MONOTONIC - amount of time since some arbitrary point in the past
    info_ptr->may_skip_backward = false;      // not subject to resetting or drifting
    info_ptr->may_skip_forward = false;       // not subject to resetting or drifting
  } else {
    // gettimeofday - based on time in seconds since the Epoch thus does not wrap
    info_ptr->max_value = ALL_64_BITS;

    // gettimeofday is a real time clock so it skips
    info_ptr->may_skip_backward = true;
    info_ptr->may_skip_forward = true;
  }

  info_ptr->kind = JVMTI_TIMER_ELAPSED;                // elapsed not CPU time
}

// Return the real, user, and system times in seconds from an
// arbitrary fixed point in the past.
bool os::getTimesSecs(double* process_real_time,
                      double* process_user_time,
                      double* process_system_time) {
  struct tms ticks;
  clock_t real_ticks = times(&ticks);

  if (real_ticks == (clock_t) (-1)) {
    return false;
  } else {
    double ticks_per_second = (double) clock_tics_per_sec;
    *process_user_time = ((double) ticks.tms_utime) / ticks_per_second;
    *process_system_time = ((double) ticks.tms_stime) / ticks_per_second;
    *process_real_time = ((double) real_ticks) / ticks_per_second;

    return true;
  }
}


char * os::local_time_string(char *buf, size_t buflen) {
  struct tm t;
  time_t long_time;
  time(&long_time);
  localtime_r(&long_time, &t);
  jio_snprintf(buf, buflen, "%d-%02d-%02d %02d:%02d:%02d",
               t.tm_year + 1900, t.tm_mon + 1, t.tm_mday,
               t.tm_hour, t.tm_min, t.tm_sec);
  return buf;
}

struct tm* os::localtime_pd(const time_t* clock, struct tm*  res) {
  return localtime_r(clock, res);
}

////////////////////////////////////////////////////////////////////////////////
// runtime exit support

// Note: os::shutdown() might be called very early during initialization, or
// called from signal handler. Before adding something to os::shutdown(), make
// sure it is async-safe and can handle partially initialized VM.
void os::shutdown() {

  // allow PerfMemory to attempt cleanup of any persistent resources
  perfMemory_exit();

  // needs to remove object in file system
  AttachListener::abort();

  // flush buffered output, finish log files
  ostream_abort();

  // Check for abort hook
  abort_hook_t abort_hook = Arguments::abort_hook();
  if (abort_hook != NULL) {
    abort_hook();
  }

}

// Note: os::abort() might be called very early during initialization, or
// called from signal handler. Before adding something to os::abort(), make
// sure it is async-safe and can handle partially initialized VM.
void os::abort(bool dump_core) {
  os::shutdown();
  if (dump_core) {
#ifndef PRODUCT
    fdStream out(defaultStream::output_fd());
    out.print_raw("Current thread is ");
    char buf[16];
    jio_snprintf(buf, sizeof(buf), UINTX_FORMAT, os::current_thread_id());
    out.print_raw_cr(buf);
    out.print_raw_cr("Dumping core ...");
#endif
    ::abort(); // dump core
  }

  ::exit(1);
}

// Die immediately, no exit hook, no abort hook, no cleanup.
void os::die() {
  // _exit() on LinuxThreads only kills current thread
  ::abort();
}


// This method is a copy of JDK's sysGetLastErrorString
// from src/solaris/hpi/src/system_md.c

size_t os::lasterror(char *buf, size_t len) {

  if (errno == 0)  return 0;

  const char *s = ::strerror(errno);
  size_t n = ::strlen(s);
  if (n >= len) {
    n = len - 1;
  }
  ::strncpy(buf, s, n);
  buf[n] = '\0';
  return n;
}

intx os::current_thread_id() { return (intx)pthread_self(); }
int os::current_process_id() {

  // Under the old linux thread library, linux gives each thread
  // its own process id. Because of this each thread will return
  // a different pid if this method were to return the result
  // of getpid(2). Linux provides no api that returns the pid
  // of the launcher thread for the vm. This implementation
  // returns a unique pid, the pid of the launcher thread
  // that starts the vm 'process'.

  // Under the NPTL, getpid() returns the same pid as the
  // launcher thread rather than a unique pid per thread.
  // Use gettid() if you want the old pre NPTL behaviour.

  // if you are looking for the result of a call to getpid() that
  // returns a unique pid for the calling thread, then look at the
  // OSThread::thread_id() method in osThread_linux.hpp file

  return (int)(_initial_pid ? _initial_pid : getpid());
}

// DLL functions

const char* os::dll_file_extension() { return ".so"; }

// This must be hard coded because it's the system's temporary
// directory not the java application's temp directory, ala java.io.tmpdir.
const char* os::get_temp_directory() { return "/tmp"; }

static bool file_exists(const char* filename) {
  struct stat statbuf;
  if (filename == NULL || strlen(filename) == 0) {
    return false;
  }
  return os::stat(filename, &statbuf) == 0;
}

bool os::dll_build_name(char* buffer, size_t buflen,
                        const char* pname, const char* fname) {
  bool retval = false;
  // Copied from libhpi
  const size_t pnamelen = pname ? strlen(pname) : 0;

  // Return error on buffer overflow.
  if (pnamelen + strlen(fname) + 10 > (size_t) buflen) {
    return retval;
  }

  if (pnamelen == 0) {
    snprintf(buffer, buflen, "lib%s.so", fname);
    retval = true;
  } else if (strchr(pname, *os::path_separator()) != NULL) {
    int n;
    char** pelements = split_path(pname, &n);
    if (pelements == NULL) {
      return false;
    }
    for (int i = 0 ; i < n ; i++) {
      // Really shouldn't be NULL, but check can't hurt
      if (pelements[i] == NULL || strlen(pelements[i]) == 0) {
        continue; // skip the empty path values
      }
      snprintf(buffer, buflen, "%s/lib%s.so", pelements[i], fname);
      if (file_exists(buffer)) {
        retval = true;
        break;
      }
    }
    // release the storage
    for (int i = 0 ; i < n ; i++) {
      if (pelements[i] != NULL) {
        FREE_C_HEAP_ARRAY(char, pelements[i], mtInternal);
      }
    }
    if (pelements != NULL) {
      FREE_C_HEAP_ARRAY(char*, pelements, mtInternal);
    }
  } else {
    snprintf(buffer, buflen, "%s/lib%s.so", pname, fname);
    retval = true;
  }
  return retval;
}

// check if addr is inside libjvm.so
bool os::address_is_in_vm(address addr) {
  static address libjvm_base_addr;
  Dl_info dlinfo;

  if (libjvm_base_addr == NULL) {
    if (dladdr(CAST_FROM_FN_PTR(void *, os::address_is_in_vm), &dlinfo) != 0) {
      libjvm_base_addr = (address)dlinfo.dli_fbase;
    }
    assert(libjvm_base_addr !=NULL, "Cannot obtain base address for libjvm");
  }

  if (dladdr((void *)addr, &dlinfo) != 0) {
    if (libjvm_base_addr == (address)dlinfo.dli_fbase) return true;
  }

  return false;
}

bool os::dll_address_to_function_name(address addr, char *buf,
                                      int buflen, int *offset) {
  // buf is not optional, but offset is optional
  assert(buf != NULL, "sanity check");

  Dl_info dlinfo;

  if (dladdr((void*)addr, &dlinfo) != 0) {
    // see if we have a matching symbol
    if (dlinfo.dli_saddr != NULL && dlinfo.dli_sname != NULL) {
      if (!Decoder::demangle(dlinfo.dli_sname, buf, buflen)) {
        jio_snprintf(buf, buflen, "%s", dlinfo.dli_sname);
      }
      if (offset != NULL) *offset = addr - (address)dlinfo.dli_saddr;
      return true;
    }
    // no matching symbol so try for just file info
    if (dlinfo.dli_fname != NULL && dlinfo.dli_fbase != NULL) {
      if (Decoder::decode((address)(addr - (address)dlinfo.dli_fbase),
                          buf, buflen, offset, dlinfo.dli_fname)) {
        return true;
      }
    }
  }

  buf[0] = '\0';
  if (offset != NULL) *offset = -1;
  return false;
}

struct _address_to_library_name {
  address addr;          // input : memory address
  size_t  buflen;        //         size of fname
  char*   fname;         // output: library name
  address base;          //         library base addr
};

static int address_to_library_name_callback(struct dl_phdr_info *info,
                                            size_t size, void *data) {
  int i;
  bool found = false;
  address libbase = NULL;
  struct _address_to_library_name * d = (struct _address_to_library_name *)data;

  // iterate through all loadable segments
  for (i = 0; i < info->dlpi_phnum; i++) {
    address segbase = (address)(info->dlpi_addr + info->dlpi_phdr[i].p_vaddr);
    if (info->dlpi_phdr[i].p_type == PT_LOAD) {
      // base address of a library is the lowest address of its loaded
      // segments.
      if (libbase == NULL || libbase > segbase) {
        libbase = segbase;
      }
      // see if 'addr' is within current segment
      if (segbase <= d->addr &&
          d->addr < segbase + info->dlpi_phdr[i].p_memsz) {
        found = true;
      }
    }
  }

  // dlpi_name is NULL or empty if the ELF file is executable, return 0
  // so dll_address_to_library_name() can fall through to use dladdr() which
  // can figure out executable name from argv[0].
  if (found && info->dlpi_name && info->dlpi_name[0]) {
    d->base = libbase;
    if (d->fname) {
      jio_snprintf(d->fname, d->buflen, "%s", info->dlpi_name);
    }
    return 1;
  }
  return 0;
}

bool os::dll_address_to_library_name(address addr, char* buf,
                                     int buflen, int* offset) {
  // buf is not optional, but offset is optional
  assert(buf != NULL, "sanity check");

  Dl_info dlinfo;
  struct _address_to_library_name data;

  // There is a bug in old glibc dladdr() implementation that it could resolve
  // to wrong library name if the .so file has a base address != NULL. Here
  // we iterate through the program headers of all loaded libraries to find
  // out which library 'addr' really belongs to. This workaround can be
  // removed once the minimum requirement for glibc is moved to 2.3.x.
  data.addr = addr;
  data.fname = buf;
  data.buflen = buflen;
  data.base = NULL;
  int rslt = dl_iterate_phdr(address_to_library_name_callback, (void *)&data);

  if (rslt) {
     // buf already contains library name
     if (offset) *offset = addr - data.base;
     return true;
  }
  if (dladdr((void*)addr, &dlinfo) != 0) {
    if (dlinfo.dli_fname != NULL) {
      jio_snprintf(buf, buflen, "%s", dlinfo.dli_fname);
    }
    if (dlinfo.dli_fbase != NULL && offset != NULL) {
      *offset = addr - (address)dlinfo.dli_fbase;
    }
    return true;
  }

  buf[0] = '\0';
  if (offset) *offset = -1;
  return false;
}

  // Loads .dll/.so and
  // in case of error it checks if .dll/.so was built for the
  // same architecture as Hotspot is running on


// Remember the stack's state. The Linux dynamic linker will change
// the stack to 'executable' at most once, so we must safepoint only once.
bool os::Linux::_stack_is_executable = false;

// VM operation that loads a library.  This is necessary if stack protection
// of the Java stacks can be lost during loading the library.  If we
// do not stop the Java threads, they can stack overflow before the stacks
// are protected again.
class VM_LinuxDllLoad: public VM_Operation {
 private:
  const char *_filename;
  char *_ebuf;
  int _ebuflen;
  void *_lib;
 public:
  VM_LinuxDllLoad(const char *fn, char *ebuf, int ebuflen) :
    _filename(fn), _ebuf(ebuf), _ebuflen(ebuflen), _lib(NULL) {}
  VMOp_Type type() const { return VMOp_LinuxDllLoad; }
  void doit() {
    _lib = os::Linux::dll_load_in_vmthread(_filename, _ebuf, _ebuflen);
    os::Linux::_stack_is_executable = true;
  }
  void* loaded_library() { return _lib; }
};

void * os::dll_load(const char *filename, char *ebuf, int ebuflen)
{
  void * result = NULL;
  bool load_attempted = false;

  // Check whether the library to load might change execution rights
  // of the stack. If they are changed, the protection of the stack
  // guard pages will be lost. We need a safepoint to fix this.
  //
  // See Linux man page execstack(8) for more info.
  if (os::uses_stack_guard_pages() && !os::Linux::_stack_is_executable) {
    ElfFile ef(filename);
    if (!ef.specifies_noexecstack()) {
      if (!is_init_completed()) {
        os::Linux::_stack_is_executable = true;
        // This is OK - No Java threads have been created yet, and hence no
        // stack guard pages to fix.
        //
        // This should happen only when you are building JDK7 using a very
        // old version of JDK6 (e.g., with JPRT) and running test_gamma.
        //
        // Dynamic loader will make all stacks executable after
        // this function returns, and will not do that again.
        assert(Threads::first() == NULL, "no Java threads should exist yet.");
      } else {
        warning("You have loaded library %s which might have disabled stack guard. "
                "The VM will try to fix the stack guard now.\n"
                "It's highly recommended that you fix the library with "
                "'execstack -c <libfile>', or link it with '-z noexecstack'.",
                filename);

        assert(Thread::current()->is_Java_thread(), "must be Java thread");
        JavaThread *jt = JavaThread::current();
        if (jt->thread_state() != _thread_in_native) {
          // This happens when a compiler thread tries to load a hsdis-<arch>.so file
          // that requires ExecStack. Cannot enter safe point. Let's give up.
          warning("Unable to fix stack guard. Giving up.");
        } else {
          if (!LoadExecStackDllInVMThread) {
            // This is for the case where the DLL has an static
            // constructor function that executes JNI code. We cannot
            // load such DLLs in the VMThread.
            result = os::Linux::dlopen_helper(filename, ebuf, ebuflen);
          }

          ThreadInVMfromNative tiv(jt);
          debug_only(VMNativeEntryWrapper vew;)

          VM_LinuxDllLoad op(filename, ebuf, ebuflen);
          VMThread::execute(&op);
          if (LoadExecStackDllInVMThread) {
            result = op.loaded_library();
          }
          load_attempted = true;
        }
      }
    }
  }

  if (!load_attempted) {
    result = os::Linux::dlopen_helper(filename, ebuf, ebuflen);
  }

  if (result != NULL) {
    // Successful loading
    return result;
  }

  Elf32_Ehdr elf_head;
  int diag_msg_max_length=ebuflen-strlen(ebuf);
  char* diag_msg_buf=ebuf+strlen(ebuf);

  if (diag_msg_max_length==0) {
    // No more space in ebuf for additional diagnostics message
    return NULL;
  }


  int file_descriptor= ::open(filename, O_RDONLY | O_NONBLOCK);

  if (file_descriptor < 0) {
    // Can't open library, report dlerror() message
    return NULL;
  }

  bool failed_to_read_elf_head=
    (sizeof(elf_head)!=
        (::read(file_descriptor, &elf_head,sizeof(elf_head)))) ;

  ::close(file_descriptor);
  if (failed_to_read_elf_head) {
    // file i/o error - report dlerror() msg
    return NULL;
  }

  typedef struct {
    Elf32_Half  code;         // Actual value as defined in elf.h
    Elf32_Half  compat_class; // Compatibility of archs at VM's sense
    char        elf_class;    // 32 or 64 bit
    char        endianess;    // MSB or LSB
    char*       name;         // String representation
  } arch_t;

  #ifndef EM_486
  #define EM_486          6               /* Intel 80486 */
  #endif
  #ifndef EM_AARCH64
  #define EM_AARCH64    183               /* ARM AARCH64 */
  #endif

  #ifndef EM_AARCH64
  #define EM_AARCH64	183
  #endif

  static const arch_t arch_array[]={
    {EM_386,         EM_386,     ELFCLASS32, ELFDATA2LSB, (char*)"IA 32"},
    {EM_486,         EM_386,     ELFCLASS32, ELFDATA2LSB, (char*)"IA 32"},
    {EM_IA_64,       EM_IA_64,   ELFCLASS64, ELFDATA2LSB, (char*)"IA 64"},
    {EM_X86_64,      EM_X86_64,  ELFCLASS64, ELFDATA2LSB, (char*)"AMD 64"},
    {EM_SPARC,       EM_SPARC,   ELFCLASS32, ELFDATA2MSB, (char*)"Sparc 32"},
    {EM_SPARC32PLUS, EM_SPARC,   ELFCLASS32, ELFDATA2MSB, (char*)"Sparc 32"},
    {EM_SPARCV9,     EM_SPARCV9, ELFCLASS64, ELFDATA2MSB, (char*)"Sparc v9 64"},
    {EM_PPC,         EM_PPC,     ELFCLASS32, ELFDATA2MSB, (char*)"Power PC 32"},
#if defined(VM_LITTLE_ENDIAN)
    {EM_PPC64,       EM_PPC64,   ELFCLASS64, ELFDATA2LSB, (char*)"Power PC 64 LE"},
#else
    {EM_PPC64,       EM_PPC64,   ELFCLASS64, ELFDATA2MSB, (char*)"Power PC 64"},
#endif
    {EM_ARM,         EM_ARM,     ELFCLASS32,   ELFDATA2LSB, (char*)"ARM"},
    {EM_S390,        EM_S390,    ELFCLASSNONE, ELFDATA2MSB, (char*)"IBM System/390"},
    {EM_ALPHA,       EM_ALPHA,   ELFCLASS64, ELFDATA2LSB, (char*)"Alpha"},
    {EM_MIPS_RS3_LE, EM_MIPS_RS3_LE, ELFCLASS32, ELFDATA2LSB, (char*)"MIPSel"},
    {EM_MIPS,        EM_MIPS,    ELFCLASS32, ELFDATA2MSB, (char*)"MIPS"},
    {EM_PARISC,      EM_PARISC,  ELFCLASS32, ELFDATA2MSB, (char*)"PARISC"},
    {EM_68K,         EM_68K,     ELFCLASS32, ELFDATA2MSB, (char*)"M68k"},
    {EM_AARCH64,     EM_AARCH64, ELFCLASS64, ELFDATA2LSB, (char*)"AARCH64"},
  };

  #if  (defined IA32)
    static  Elf32_Half running_arch_code=EM_386;
  #elif   (defined AMD64)
    static  Elf32_Half running_arch_code=EM_X86_64;
  #elif  (defined IA64)
    static  Elf32_Half running_arch_code=EM_IA_64;
  #elif  (defined __sparc) && (defined _LP64)
    static  Elf32_Half running_arch_code=EM_SPARCV9;
  #elif  (defined __sparc) && (!defined _LP64)
    static  Elf32_Half running_arch_code=EM_SPARC;
  #elif  (defined __powerpc64__)
    static  Elf32_Half running_arch_code=EM_PPC64;
  #elif  (defined __powerpc__)
    static  Elf32_Half running_arch_code=EM_PPC;
  #elif  (defined ARM)
    static  Elf32_Half running_arch_code=EM_ARM;
  #elif  (defined S390)
    static  Elf32_Half running_arch_code=EM_S390;
  #elif  (defined ALPHA)
    static  Elf32_Half running_arch_code=EM_ALPHA;
  #elif  (defined MIPSEL)
    static  Elf32_Half running_arch_code=EM_MIPS_RS3_LE;
  #elif  (defined PARISC)
    static  Elf32_Half running_arch_code=EM_PARISC;
  #elif  (defined MIPS)
    static  Elf32_Half running_arch_code=EM_MIPS;
  #elif  (defined M68K)
    static  Elf32_Half running_arch_code=EM_68K;
  #elif  (defined AARCH64)
    static  Elf32_Half running_arch_code=EM_AARCH64;
  #else
    #error Method os::dll_load requires that one of following is defined:\
<<<<<<< HEAD
      IA32, AMD64, IA64, __sparc, __powerpc__, ARM, S390, ALPHA, MIPS, MIPSEL, PARISC, M68K, AARCH64
=======
         IA32, AMD64, IA64, __sparc, __powerpc__, ARM, S390, ALPHA, MIPS, MIPSEL, PARISC, M68K, AARCH64
>>>>>>> 97f6928a
  #endif

  // Identify compatability class for VM's architecture and library's architecture
  // Obtain string descriptions for architectures

  arch_t lib_arch={elf_head.e_machine,0,elf_head.e_ident[EI_CLASS], elf_head.e_ident[EI_DATA], NULL};
  int running_arch_index=-1;

  for (unsigned int i=0 ; i < ARRAY_SIZE(arch_array) ; i++ ) {
    if (running_arch_code == arch_array[i].code) {
      running_arch_index    = i;
    }
    if (lib_arch.code == arch_array[i].code) {
      lib_arch.compat_class = arch_array[i].compat_class;
      lib_arch.name         = arch_array[i].name;
    }
  }

  assert(running_arch_index != -1,
    "Didn't find running architecture code (running_arch_code) in arch_array");
  if (running_arch_index == -1) {
    // Even though running architecture detection failed
    // we may still continue with reporting dlerror() message
    return NULL;
  }

  if (lib_arch.endianess != arch_array[running_arch_index].endianess) {
    ::snprintf(diag_msg_buf, diag_msg_max_length-1," (Possible cause: endianness mismatch)");
    return NULL;
  }

#ifndef S390
  if (lib_arch.elf_class != arch_array[running_arch_index].elf_class) {
    ::snprintf(diag_msg_buf, diag_msg_max_length-1," (Possible cause: architecture word width mismatch)");
    return NULL;
  }
#endif // !S390

  if (lib_arch.compat_class != arch_array[running_arch_index].compat_class) {
    if ( lib_arch.name!=NULL ) {
      ::snprintf(diag_msg_buf, diag_msg_max_length-1,
        " (Possible cause: can't load %s-bit .so on a %s-bit platform)",
        lib_arch.name, arch_array[running_arch_index].name);
    } else {
      ::snprintf(diag_msg_buf, diag_msg_max_length-1,
      " (Possible cause: can't load this .so (machine code=0x%x) on a %s-bit platform)",
        lib_arch.code,
        arch_array[running_arch_index].name);
    }
  }

  return NULL;
}

void * os::Linux::dlopen_helper(const char *filename, char *ebuf, int ebuflen) {
  void * result = ::dlopen(filename, RTLD_LAZY);
  if (result == NULL) {
    ::strncpy(ebuf, ::dlerror(), ebuflen - 1);
    ebuf[ebuflen-1] = '\0';
  }
  return result;
}

void * os::Linux::dll_load_in_vmthread(const char *filename, char *ebuf, int ebuflen) {
  void * result = NULL;
  if (LoadExecStackDllInVMThread) {
    result = dlopen_helper(filename, ebuf, ebuflen);
  }

  // Since 7019808, libjvm.so is linked with -noexecstack. If the VM loads a
  // library that requires an executable stack, or which does not have this
  // stack attribute set, dlopen changes the stack attribute to executable. The
  // read protection of the guard pages gets lost.
  //
  // Need to check _stack_is_executable again as multiple VM_LinuxDllLoad
  // may have been queued at the same time.

  if (!_stack_is_executable) {
    JavaThread *jt = Threads::first();

    while (jt) {
      if (!jt->stack_guard_zone_unused() &&        // Stack not yet fully initialized
          jt->stack_yellow_zone_enabled()) {       // No pending stack overflow exceptions
        if (!os::guard_memory((char *) jt->stack_red_zone_base() - jt->stack_red_zone_size(),
                              jt->stack_yellow_zone_size() + jt->stack_red_zone_size())) {
          warning("Attempt to reguard stack yellow zone failed.");
        }
      }
      jt = jt->next();
    }
  }

  return result;
}

/*
 * glibc-2.0 libdl is not MT safe.  If you are building with any glibc,
 * chances are you might want to run the generated bits against glibc-2.0
 * libdl.so, so always use locking for any version of glibc.
 */
void* os::dll_lookup(void* handle, const char* name) {
  pthread_mutex_lock(&dl_mutex);
  void* res = dlsym(handle, name);
  pthread_mutex_unlock(&dl_mutex);
  return res;
}

void* os::get_default_process_handle() {
  return (void*)::dlopen(NULL, RTLD_LAZY);
}

static bool _print_ascii_file(const char* filename, outputStream* st) {
  int fd = ::open(filename, O_RDONLY);
  if (fd == -1) {
     return false;
  }

  char buf[32];
  int bytes;
  while ((bytes = ::read(fd, buf, sizeof(buf))) > 0) {
    st->print_raw(buf, bytes);
  }

  ::close(fd);

  return true;
}

void os::print_dll_info(outputStream *st) {
   st->print_cr("Dynamic libraries:");

   char fname[32];
   pid_t pid = os::Linux::gettid();

   jio_snprintf(fname, sizeof(fname), "/proc/%d/maps", pid);

   if (!_print_ascii_file(fname, st)) {
     st->print("Can not get library information for pid = %d\n", pid);
   }
}

int os::get_loaded_modules_info(os::LoadedModulesCallbackFunc callback, void *param) {
  FILE *procmapsFile = NULL;

  // Open the procfs maps file for the current process
  if ((procmapsFile = fopen("/proc/self/maps", "r")) != NULL) {
    // Allocate PATH_MAX for file name plus a reasonable size for other fields.
    char line[PATH_MAX + 100];

    // Read line by line from 'file'
    while (fgets(line, sizeof(line), procmapsFile) != NULL) {
      u8 base, top, offset, inode;
      char permissions[5];
      char device[6];
      char name[PATH_MAX + 1];

      // Parse fields from line
      sscanf(line, UINT64_FORMAT_X "-" UINT64_FORMAT_X " %4s " UINT64_FORMAT_X " %7s " INT64_FORMAT " %s",
             &base, &top, permissions, &offset, device, &inode, name);

      // Filter by device id '00:00' so that we only get file system mapped files.
      if (strcmp(device, "00:00") != 0) {

        // Call callback with the fields of interest
        if(callback(name, (address)base, (address)top, param)) {
          // Oops abort, callback aborted
          fclose(procmapsFile);
          return 1;
        }
      }
    }
    fclose(procmapsFile);
  }
  return 0;
}

void os::print_os_info_brief(outputStream* st) {
  os::Linux::print_distro_info(st);

  os::Posix::print_uname_info(st);

  os::Linux::print_libversion_info(st);

}

void os::print_os_info(outputStream* st) {
  st->print("OS:");

  os::Linux::print_distro_info(st);

  os::Posix::print_uname_info(st);

  // Print warning if unsafe chroot environment detected
  if (unsafe_chroot_detected) {
    st->print("WARNING!! ");
    st->print_cr("%s", unstable_chroot_error);
  }

  os::Linux::print_libversion_info(st);

  os::Posix::print_rlimit_info(st);

  os::Posix::print_load_average(st);

  os::Linux::print_full_memory_info(st);

  os::Linux::print_container_info(st);
}

// Try to identify popular distros.
// Most Linux distributions have a /etc/XXX-release file, which contains
// the OS version string. Newer Linux distributions have a /etc/lsb-release
// file that also contains the OS version string. Some have more than one
// /etc/XXX-release file (e.g. Mandrake has both /etc/mandrake-release and
// /etc/redhat-release.), so the order is important.
// Any Linux that is based on Redhat (i.e. Oracle, Mandrake, Sun JDS...) have
// their own specific XXX-release file as well as a redhat-release file.
// Because of this the XXX-release file needs to be searched for before the
// redhat-release file.
// Since Red Hat has a lsb-release file that is not very descriptive the
// search for redhat-release needs to be before lsb-release.
// Since the lsb-release file is the new standard it needs to be searched
// before the older style release files.
// Searching system-release (Red Hat) and os-release (other Linuxes) are a
// next to last resort.  The os-release file is a new standard that contains
// distribution information and the system-release file seems to be an old
// standard that has been replaced by the lsb-release and os-release files.
// Searching for the debian_version file is the last resort.  It contains
// an informative string like "6.0.6" or "wheezy/sid". Because of this
// "Debian " is printed before the contents of the debian_version file.
void os::Linux::print_distro_info(outputStream* st) {
   if (!_print_ascii_file("/etc/oracle-release", st) &&
       !_print_ascii_file("/etc/mandriva-release", st) &&
       !_print_ascii_file("/etc/mandrake-release", st) &&
       !_print_ascii_file("/etc/sun-release", st) &&
       !_print_ascii_file("/etc/redhat-release", st) &&
       !_print_ascii_file("/etc/lsb-release", st) &&
       !_print_ascii_file("/etc/SuSE-release", st) &&
       !_print_ascii_file("/etc/turbolinux-release", st) &&
       !_print_ascii_file("/etc/gentoo-release", st) &&
       !_print_ascii_file("/etc/ltib-release", st) &&
       !_print_ascii_file("/etc/angstrom-version", st) &&
       !_print_ascii_file("/etc/system-release", st) &&
       !_print_ascii_file("/etc/os-release", st)) {

       if (file_exists("/etc/debian_version")) {
         st->print("Debian ");
         _print_ascii_file("/etc/debian_version", st);
       } else {
         st->print("Linux");
       }
   }
   st->cr();
}

void os::Linux::print_libversion_info(outputStream* st) {
  // libc, pthread
  st->print("libc:");
  st->print("%s ", os::Linux::glibc_version());
  st->print("%s ", os::Linux::libpthread_version());
  if (os::Linux::is_LinuxThreads()) {
     st->print("(%s stack)", os::Linux::is_floating_stack() ? "floating" : "fixed");
  }
  st->cr();
}

void os::Linux::print_full_memory_info(outputStream* st) {
   st->print("\n/proc/meminfo:\n");
   _print_ascii_file("/proc/meminfo", st);
   st->cr();
}

void os::Linux::print_container_info(outputStream* st) {
if (!OSContainer::is_containerized()) {
    return;
  }

  st->print("container (cgroup) information:\n");

  const char *p_ct = OSContainer::container_type();
  st->print("container_type: %s\n", p_ct != NULL ? p_ct : "failed");

  char *p = OSContainer::cpu_cpuset_cpus();
  st->print("cpu_cpuset_cpus: %s\n", p != NULL ? p : "failed");
  free(p);

  p = OSContainer::cpu_cpuset_memory_nodes();
  st->print("cpu_memory_nodes: %s\n", p != NULL ? p : "failed");
  free(p);

  int i = OSContainer::active_processor_count();
  if (i > 0) {
    st->print("active_processor_count: %d\n", i);
  } else {
    st->print("active_processor_count: failed\n");
  }

  i = OSContainer::cpu_quota();
  st->print("cpu_quota: %d\n", i);

  i = OSContainer::cpu_period();
  st->print("cpu_period: %d\n", i);

  i = OSContainer::cpu_shares();
  st->print("cpu_shares: %d\n", i);

  jlong j = OSContainer::memory_limit_in_bytes();
  st->print("memory_limit_in_bytes: " JLONG_FORMAT "\n", j);

  j = OSContainer::memory_and_swap_limit_in_bytes();
  st->print("memory_and_swap_limit_in_bytes: " JLONG_FORMAT "\n", j);

  j = OSContainer::memory_soft_limit_in_bytes();
  st->print("memory_soft_limit_in_bytes: " JLONG_FORMAT "\n", j);

  j = OSContainer::OSContainer::memory_usage_in_bytes();
  st->print("memory_usage_in_bytes: " JLONG_FORMAT "\n", j);

  j = OSContainer::OSContainer::memory_max_usage_in_bytes();
  st->print("memory_max_usage_in_bytes: " JLONG_FORMAT "\n", j);
  st->cr();
}

void os::print_memory_info(outputStream* st) {

  st->print("Memory:");
  st->print(" %dk page", os::vm_page_size()>>10);

  // values in struct sysinfo are "unsigned long"
  struct sysinfo si;
  sysinfo(&si);

  st->print(", physical " UINT64_FORMAT "k",
            os::physical_memory() >> 10);
  st->print("(" UINT64_FORMAT "k free)",
            os::available_memory() >> 10);
  st->print(", swap " UINT64_FORMAT "k",
            ((jlong)si.totalswap * si.mem_unit) >> 10);
  st->print("(" UINT64_FORMAT "k free)",
            ((jlong)si.freeswap * si.mem_unit) >> 10);
  st->cr();
}

void os::pd_print_cpu_info(outputStream* st) {
  st->print("\n/proc/cpuinfo:\n");
  if (!_print_ascii_file("/proc/cpuinfo", st)) {
    st->print("  <Not Available>");
  }
  st->cr();
}

void os::print_siginfo(outputStream* st, void* siginfo) {
  const siginfo_t* si = (const siginfo_t*)siginfo;

  os::Posix::print_siginfo_brief(st, si);
#if INCLUDE_CDS
  if (si && (si->si_signo == SIGBUS || si->si_signo == SIGSEGV) &&
      UseSharedSpaces) {
    FileMapInfo* mapinfo = FileMapInfo::current_info();
    if (mapinfo->is_in_shared_space(si->si_addr)) {
      st->print("\n\nError accessing class data sharing archive."   \
                " Mapped file inaccessible during execution, "      \
                " possible disk/network problem.");
    }
  }
#endif
  st->cr();
}


static void print_signal_handler(outputStream* st, int sig,
                                 char* buf, size_t buflen);

void os::print_signal_handlers(outputStream* st, char* buf, size_t buflen) {
  st->print_cr("Signal Handlers:");
  print_signal_handler(st, SIGSEGV, buf, buflen);
  print_signal_handler(st, SIGBUS , buf, buflen);
  print_signal_handler(st, SIGFPE , buf, buflen);
  print_signal_handler(st, SIGPIPE, buf, buflen);
  print_signal_handler(st, SIGXFSZ, buf, buflen);
  print_signal_handler(st, SIGILL , buf, buflen);
  print_signal_handler(st, INTERRUPT_SIGNAL, buf, buflen);
  print_signal_handler(st, SR_signum, buf, buflen);
  print_signal_handler(st, SHUTDOWN1_SIGNAL, buf, buflen);
  print_signal_handler(st, SHUTDOWN2_SIGNAL , buf, buflen);
  print_signal_handler(st, SHUTDOWN3_SIGNAL , buf, buflen);
  print_signal_handler(st, BREAK_SIGNAL, buf, buflen);
#if defined(PPC64)
  print_signal_handler(st, SIGTRAP, buf, buflen);
#endif
}

static char saved_jvm_path[MAXPATHLEN] = {0};

// Find the full path to the current module, libjvm.so
void os::jvm_path(char *buf, jint buflen) {
  // Error checking.
  if (buflen < MAXPATHLEN) {
    assert(false, "must use a large-enough buffer");
    buf[0] = '\0';
    return;
  }
  // Lazy resolve the path to current module.
  if (saved_jvm_path[0] != 0) {
    strcpy(buf, saved_jvm_path);
    return;
  }

  char dli_fname[MAXPATHLEN];
  bool ret = dll_address_to_library_name(
                CAST_FROM_FN_PTR(address, os::jvm_path),
                dli_fname, sizeof(dli_fname), NULL);
  assert(ret, "cannot locate libjvm");
  char *rp = NULL;
  if (ret && dli_fname[0] != '\0') {
    rp = realpath(dli_fname, buf);
  }
  if (rp == NULL)
    return;

  if (Arguments::created_by_gamma_launcher()) {
    // Support for the gamma launcher.  Typical value for buf is
    // "<JAVA_HOME>/jre/lib/<arch>/<vmtype>/libjvm.so".  If "/jre/lib/" appears at
    // the right place in the string, then assume we are installed in a JDK and
    // we're done.  Otherwise, check for a JAVA_HOME environment variable and fix
    // up the path so it looks like libjvm.so is installed there (append a
    // fake suffix hotspot/libjvm.so).
    const char *p = buf + strlen(buf) - 1;
    for (int count = 0; p > buf && count < 5; ++count) {
      for (--p; p > buf && *p != '/'; --p)
        /* empty */ ;
    }

    if (strncmp(p, "/jre/lib/", 9) != 0) {
      // Look for JAVA_HOME in the environment.
      char* java_home_var = ::getenv("JAVA_HOME");
      if (java_home_var != NULL && java_home_var[0] != 0) {
        char* jrelib_p;
        int len;

        // Check the current module name "libjvm.so".
        p = strrchr(buf, '/');
        assert(strstr(p, "/libjvm") == p, "invalid library name");

        rp = realpath(java_home_var, buf);
        if (rp == NULL)
          return;

        // determine if this is a legacy image or modules image
        // modules image doesn't have "jre" subdirectory
        len = strlen(buf);
        assert(len < buflen, "Ran out of buffer room");
        jrelib_p = buf + len;
        snprintf(jrelib_p, buflen-len, "/jre/lib/%s", cpu_arch);
        if (0 != access(buf, F_OK)) {
          snprintf(jrelib_p, buflen-len, "/lib/%s", cpu_arch);
        }

        if (0 == access(buf, F_OK)) {
          // Use current module name "libjvm.so"
          len = strlen(buf);
          snprintf(buf + len, buflen-len, "/hotspot/libjvm.so");
        } else {
          // Go back to path of .so
          rp = realpath(dli_fname, buf);
          if (rp == NULL)
            return;
        }
      }
    }
  }

  strncpy(saved_jvm_path, buf, MAXPATHLEN);
}

void os::print_jni_name_prefix_on(outputStream* st, int args_size) {
  // no prefix required, not even "_"
}

void os::print_jni_name_suffix_on(outputStream* st, int args_size) {
  // no suffix required
}

////////////////////////////////////////////////////////////////////////////////
// sun.misc.Signal support

static volatile jint sigint_count = 0;

static void
UserHandler(int sig, void *siginfo, void *context) {
  // 4511530 - sem_post is serialized and handled by the manager thread. When
  // the program is interrupted by Ctrl-C, SIGINT is sent to every thread. We
  // don't want to flood the manager thread with sem_post requests.
  if (sig == SIGINT && Atomic::add(1, &sigint_count) > 1)
      return;

  // Ctrl-C is pressed during error reporting, likely because the error
  // handler fails to abort. Let VM die immediately.
  if (sig == SIGINT && is_error_reported()) {
     os::die();
  }

  os::signal_notify(sig);
}

void* os::user_handler() {
  return CAST_FROM_FN_PTR(void*, UserHandler);
}

class Semaphore : public StackObj {
  public:
    Semaphore();
    ~Semaphore();
    void signal();
    void wait();
    bool trywait();
    bool timedwait(unsigned int sec, int nsec);
  private:
    sem_t _semaphore;
};

Semaphore::Semaphore() {
  sem_init(&_semaphore, 0, 0);
}

Semaphore::~Semaphore() {
  sem_destroy(&_semaphore);
}

void Semaphore::signal() {
  sem_post(&_semaphore);
}

void Semaphore::wait() {
  sem_wait(&_semaphore);
}

bool Semaphore::trywait() {
  return sem_trywait(&_semaphore) == 0;
}

bool Semaphore::timedwait(unsigned int sec, int nsec) {

  struct timespec ts;
  // Semaphore's are always associated with CLOCK_REALTIME
  os::Linux::clock_gettime(CLOCK_REALTIME, &ts);
  // see unpackTime for discussion on overflow checking
  if (sec >= MAX_SECS) {
    ts.tv_sec += MAX_SECS;
    ts.tv_nsec = 0;
  } else {
    ts.tv_sec += sec;
    ts.tv_nsec += nsec;
    if (ts.tv_nsec >= NANOSECS_PER_SEC) {
      ts.tv_nsec -= NANOSECS_PER_SEC;
      ++ts.tv_sec; // note: this must be <= max_secs
    }
  }

  while (1) {
    int result = sem_timedwait(&_semaphore, &ts);
    if (result == 0) {
      return true;
    } else if (errno == EINTR) {
      continue;
    } else if (errno == ETIMEDOUT) {
      return false;
    } else {
      return false;
    }
  }
}

extern "C" {
  typedef void (*sa_handler_t)(int);
  typedef void (*sa_sigaction_t)(int, siginfo_t *, void *);
}

void* os::signal(int signal_number, void* handler) {
  struct sigaction sigAct, oldSigAct;

  sigfillset(&(sigAct.sa_mask));
  sigAct.sa_flags   = SA_RESTART|SA_SIGINFO;
  sigAct.sa_handler = CAST_TO_FN_PTR(sa_handler_t, handler);

  if (sigaction(signal_number, &sigAct, &oldSigAct)) {
    // -1 means registration failed
    return (void *)-1;
  }

  return CAST_FROM_FN_PTR(void*, oldSigAct.sa_handler);
}

void os::signal_raise(int signal_number) {
  ::raise(signal_number);
}

/*
 * The following code is moved from os.cpp for making this
 * code platform specific, which it is by its very nature.
 */

// Will be modified when max signal is changed to be dynamic
int os::sigexitnum_pd() {
  return NSIG;
}

// a counter for each possible signal value
static volatile jint pending_signals[NSIG+1] = { 0 };

// Linux(POSIX) specific hand shaking semaphore.
static sem_t sig_sem;
static Semaphore sr_semaphore;

void os::signal_init_pd() {
  // Initialize signal structures
  ::memset((void*)pending_signals, 0, sizeof(pending_signals));

  // Initialize signal semaphore
  ::sem_init(&sig_sem, 0, 0);
}

void os::signal_notify(int sig) {
  Atomic::inc(&pending_signals[sig]);
  ::sem_post(&sig_sem);
}

static int check_pending_signals(bool wait) {
  Atomic::store(0, &sigint_count);
  for (;;) {
    for (int i = 0; i < NSIG + 1; i++) {
      jint n = pending_signals[i];
      if (n > 0 && n == Atomic::cmpxchg(n - 1, &pending_signals[i], n)) {
        return i;
      }
    }
    if (!wait) {
      return -1;
    }
    JavaThread *thread = JavaThread::current();
    ThreadBlockInVM tbivm(thread);

    bool threadIsSuspended;
    do {
      thread->set_suspend_equivalent();
      // cleared by handle_special_suspend_equivalent_condition() or java_suspend_self()
      ::sem_wait(&sig_sem);

      // were we externally suspended while we were waiting?
      threadIsSuspended = thread->handle_special_suspend_equivalent_condition();
      if (threadIsSuspended) {
        //
        // The semaphore has been incremented, but while we were waiting
        // another thread suspended us. We don't want to continue running
        // while suspended because that would surprise the thread that
        // suspended us.
        //
        ::sem_post(&sig_sem);

        thread->java_suspend_self();
      }
    } while (threadIsSuspended);
  }
}

int os::signal_lookup() {
  return check_pending_signals(false);
}

int os::signal_wait() {
  return check_pending_signals(true);
}

////////////////////////////////////////////////////////////////////////////////
// Virtual Memory

int os::vm_page_size() {
  // Seems redundant as all get out
  assert(os::Linux::page_size() != -1, "must call os::init");
  return os::Linux::page_size();
}

// Solaris allocates memory by pages.
int os::vm_allocation_granularity() {
  assert(os::Linux::page_size() != -1, "must call os::init");
  return os::Linux::page_size();
}

// Rationale behind this function:
//  current (Mon Apr 25 20:12:18 MSD 2005) oprofile drops samples without executable
//  mapping for address (see lookup_dcookie() in the kernel module), thus we cannot get
//  samples for JITted code. Here we create private executable mapping over the code cache
//  and then we can use standard (well, almost, as mapping can change) way to provide
//  info for the reporting script by storing timestamp and location of symbol
void linux_wrap_code(char* base, size_t size) {
  static volatile jint cnt = 0;

  if (!UseOprofile) {
    return;
  }

  char buf[PATH_MAX+1];
  int num = Atomic::add(1, &cnt);

  snprintf(buf, sizeof(buf), "%s/hs-vm-%d-%d",
           os::get_temp_directory(), os::current_process_id(), num);
  unlink(buf);

  int fd = ::open(buf, O_CREAT | O_RDWR, S_IRWXU);

  if (fd != -1) {
    off_t rv = ::lseek(fd, size-2, SEEK_SET);
    if (rv != (off_t)-1) {
      if (::write(fd, "", 1) == 1) {
        mmap(base, size,
             PROT_READ|PROT_WRITE|PROT_EXEC,
             MAP_PRIVATE|MAP_FIXED|MAP_NORESERVE, fd, 0);
      }
    }
    ::close(fd);
    unlink(buf);
  }
}

static bool recoverable_mmap_error(int err) {
  // See if the error is one we can let the caller handle. This
  // list of errno values comes from JBS-6843484. I can't find a
  // Linux man page that documents this specific set of errno
  // values so while this list currently matches Solaris, it may
  // change as we gain experience with this failure mode.
  switch (err) {
  case EBADF:
  case EINVAL:
  case ENOTSUP:
    // let the caller deal with these errors
    return true;

  default:
    // Any remaining errors on this OS can cause our reserved mapping
    // to be lost. That can cause confusion where different data
    // structures think they have the same memory mapped. The worst
    // scenario is if both the VM and a library think they have the
    // same memory mapped.
    return false;
  }
}

static void warn_fail_commit_memory(char* addr, size_t size, bool exec,
                                    int err) {
  warning("INFO: os::commit_memory(" PTR_FORMAT ", " SIZE_FORMAT
          ", %d) failed; error='%s' (errno=%d)", addr, size, exec,
          strerror(err), err);
}

static void warn_fail_commit_memory(char* addr, size_t size,
                                    size_t alignment_hint, bool exec,
                                    int err) {
  warning("INFO: os::commit_memory(" PTR_FORMAT ", " SIZE_FORMAT
          ", " SIZE_FORMAT ", %d) failed; error='%s' (errno=%d)", addr, size,
          alignment_hint, exec, strerror(err), err);
}

// NOTE: Linux kernel does not really reserve the pages for us.
//       All it does is to check if there are enough free pages
//       left at the time of mmap(). This could be a potential
//       problem.
int os::Linux::commit_memory_impl(char* addr, size_t size, bool exec) {
  int prot = exec ? PROT_READ|PROT_WRITE|PROT_EXEC : PROT_READ|PROT_WRITE;
  uintptr_t res = (uintptr_t) ::mmap(addr, size, prot,
                                   MAP_PRIVATE|MAP_FIXED|MAP_ANONYMOUS, -1, 0);
  if (res != (uintptr_t) MAP_FAILED) {
    if (UseNUMAInterleaving) {
      numa_make_global(addr, size);
    }
    return 0;
  }

  int err = errno;  // save errno from mmap() call above

  if (!recoverable_mmap_error(err)) {
    warn_fail_commit_memory(addr, size, exec, err);
    vm_exit_out_of_memory(size, OOM_MMAP_ERROR, "committing reserved memory.");
  }

  return err;
}

bool os::pd_commit_memory(char* addr, size_t size, bool exec) {
  return os::Linux::commit_memory_impl(addr, size, exec) == 0;
}

void os::pd_commit_memory_or_exit(char* addr, size_t size, bool exec,
                                  const char* mesg) {
  assert(mesg != NULL, "mesg must be specified");
  int err = os::Linux::commit_memory_impl(addr, size, exec);
  if (err != 0) {
    // the caller wants all commit errors to exit with the specified mesg:
    warn_fail_commit_memory(addr, size, exec, err);
    vm_exit_out_of_memory(size, OOM_MMAP_ERROR, mesg);
  }
}

// Define MAP_HUGETLB here so we can build HotSpot on old systems.
#ifndef MAP_HUGETLB
#define MAP_HUGETLB 0x40000
#endif

// Define MADV_HUGEPAGE here so we can build HotSpot on old systems.
#ifndef MADV_HUGEPAGE
#define MADV_HUGEPAGE 14
#endif

int os::Linux::commit_memory_impl(char* addr, size_t size,
                                  size_t alignment_hint, bool exec) {
  int err = os::Linux::commit_memory_impl(addr, size, exec);
  if (err == 0) {
    realign_memory(addr, size, alignment_hint);
  }
  return err;
}

bool os::pd_commit_memory(char* addr, size_t size, size_t alignment_hint,
                          bool exec) {
  return os::Linux::commit_memory_impl(addr, size, alignment_hint, exec) == 0;
}

void os::pd_commit_memory_or_exit(char* addr, size_t size,
                                  size_t alignment_hint, bool exec,
                                  const char* mesg) {
  assert(mesg != NULL, "mesg must be specified");
  int err = os::Linux::commit_memory_impl(addr, size, alignment_hint, exec);
  if (err != 0) {
    // the caller wants all commit errors to exit with the specified mesg:
    warn_fail_commit_memory(addr, size, alignment_hint, exec, err);
    vm_exit_out_of_memory(size, OOM_MMAP_ERROR, mesg);
  }
}

void os::pd_realign_memory(char *addr, size_t bytes, size_t alignment_hint) {
  if (UseTransparentHugePages && alignment_hint > (size_t)vm_page_size()) {
    // We don't check the return value: madvise(MADV_HUGEPAGE) may not
    // be supported or the memory may already be backed by huge pages.
    ::madvise(addr, bytes, MADV_HUGEPAGE);
  }
}

void os::pd_free_memory(char *addr, size_t bytes, size_t alignment_hint) {
  // This method works by doing an mmap over an existing mmaping and effectively discarding
  // the existing pages. However it won't work for SHM-based large pages that cannot be
  // uncommitted at all. We don't do anything in this case to avoid creating a segment with
  // small pages on top of the SHM segment. This method always works for small pages, so we
  // allow that in any case.
  if (alignment_hint <= (size_t)os::vm_page_size() || can_commit_large_page_memory()) {
    commit_memory(addr, bytes, alignment_hint, !ExecMem);
  }
}

void os::numa_make_global(char *addr, size_t bytes) {
  Linux::numa_interleave_memory(addr, bytes);
}

// Define for numa_set_bind_policy(int). Setting the argument to 0 will set the
// bind policy to MPOL_PREFERRED for the current thread.
#define USE_MPOL_PREFERRED 0

void os::numa_make_local(char *addr, size_t bytes, int lgrp_hint) {
  // To make NUMA and large pages more robust when both enabled, we need to ease
  // the requirements on where the memory should be allocated. MPOL_BIND is the
  // default policy and it will force memory to be allocated on the specified
  // node. Changing this to MPOL_PREFERRED will prefer to allocate the memory on
  // the specified node, but will not force it. Using this policy will prevent
  // getting SIGBUS when trying to allocate large pages on NUMA nodes with no
  // free large pages.
  Linux::numa_set_bind_policy(USE_MPOL_PREFERRED);
  Linux::numa_tonode_memory(addr, bytes, lgrp_hint);
}

bool os::numa_topology_changed()   { return false; }

size_t os::numa_get_groups_num() {
  // Return just the number of nodes in which it's possible to allocate memory
  // (in numa terminology, configured nodes).
  return Linux::numa_num_configured_nodes();
}

int os::numa_get_group_id() {
  int cpu_id = Linux::sched_getcpu();
  if (cpu_id != -1) {
    int lgrp_id = Linux::get_node_by_cpu(cpu_id);
    if (lgrp_id != -1) {
      return lgrp_id;
    }
  }
  return 0;
}

int os::Linux::get_existing_num_nodes() {
  size_t node;
  size_t highest_node_number = Linux::numa_max_node();
  int num_nodes = 0;

  // Get the total number of nodes in the system including nodes without memory.
  for (node = 0; node <= highest_node_number; node++) {
    if (isnode_in_existing_nodes(node)) {
      num_nodes++;
    }
  }
  return num_nodes;
}

size_t os::numa_get_leaf_groups(int *ids, size_t size) {
  size_t highest_node_number = Linux::numa_max_node();
  size_t i = 0;

  // Map all node ids in which is possible to allocate memory. Also nodes are
  // not always consecutively available, i.e. available from 0 to the highest
  // node number.
  for (size_t node = 0; node <= highest_node_number; node++) {
    if (Linux::isnode_in_configured_nodes(node)) {
      ids[i++] = node;
    }
  }
  return i;
}

bool os::get_page_info(char *start, page_info* info) {
  return false;
}

char *os::scan_pages(char *start, char* end, page_info* page_expected, page_info* page_found) {
  return end;
}


int os::Linux::sched_getcpu_syscall(void) {
  unsigned int cpu = 0;
  int retval = -1;

#if defined(AMD64)
// Unfortunately we have to bring all these macros here from vsyscall.h
// to be able to compile on old linuxes.
# define __NR_vgetcpu 2
# define VSYSCALL_START (-10UL << 20)
# define VSYSCALL_SIZE 1024
# define VSYSCALL_ADDR(vsyscall_nr) (VSYSCALL_START+VSYSCALL_SIZE*(vsyscall_nr))
  typedef long (*vgetcpu_t)(unsigned int *cpu, unsigned int *node, unsigned long *tcache);
  vgetcpu_t vgetcpu = (vgetcpu_t)VSYSCALL_ADDR(__NR_vgetcpu);
  retval = vgetcpu(&cpu, NULL, NULL);
#elif defined(IA32) || defined(AARCH64)
# ifndef SYS_getcpu
<<<<<<< HEAD
#  define SYS_getcpu AARCH64_ONLY(168) NOT_AARCH64(318)
=======
#  define SYS_getcpu AARCH64_ONLY(168) IA32_ONLY(318)
>>>>>>> 97f6928a
# endif
  retval = syscall(SYS_getcpu, &cpu, NULL, NULL);
#endif

  return (retval == -1) ? retval : cpu;
}

// Something to do with the numa-aware allocator needs these symbols
extern "C" JNIEXPORT void numa_warn(int number, char *where, ...) { }
extern "C" JNIEXPORT void numa_error(char *where) { }
extern "C" JNIEXPORT int fork1() { return fork(); }

// Handle request to load libnuma symbol version 1.1 (API v1). If it fails
// load symbol from base version instead.
void* os::Linux::libnuma_dlsym(void* handle, const char *name) {
  void *f = dlvsym(handle, name, "libnuma_1.1");
  if (f == NULL) {
    f = dlsym(handle, name);
  }
  return f;
}

// Handle request to load libnuma symbol version 1.2 (API v2) only.
// Return NULL if the symbol is not defined in this particular version.
void* os::Linux::libnuma_v2_dlsym(void* handle, const char* name) {
  return dlvsym(handle, name, "libnuma_1.2");
}

bool os::Linux::libnuma_init() {
  // sched_getcpu() should be in libc.
  set_sched_getcpu(CAST_TO_FN_PTR(sched_getcpu_func_t,
                                  dlsym(RTLD_DEFAULT, "sched_getcpu")));

  // If it's not, try a direct syscall.
  if (sched_getcpu() == -1)
    set_sched_getcpu(CAST_TO_FN_PTR(sched_getcpu_func_t, (void*)&sched_getcpu_syscall));

  if (sched_getcpu() != -1) { // Does it work?
    void *handle = dlopen("libnuma.so.1", RTLD_LAZY);
    if (handle != NULL) {
      set_numa_node_to_cpus(CAST_TO_FN_PTR(numa_node_to_cpus_func_t,
                                           libnuma_dlsym(handle, "numa_node_to_cpus")));
      set_numa_max_node(CAST_TO_FN_PTR(numa_max_node_func_t,
                                       libnuma_dlsym(handle, "numa_max_node")));
      set_numa_num_configured_nodes(CAST_TO_FN_PTR(numa_num_configured_nodes_func_t,
                                                   libnuma_dlsym(handle, "numa_num_configured_nodes")));
      set_numa_available(CAST_TO_FN_PTR(numa_available_func_t,
                                        libnuma_dlsym(handle, "numa_available")));
      set_numa_tonode_memory(CAST_TO_FN_PTR(numa_tonode_memory_func_t,
                                            libnuma_dlsym(handle, "numa_tonode_memory")));
      set_numa_interleave_memory(CAST_TO_FN_PTR(numa_interleave_memory_func_t,
                                                libnuma_dlsym(handle, "numa_interleave_memory")));
      set_numa_interleave_memory_v2(CAST_TO_FN_PTR(numa_interleave_memory_v2_func_t,
                                                libnuma_v2_dlsym(handle, "numa_interleave_memory")));
      set_numa_set_bind_policy(CAST_TO_FN_PTR(numa_set_bind_policy_func_t,
                                              libnuma_dlsym(handle, "numa_set_bind_policy")));
      set_numa_bitmask_isbitset(CAST_TO_FN_PTR(numa_bitmask_isbitset_func_t,
                                               libnuma_dlsym(handle, "numa_bitmask_isbitset")));
      set_numa_distance(CAST_TO_FN_PTR(numa_distance_func_t,
                                       libnuma_dlsym(handle, "numa_distance")));

      if (numa_available() != -1) {
        set_numa_all_nodes((unsigned long*)libnuma_dlsym(handle, "numa_all_nodes"));
        set_numa_all_nodes_ptr((struct bitmask **)libnuma_dlsym(handle, "numa_all_nodes_ptr"));
        set_numa_nodes_ptr((struct bitmask **)libnuma_dlsym(handle, "numa_nodes_ptr"));
        // Create an index -> node mapping, since nodes are not always consecutive
        _nindex_to_node = new (ResourceObj::C_HEAP, mtInternal) GrowableArray<int>(0, true);
        rebuild_nindex_to_node_map();
        // Create a cpu -> node mapping
        _cpu_to_node = new (ResourceObj::C_HEAP, mtInternal) GrowableArray<int>(0, true);
        rebuild_cpu_to_node_map();
        return true;
      }
    }
  }
  return false;
}

void os::Linux::rebuild_nindex_to_node_map() {
  int highest_node_number = Linux::numa_max_node();

  nindex_to_node()->clear();
  for (int node = 0; node <= highest_node_number; node++) {
    if (Linux::isnode_in_existing_nodes(node)) {
      nindex_to_node()->append(node);
    }
  }
}

// rebuild_cpu_to_node_map() constructs a table mapping cpud id to node id.
// The table is later used in get_node_by_cpu().
void os::Linux::rebuild_cpu_to_node_map() {
  const size_t NCPUS = 32768; // Since the buffer size computation is very obscure
                              // in libnuma (possible values are starting from 16,
                              // and continuing up with every other power of 2, but less
                              // than the maximum number of CPUs supported by kernel), and
                              // is a subject to change (in libnuma version 2 the requirements
                              // are more reasonable) we'll just hardcode the number they use
                              // in the library.
  const size_t BitsPerCLong = sizeof(long) * CHAR_BIT;

  size_t cpu_num = processor_count();
  size_t cpu_map_size = NCPUS / BitsPerCLong;
  size_t cpu_map_valid_size =
    MIN2((cpu_num + BitsPerCLong - 1) / BitsPerCLong, cpu_map_size);

  cpu_to_node()->clear();
  cpu_to_node()->at_grow(cpu_num - 1);

  size_t node_num = get_existing_num_nodes();

  int distance = 0;
  int closest_distance = INT_MAX;
  int closest_node = 0;
  unsigned long *cpu_map = NEW_C_HEAP_ARRAY(unsigned long, cpu_map_size, mtInternal);
  for (size_t i = 0; i < node_num; i++) {
    // Check if node is configured (not a memory-less node). If it is not, find
    // the closest configured node.
    if (!isnode_in_configured_nodes(nindex_to_node()->at(i))) {
      closest_distance = INT_MAX;
      // Check distance from all remaining nodes in the system. Ignore distance
      // from itself and from another non-configured node.
      for (size_t m = 0; m < node_num; m++) {
        if (m != i && isnode_in_configured_nodes(nindex_to_node()->at(m))) {
          distance = numa_distance(nindex_to_node()->at(i), nindex_to_node()->at(m));
          // If a closest node is found, update. There is always at least one
          // configured node in the system so there is always at least one node
          // close.
          if (distance != 0 && distance < closest_distance) {
            closest_distance = distance;
            closest_node = nindex_to_node()->at(m);
          }
        }
      }
     } else {
       // Current node is already a configured node.
       closest_node = nindex_to_node()->at(i);
     }

    // Get cpus from the original node and map them to the closest node. If node
    // is a configured node (not a memory-less node), then original node and
    // closest node are the same.
    if (numa_node_to_cpus(nindex_to_node()->at(i), cpu_map, cpu_map_size * sizeof(unsigned long)) != -1) {
      for (size_t j = 0; j < cpu_map_valid_size; j++) {
        if (cpu_map[j] != 0) {
          for (size_t k = 0; k < BitsPerCLong; k++) {
            if (cpu_map[j] & (1UL << k)) {
              cpu_to_node()->at_put(j * BitsPerCLong + k, closest_node);
            }
          }
        }
      }
    }
  }
  FREE_C_HEAP_ARRAY(unsigned long, cpu_map, mtInternal);
}

int os::Linux::get_node_by_cpu(int cpu_id) {
  if (cpu_to_node() != NULL && cpu_id >= 0 && cpu_id < cpu_to_node()->length()) {
    return cpu_to_node()->at(cpu_id);
  }
  return -1;
}

GrowableArray<int>* os::Linux::_cpu_to_node;
GrowableArray<int>* os::Linux::_nindex_to_node;
os::Linux::sched_getcpu_func_t os::Linux::_sched_getcpu;
os::Linux::numa_node_to_cpus_func_t os::Linux::_numa_node_to_cpus;
os::Linux::numa_max_node_func_t os::Linux::_numa_max_node;
os::Linux::numa_num_configured_nodes_func_t os::Linux::_numa_num_configured_nodes;
os::Linux::numa_available_func_t os::Linux::_numa_available;
os::Linux::numa_tonode_memory_func_t os::Linux::_numa_tonode_memory;
os::Linux::numa_interleave_memory_func_t os::Linux::_numa_interleave_memory;
os::Linux::numa_interleave_memory_v2_func_t os::Linux::_numa_interleave_memory_v2;
os::Linux::numa_set_bind_policy_func_t os::Linux::_numa_set_bind_policy;
os::Linux::numa_bitmask_isbitset_func_t os::Linux::_numa_bitmask_isbitset;
os::Linux::numa_distance_func_t os::Linux::_numa_distance;
unsigned long* os::Linux::_numa_all_nodes;
struct bitmask* os::Linux::_numa_all_nodes_ptr;
struct bitmask* os::Linux::_numa_nodes_ptr;

bool os::pd_uncommit_memory(char* addr, size_t size) {
  uintptr_t res = (uintptr_t) ::mmap(addr, size, PROT_NONE,
                MAP_PRIVATE|MAP_FIXED|MAP_NORESERVE|MAP_ANONYMOUS, -1, 0);
  return res  != (uintptr_t) MAP_FAILED;
}

static
address get_stack_commited_bottom(address bottom, size_t size) {
  address nbot = bottom;
  address ntop = bottom + size;

  size_t page_sz = os::vm_page_size();
  unsigned pages = size / page_sz;

  unsigned char vec[1];
  unsigned imin = 1, imax = pages + 1, imid;
  int mincore_return_value = 0;

  assert(imin <= imax, "Unexpected page size");

  while (imin < imax) {
    imid = (imax + imin) / 2;
    nbot = ntop - (imid * page_sz);

    // Use a trick with mincore to check whether the page is mapped or not.
    // mincore sets vec to 1 if page resides in memory and to 0 if page
    // is swapped output but if page we are asking for is unmapped
    // it returns -1,ENOMEM
    mincore_return_value = mincore(nbot, page_sz, vec);

    if (mincore_return_value == -1) {
      // Page is not mapped go up
      // to find first mapped page
      if (errno != EAGAIN) {
        assert(errno == ENOMEM, "Unexpected mincore errno");
        imax = imid;
      }
    } else {
      // Page is mapped go down
      // to find first not mapped page
      imin = imid + 1;
    }
  }

  nbot = nbot + page_sz;

  // Adjust stack bottom one page up if last checked page is not mapped
  if (mincore_return_value == -1) {
    nbot = nbot + page_sz;
  }

  return nbot;
}


// Linux uses a growable mapping for the stack, and if the mapping for
// the stack guard pages is not removed when we detach a thread the
// stack cannot grow beyond the pages where the stack guard was
// mapped.  If at some point later in the process the stack expands to
// that point, the Linux kernel cannot expand the stack any further
// because the guard pages are in the way, and a segfault occurs.
//
// However, it's essential not to split the stack region by unmapping
// a region (leaving a hole) that's already part of the stack mapping,
// so if the stack mapping has already grown beyond the guard pages at
// the time we create them, we have to truncate the stack mapping.
// So, we need to know the extent of the stack mapping when
// create_stack_guard_pages() is called.

// We only need this for stacks that are growable: at the time of
// writing thread stacks don't use growable mappings (i.e. those
// creeated with MAP_GROWSDOWN), and aren't marked "[stack]", so this
// only applies to the main thread.

// If the (growable) stack mapping already extends beyond the point
// where we're going to put our guard pages, truncate the mapping at
// that point by munmap()ping it.  This ensures that when we later
// munmap() the guard pages we don't leave a hole in the stack
// mapping. This only affects the main/primordial thread

bool os::pd_create_stack_guard_pages(char* addr, size_t size) {

  if (os::is_primordial_thread()) {
    // As we manually grow stack up to bottom inside create_attached_thread(),
    // it's likely that os::Linux::initial_thread_stack_bottom is mapped and
    // we don't need to do anything special.
    // Check it first, before calling heavy function.
    uintptr_t stack_extent = (uintptr_t) os::Linux::initial_thread_stack_bottom();
    unsigned char vec[1];

    if (mincore((address)stack_extent, os::vm_page_size(), vec) == -1) {
      // Fallback to slow path on all errors, including EAGAIN
      stack_extent = (uintptr_t) get_stack_commited_bottom(
                                    os::Linux::initial_thread_stack_bottom(),
                                    (size_t)addr - stack_extent);
    }

    if (stack_extent < (uintptr_t)addr) {
      ::munmap((void*)stack_extent, (uintptr_t)(addr - stack_extent));
    }
  }

  return os::commit_memory(addr, size, !ExecMem);
}

// If this is a growable mapping, remove the guard pages entirely by
// munmap()ping them.  If not, just call uncommit_memory(). This only
// affects the main/primordial thread, but guard against future OS changes.
// It's safe to always unmap guard pages for primordial thread because we
// always place it right after end of the mapped region.

bool os::remove_stack_guard_pages(char* addr, size_t size) {
  uintptr_t stack_extent, stack_base;

  if (os::is_primordial_thread()) {
    return ::munmap(addr, size) == 0;
  }

  return os::uncommit_memory(addr, size);
}

static address _highest_vm_reserved_address = NULL;

// If 'fixed' is true, anon_mmap() will attempt to reserve anonymous memory
// at 'requested_addr'. If there are existing memory mappings at the same
// location, however, they will be overwritten. If 'fixed' is false,
// 'requested_addr' is only treated as a hint, the return value may or
// may not start from the requested address. Unlike Linux mmap(), this
// function returns NULL to indicate failure.
static char* anon_mmap(char* requested_addr, size_t bytes, bool fixed) {
  char * addr;
  int flags;

  flags = MAP_PRIVATE | MAP_NORESERVE | MAP_ANONYMOUS;
  if (fixed) {
    assert((uintptr_t)requested_addr % os::Linux::page_size() == 0, "unaligned address");
    flags |= MAP_FIXED;
  }

  // Map reserved/uncommitted pages PROT_NONE so we fail early if we
  // touch an uncommitted page. Otherwise, the read/write might
  // succeed if we have enough swap space to back the physical page.
  addr = (char*)::mmap(requested_addr, bytes, PROT_NONE,
                       flags, -1, 0);

  if (addr != MAP_FAILED) {
    // anon_mmap() should only get called during VM initialization,
    // don't need lock (actually we can skip locking even it can be called
    // from multiple threads, because _highest_vm_reserved_address is just a
    // hint about the upper limit of non-stack memory regions.)
    if ((address)addr + bytes > _highest_vm_reserved_address) {
      _highest_vm_reserved_address = (address)addr + bytes;
    }
  }

  return addr == MAP_FAILED ? NULL : addr;
}

// Allocate (using mmap, NO_RESERVE, with small pages) at either a given request address
//   (req_addr != NULL) or with a given alignment.
//  - bytes shall be a multiple of alignment.
//  - req_addr can be NULL. If not NULL, it must be a multiple of alignment.
//  - alignment sets the alignment at which memory shall be allocated.
//     It must be a multiple of allocation granularity.
// Returns address of memory or NULL. If req_addr was not NULL, will only return
//  req_addr or NULL.
static char* anon_mmap_aligned(size_t bytes, size_t alignment, char* req_addr) {

  size_t extra_size = bytes;
  if (req_addr == NULL && alignment > 0) {
    extra_size += alignment;
  }

  char* start = (char*) ::mmap(req_addr, extra_size, PROT_NONE,
    MAP_PRIVATE|MAP_ANONYMOUS|MAP_NORESERVE,
    -1, 0);
  if (start == MAP_FAILED) {
    start = NULL;
  } else {
    if (req_addr != NULL) {
      if (start != req_addr) {
        ::munmap(start, extra_size);
        start = NULL;
      }
    } else {
      char* const start_aligned = (char*) align_ptr_up(start, alignment);
      char* const end_aligned = start_aligned + bytes;
      char* const end = start + extra_size;
      if (start_aligned > start) {
        ::munmap(start, start_aligned - start);
      }
      if (end_aligned < end) {
        ::munmap(end_aligned, end - end_aligned);
      }
      start = start_aligned;
    }
  }
  return start;
}

// Don't update _highest_vm_reserved_address, because there might be memory
// regions above addr + size. If so, releasing a memory region only creates
// a hole in the address space, it doesn't help prevent heap-stack collision.
//
static int anon_munmap(char * addr, size_t size) {
  return ::munmap(addr, size) == 0;
}

char* os::pd_reserve_memory(size_t bytes, char* requested_addr,
                         size_t alignment_hint) {
  return anon_mmap(requested_addr, bytes, (requested_addr != NULL));
}

bool os::pd_release_memory(char* addr, size_t size) {
  return anon_munmap(addr, size);
}

static address highest_vm_reserved_address() {
  return _highest_vm_reserved_address;
}

static bool linux_mprotect(char* addr, size_t size, int prot) {
  // Linux wants the mprotect address argument to be page aligned.
  char* bottom = (char*)align_size_down((intptr_t)addr, os::Linux::page_size());

  // According to SUSv3, mprotect() should only be used with mappings
  // established by mmap(), and mmap() always maps whole pages. Unaligned
  // 'addr' likely indicates problem in the VM (e.g. trying to change
  // protection of malloc'ed or statically allocated memory). Check the
  // caller if you hit this assert.
  assert(addr == bottom, "sanity check");

  size = align_size_up(pointer_delta(addr, bottom, 1) + size, os::Linux::page_size());
  return ::mprotect(bottom, size, prot) == 0;
}

// Set protections specified
bool os::protect_memory(char* addr, size_t bytes, ProtType prot,
                        bool is_committed) {
  unsigned int p = 0;
  switch (prot) {
  case MEM_PROT_NONE: p = PROT_NONE; break;
  case MEM_PROT_READ: p = PROT_READ; break;
  case MEM_PROT_RW:   p = PROT_READ|PROT_WRITE; break;
  case MEM_PROT_RWX:  p = PROT_READ|PROT_WRITE|PROT_EXEC; break;
  default:
    ShouldNotReachHere();
  }
  // is_committed is unused.
  return linux_mprotect(addr, bytes, p);
}

bool os::guard_memory(char* addr, size_t size) {
  return linux_mprotect(addr, size, PROT_NONE);
}

bool os::unguard_memory(char* addr, size_t size) {
  return linux_mprotect(addr, size, PROT_READ|PROT_WRITE);
}

bool os::Linux::transparent_huge_pages_sanity_check(bool warn, size_t page_size) {
  bool result = false;
  void *p = mmap(NULL, page_size * 2, PROT_READ|PROT_WRITE,
                 MAP_ANONYMOUS|MAP_PRIVATE,
                 -1, 0);
  if (p != MAP_FAILED) {
    void *aligned_p = align_ptr_up(p, page_size);

    result = madvise(aligned_p, page_size, MADV_HUGEPAGE) == 0;

    munmap(p, page_size * 2);
  }

  if (warn && !result) {
    warning("TransparentHugePages is not supported by the operating system.");
  }

  return result;
}

bool os::Linux::hugetlbfs_sanity_check(bool warn, size_t page_size) {
  bool result = false;
  void *p = mmap(NULL, page_size, PROT_READ|PROT_WRITE,
                 MAP_ANONYMOUS|MAP_PRIVATE|MAP_HUGETLB,
                 -1, 0);

  if (p != MAP_FAILED) {
    // We don't know if this really is a huge page or not.
    FILE *fp = fopen("/proc/self/maps", "r");
    if (fp) {
      while (!feof(fp)) {
        char chars[257];
        long x = 0;
        if (fgets(chars, sizeof(chars), fp)) {
          if (sscanf(chars, "%lx-%*x", &x) == 1
              && x == (long)p) {
            if (strstr (chars, "hugepage")) {
              result = true;
              break;
            }
          }
        }
      }
      fclose(fp);
    }
    munmap(p, page_size);
  }

  if (warn && !result) {
    warning("HugeTLBFS is not supported by the operating system.");
  }

  return result;
}

/*
* Set the coredump_filter bits to include largepages in core dump (bit 6)
*
* From the coredump_filter documentation:
*
* - (bit 0) anonymous private memory
* - (bit 1) anonymous shared memory
* - (bit 2) file-backed private memory
* - (bit 3) file-backed shared memory
* - (bit 4) ELF header pages in file-backed private memory areas (it is
*           effective only if the bit 2 is cleared)
* - (bit 5) hugetlb private memory
* - (bit 6) hugetlb shared memory
*/
static void set_coredump_filter(void) {
  FILE *f;
  long cdm;

  if ((f = fopen("/proc/self/coredump_filter", "r+")) == NULL) {
    return;
  }

  if (fscanf(f, "%lx", &cdm) != 1) {
    fclose(f);
    return;
  }

  rewind(f);

  if ((cdm & LARGEPAGES_BIT) == 0) {
    cdm |= LARGEPAGES_BIT;
    fprintf(f, "%#lx", cdm);
  }

  fclose(f);
}

// Large page support

static size_t _large_page_size = 0;

size_t os::Linux::find_large_page_size() {
  size_t large_page_size = 0;

  // large_page_size on Linux is used to round up heap size. x86 uses either
  // 2M or 4M page, depending on whether PAE (Physical Address Extensions)
  // mode is enabled. AMD64/EM64T uses 2M page in 64bit mode. IA64 can use
  // page as large as 256M.
  //
  // Here we try to figure out page size by parsing /proc/meminfo and looking
  // for a line with the following format:
  //    Hugepagesize:     2048 kB
  //
  // If we can't determine the value (e.g. /proc is not mounted, or the text
  // format has been changed), we'll use the largest page size supported by
  // the processor.

#ifndef ZERO
  large_page_size = IA32_ONLY(4 * M) AMD64_ONLY(2 * M) IA64_ONLY(256 * M) SPARC_ONLY(4 * M)
                     ARM_ONLY(2 * M) PPC_ONLY(4 * M) AARCH64_ONLY(2 * M);
#endif // ZERO

  FILE *fp = fopen("/proc/meminfo", "r");
  if (fp) {
    while (!feof(fp)) {
      int x = 0;
      char buf[16];
      if (fscanf(fp, "Hugepagesize: %d", &x) == 1) {
        if (x && fgets(buf, sizeof(buf), fp) && strcmp(buf, " kB\n") == 0) {
          large_page_size = x * K;
          break;
        }
      } else {
        // skip to next line
        for (;;) {
          int ch = fgetc(fp);
          if (ch == EOF || ch == (int)'\n') break;
        }
      }
    }
    fclose(fp);
  }

  if (!FLAG_IS_DEFAULT(LargePageSizeInBytes) && LargePageSizeInBytes != large_page_size) {
    warning("Setting LargePageSizeInBytes has no effect on this OS. Large page size is "
        SIZE_FORMAT "%s.", byte_size_in_proper_unit(large_page_size),
        proper_unit_for_byte_size(large_page_size));
  }

  return large_page_size;
}

size_t os::Linux::setup_large_page_size() {
  _large_page_size = Linux::find_large_page_size();
  const size_t default_page_size = (size_t)Linux::page_size();
  if (_large_page_size > default_page_size) {
    _page_sizes[0] = _large_page_size;
    _page_sizes[1] = default_page_size;
    _page_sizes[2] = 0;
  }

  return _large_page_size;
}

bool os::Linux::setup_large_page_type(size_t page_size) {
  if (FLAG_IS_DEFAULT(UseHugeTLBFS) &&
      FLAG_IS_DEFAULT(UseSHM) &&
      FLAG_IS_DEFAULT(UseTransparentHugePages)) {

    // The type of large pages has not been specified by the user.

    // Try UseHugeTLBFS and then UseSHM.
    UseHugeTLBFS = UseSHM = true;

    // Don't try UseTransparentHugePages since there are known
    // performance issues with it turned on. This might change in the future.
    UseTransparentHugePages = false;
  }

  if (UseTransparentHugePages) {
    bool warn_on_failure = !FLAG_IS_DEFAULT(UseTransparentHugePages);
    if (transparent_huge_pages_sanity_check(warn_on_failure, page_size)) {
      UseHugeTLBFS = false;
      UseSHM = false;
      return true;
    }
    UseTransparentHugePages = false;
  }

  if (UseHugeTLBFS) {
    bool warn_on_failure = !FLAG_IS_DEFAULT(UseHugeTLBFS);
    if (hugetlbfs_sanity_check(warn_on_failure, page_size)) {
      UseSHM = false;
      return true;
    }
    UseHugeTLBFS = false;
  }

  return UseSHM;
}

void os::large_page_init() {
  if (!UseLargePages &&
      !UseTransparentHugePages &&
      !UseHugeTLBFS &&
      !UseSHM) {
    // Not using large pages.
    return;
  }

  if (!FLAG_IS_DEFAULT(UseLargePages) && !UseLargePages) {
    // The user explicitly turned off large pages.
    // Ignore the rest of the large pages flags.
    UseTransparentHugePages = false;
    UseHugeTLBFS = false;
    UseSHM = false;
    return;
  }

  size_t large_page_size = Linux::setup_large_page_size();
  UseLargePages          = Linux::setup_large_page_type(large_page_size);

  set_coredump_filter();
}

#ifndef SHM_HUGETLB
#define SHM_HUGETLB 04000
#endif

#define shm_warning_format(format, ...)              \
  do {                                               \
    if (UseLargePages &&                             \
        (!FLAG_IS_DEFAULT(UseLargePages) ||          \
         !FLAG_IS_DEFAULT(UseSHM) ||                 \
         !FLAG_IS_DEFAULT(LargePageSizeInBytes))) {  \
      warning(format, __VA_ARGS__);                  \
    }                                                \
  } while (0)

#define shm_warning(str) shm_warning_format("%s", str)

#define shm_warning_with_errno(str)                \
  do {                                             \
    int err = errno;                               \
    shm_warning_format(str " (error = %d)", err);  \
  } while (0)

static char* shmat_with_alignment(int shmid, size_t bytes, size_t alignment) {
  assert(is_size_aligned(bytes, alignment), "Must be divisible by the alignment");

  if (!is_size_aligned(alignment, SHMLBA)) {
    assert(false, "Code below assumes that alignment is at least SHMLBA aligned");
    return NULL;
  }

  // To ensure that we get 'alignment' aligned memory from shmat,
  // we pre-reserve aligned virtual memory and then attach to that.

  char* pre_reserved_addr = anon_mmap_aligned(bytes, alignment, NULL);
  if (pre_reserved_addr == NULL) {
    // Couldn't pre-reserve aligned memory.
    shm_warning("Failed to pre-reserve aligned memory for shmat.");
    return NULL;
  }

  // SHM_REMAP is needed to allow shmat to map over an existing mapping.
  char* addr = (char*)shmat(shmid, pre_reserved_addr, SHM_REMAP);

  if ((intptr_t)addr == -1) {
    int err = errno;
    shm_warning_with_errno("Failed to attach shared memory.");

    assert(err != EACCES, "Unexpected error");
    assert(err != EIDRM,  "Unexpected error");
    assert(err != EINVAL, "Unexpected error");

    // Since we don't know if the kernel unmapped the pre-reserved memory area
    // we can't unmap it, since that would potentially unmap memory that was
    // mapped from other threads.
    return NULL;
  }

  return addr;
}

static char* shmat_at_address(int shmid, char* req_addr) {
  if (!is_ptr_aligned(req_addr, SHMLBA)) {
    assert(false, "Requested address needs to be SHMLBA aligned");
    return NULL;
  }

  char* addr = (char*)shmat(shmid, req_addr, 0);

  if ((intptr_t)addr == -1) {
    shm_warning_with_errno("Failed to attach shared memory.");
    return NULL;
  }

  return addr;
}

static char* shmat_large_pages(int shmid, size_t bytes, size_t alignment, char* req_addr) {
  // If a req_addr has been provided, we assume that the caller has already aligned the address.
  if (req_addr != NULL) {
    assert(is_ptr_aligned(req_addr, os::large_page_size()), "Must be divisible by the large page size");
    assert(is_ptr_aligned(req_addr, alignment), "Must be divisible by given alignment");
    return shmat_at_address(shmid, req_addr);
  }

  // Since shmid has been setup with SHM_HUGETLB, shmat will automatically
  // return large page size aligned memory addresses when req_addr == NULL.
  // However, if the alignment is larger than the large page size, we have
  // to manually ensure that the memory returned is 'alignment' aligned.
  if (alignment > os::large_page_size()) {
    assert(is_size_aligned(alignment, os::large_page_size()), "Must be divisible by the large page size");
    return shmat_with_alignment(shmid, bytes, alignment);
  } else {
    return shmat_at_address(shmid, NULL);
  }
}

char* os::Linux::reserve_memory_special_shm(size_t bytes, size_t alignment, char* req_addr, bool exec) {
  // "exec" is passed in but not used.  Creating the shared image for
  // the code cache doesn't have an SHM_X executable permission to check.
  assert(UseLargePages && UseSHM, "only for SHM large pages");
  assert(is_ptr_aligned(req_addr, os::large_page_size()), "Unaligned address");
  assert(is_ptr_aligned(req_addr, alignment), "Unaligned address");

  if (!is_size_aligned(bytes, os::large_page_size())) {
    return NULL; // Fallback to small pages.
  }

  // Create a large shared memory region to attach to based on size.
  // Currently, size is the total size of the heap.
  int shmid = shmget(IPC_PRIVATE, bytes, SHM_HUGETLB|IPC_CREAT|SHM_R|SHM_W);
  if (shmid == -1) {
    // Possible reasons for shmget failure:
    // 1. shmmax is too small for Java heap.
    //    > check shmmax value: cat /proc/sys/kernel/shmmax
    //    > increase shmmax value: echo "0xffffffff" > /proc/sys/kernel/shmmax
    // 2. not enough large page memory.
    //    > check available large pages: cat /proc/meminfo
    //    > increase amount of large pages:
    //          echo new_value > /proc/sys/vm/nr_hugepages
    //      Note 1: different Linux may use different name for this property,
    //            e.g. on Redhat AS-3 it is "hugetlb_pool".
    //      Note 2: it's possible there's enough physical memory available but
    //            they are so fragmented after a long run that they can't
    //            coalesce into large pages. Try to reserve large pages when
    //            the system is still "fresh".
    shm_warning_with_errno("Failed to reserve shared memory.");
    return NULL;
  }

  // Attach to the region.
  char* addr = shmat_large_pages(shmid, bytes, alignment, req_addr);

  // Remove shmid. If shmat() is successful, the actual shared memory segment
  // will be deleted when it's detached by shmdt() or when the process
  // terminates. If shmat() is not successful this will remove the shared
  // segment immediately.
  shmctl(shmid, IPC_RMID, NULL);

  return addr;
}

static void warn_on_large_pages_failure(char* req_addr, size_t bytes, int error) {
  assert(error == ENOMEM, "Only expect to fail if no memory is available");

  bool warn_on_failure = UseLargePages &&
      (!FLAG_IS_DEFAULT(UseLargePages) ||
       !FLAG_IS_DEFAULT(UseHugeTLBFS) ||
       !FLAG_IS_DEFAULT(LargePageSizeInBytes));

  if (warn_on_failure) {
    char msg[128];
    jio_snprintf(msg, sizeof(msg), "Failed to reserve large pages memory req_addr: "
        PTR_FORMAT " bytes: " SIZE_FORMAT " (errno = %d).", req_addr, bytes, error);
    warning("%s", msg);
  }
}

char* os::Linux::reserve_memory_special_huge_tlbfs_only(size_t bytes, char* req_addr, bool exec) {
  assert(UseLargePages && UseHugeTLBFS, "only for Huge TLBFS large pages");
  assert(is_size_aligned(bytes, os::large_page_size()), "Unaligned size");
  assert(is_ptr_aligned(req_addr, os::large_page_size()), "Unaligned address");

  int prot = exec ? PROT_READ|PROT_WRITE|PROT_EXEC : PROT_READ|PROT_WRITE;
  char* addr = (char*)::mmap(req_addr, bytes, prot,
                             MAP_PRIVATE|MAP_ANONYMOUS|MAP_HUGETLB,
                             -1, 0);

  if (addr == MAP_FAILED) {
    warn_on_large_pages_failure(req_addr, bytes, errno);
    return NULL;
  }

  assert(is_ptr_aligned(addr, os::large_page_size()), "Must be");

  return addr;
}

// Reserve memory using mmap(MAP_HUGETLB).
//  - bytes shall be a multiple of alignment.
//  - req_addr can be NULL. If not NULL, it must be a multiple of alignment.
//  - alignment sets the alignment at which memory shall be allocated.
//     It must be a multiple of allocation granularity.
// Returns address of memory or NULL. If req_addr was not NULL, will only return
//  req_addr or NULL.
char* os::Linux::reserve_memory_special_huge_tlbfs_mixed(size_t bytes, size_t alignment, char* req_addr, bool exec) {
  size_t large_page_size = os::large_page_size();
  assert(bytes >= large_page_size, "Shouldn't allocate large pages for small sizes");

  assert(is_ptr_aligned(req_addr, alignment), "Must be");
  assert(is_size_aligned(bytes, alignment), "Must be");

  // First reserve - but not commit - the address range in small pages.
  char* const start = anon_mmap_aligned(bytes, alignment, req_addr);

  if (start == NULL) {
    return NULL;
  }

  assert(is_ptr_aligned(start, alignment), "Must be");

  char* end = start + bytes;

  // Find the regions of the allocated chunk that can be promoted to large pages.
  char* lp_start = (char*)align_ptr_up(start, large_page_size);
  char* lp_end   = (char*)align_ptr_down(end, large_page_size);

  size_t lp_bytes = lp_end - lp_start;

  assert(is_size_aligned(lp_bytes, large_page_size), "Must be");

  if (lp_bytes == 0) {
    // The mapped region doesn't even span the start and the end of a large page.
    // Fall back to allocate a non-special area.
    ::munmap(start, end - start);
    return NULL;
  }

  int prot = exec ? PROT_READ|PROT_WRITE|PROT_EXEC : PROT_READ|PROT_WRITE;

  void* result;

  // Commit small-paged leading area.
  if (start != lp_start) {
    result = ::mmap(start, lp_start - start, prot,
                    MAP_PRIVATE|MAP_ANONYMOUS|MAP_FIXED,
                    -1, 0);
    if (result == MAP_FAILED) {
      ::munmap(lp_start, end - lp_start);
      return NULL;
    }
  }

  // Commit large-paged area.
  result = ::mmap(lp_start, lp_bytes, prot,
                  MAP_PRIVATE|MAP_ANONYMOUS|MAP_FIXED|MAP_HUGETLB,
                  -1, 0);
  if (result == MAP_FAILED) {
    warn_on_large_pages_failure(lp_start, lp_bytes, errno);
    // If the mmap above fails, the large pages region will be unmapped and we
    // have regions before and after with small pages. Release these regions.
    //
    // |  mapped  |  unmapped  |  mapped  |
    // ^          ^            ^          ^
    // start      lp_start     lp_end     end
    //
    ::munmap(start, lp_start - start);
    ::munmap(lp_end, end - lp_end);
    return NULL;
  }

  // Commit small-paged trailing area.
  if (lp_end != end) {
      result = ::mmap(lp_end, end - lp_end, prot,
                      MAP_PRIVATE|MAP_ANONYMOUS|MAP_FIXED,
                      -1, 0);
    if (result == MAP_FAILED) {
      ::munmap(start, lp_end - start);
      return NULL;
    }
  }

  return start;
}

char* os::Linux::reserve_memory_special_huge_tlbfs(size_t bytes, size_t alignment, char* req_addr, bool exec) {
  assert(UseLargePages && UseHugeTLBFS, "only for Huge TLBFS large pages");
  assert(is_ptr_aligned(req_addr, alignment), "Must be");
  assert(is_size_aligned(alignment, os::vm_allocation_granularity()), "Must be");
  assert(is_power_of_2(os::large_page_size()), "Must be");
  assert(bytes >= os::large_page_size(), "Shouldn't allocate large pages for small sizes");

  if (is_size_aligned(bytes, os::large_page_size()) && alignment <= os::large_page_size()) {
    return reserve_memory_special_huge_tlbfs_only(bytes, req_addr, exec);
  } else {
    return reserve_memory_special_huge_tlbfs_mixed(bytes, alignment, req_addr, exec);
  }
}

char* os::reserve_memory_special(size_t bytes, size_t alignment, char* req_addr, bool exec) {
  assert(UseLargePages, "only for large pages");

  char* addr;
  if (UseSHM) {
    addr = os::Linux::reserve_memory_special_shm(bytes, alignment, req_addr, exec);
  } else {
    assert(UseHugeTLBFS, "must be");
    addr = os::Linux::reserve_memory_special_huge_tlbfs(bytes, alignment, req_addr, exec);
  }

  if (addr != NULL) {
    if (UseNUMAInterleaving) {
      numa_make_global(addr, bytes);
    }

    // The memory is committed
    MemTracker::record_virtual_memory_reserve_and_commit((address)addr, bytes, CALLER_PC);
  }

  return addr;
}

bool os::Linux::release_memory_special_shm(char* base, size_t bytes) {
  // detaching the SHM segment will also delete it, see reserve_memory_special_shm()
  return shmdt(base) == 0;
}

bool os::Linux::release_memory_special_huge_tlbfs(char* base, size_t bytes) {
  return pd_release_memory(base, bytes);
}

bool os::release_memory_special(char* base, size_t bytes) {
  bool res;
  if (MemTracker::tracking_level() > NMT_minimal) {
    Tracker tkr = MemTracker::get_virtual_memory_release_tracker();
    res = os::Linux::release_memory_special_impl(base, bytes);
    if (res) {
      tkr.record((address)base, bytes);
    }

  } else {
    res = os::Linux::release_memory_special_impl(base, bytes);
  }
  return res;
}

bool os::Linux::release_memory_special_impl(char* base, size_t bytes) {
  assert(UseLargePages, "only for large pages");
  bool res;

  if (UseSHM) {
    res = os::Linux::release_memory_special_shm(base, bytes);
  } else {
    assert(UseHugeTLBFS, "must be");
    res = os::Linux::release_memory_special_huge_tlbfs(base, bytes);
  }
  return res;
}

size_t os::large_page_size() {
  return _large_page_size;
}

// With SysV SHM the entire memory region must be allocated as shared
// memory.
// HugeTLBFS allows application to commit large page memory on demand.
// However, when committing memory with HugeTLBFS fails, the region
// that was supposed to be committed will lose the old reservation
// and allow other threads to steal that memory region. Because of this
// behavior we can't commit HugeTLBFS memory.
bool os::can_commit_large_page_memory() {
  return UseTransparentHugePages;
}

bool os::can_execute_large_page_memory() {
  return UseTransparentHugePages || UseHugeTLBFS;
}

// Reserve memory at an arbitrary address, only if that area is
// available (and not reserved for something else).

char* os::pd_attempt_reserve_memory_at(size_t bytes, char* requested_addr) {
  const int max_tries = 10;
  char* base[max_tries];
  size_t size[max_tries];
  const size_t gap = 0x000000;

  // Assert only that the size is a multiple of the page size, since
  // that's all that mmap requires, and since that's all we really know
  // about at this low abstraction level.  If we need higher alignment,
  // we can either pass an alignment to this method or verify alignment
  // in one of the methods further up the call chain.  See bug 5044738.
  assert(bytes % os::vm_page_size() == 0, "reserving unexpected size block");

  // Repeatedly allocate blocks until the block is allocated at the
  // right spot. Give up after max_tries. Note that reserve_memory() will
  // automatically update _highest_vm_reserved_address if the call is
  // successful. The variable tracks the highest memory address every reserved
  // by JVM. It is used to detect heap-stack collision if running with
  // fixed-stack LinuxThreads. Because here we may attempt to reserve more
  // space than needed, it could confuse the collision detecting code. To
  // solve the problem, save current _highest_vm_reserved_address and
  // calculate the correct value before return.
  address old_highest = _highest_vm_reserved_address;

  // Linux mmap allows caller to pass an address as hint; give it a try first,
  // if kernel honors the hint then we can return immediately.
  char * addr = anon_mmap(requested_addr, bytes, false);
  if (addr == requested_addr) {
     return requested_addr;
  }

  if (addr != NULL) {
     // mmap() is successful but it fails to reserve at the requested address
     anon_munmap(addr, bytes);
  }

  int i;
  for (i = 0; i < max_tries; ++i) {
    base[i] = reserve_memory(bytes);

    if (base[i] != NULL) {
      // Is this the block we wanted?
      if (base[i] == requested_addr) {
        size[i] = bytes;
        break;
      }

      // Does this overlap the block we wanted? Give back the overlapped
      // parts and try again.

      size_t top_overlap = requested_addr + (bytes + gap) - base[i];
      if (top_overlap >= 0 && top_overlap < bytes) {
        unmap_memory(base[i], top_overlap);
        base[i] += top_overlap;
        size[i] = bytes - top_overlap;
      } else {
        size_t bottom_overlap = base[i] + bytes - requested_addr;
        if (bottom_overlap >= 0 && bottom_overlap < bytes) {
          unmap_memory(requested_addr, bottom_overlap);
          size[i] = bytes - bottom_overlap;
        } else {
          size[i] = bytes;
        }
      }
    }
  }

  // Give back the unused reserved pieces.

  for (int j = 0; j < i; ++j) {
    if (base[j] != NULL) {
      unmap_memory(base[j], size[j]);
    }
  }

  if (i < max_tries) {
    _highest_vm_reserved_address = MAX2(old_highest, (address)requested_addr + bytes);
    return requested_addr;
  } else {
    _highest_vm_reserved_address = old_highest;
    return NULL;
  }
}

size_t os::read(int fd, void *buf, unsigned int nBytes) {
  return ::read(fd, buf, nBytes);
}

size_t os::read_at(int fd, void *buf, unsigned int nBytes, jlong offset) {
  return ::pread(fd, buf, nBytes, offset);
}

// TODO-FIXME: reconcile Solaris' os::sleep with the linux variation.
// Solaris uses poll(), linux uses park().
// Poll() is likely a better choice, assuming that Thread.interrupt()
// generates a SIGUSRx signal. Note that SIGUSR1 can interfere with
// SIGSEGV, see 4355769.

int os::sleep(Thread* thread, jlong millis, bool interruptible) {
  assert(thread == Thread::current(),  "thread consistency check");

  ParkEvent * const slp = thread->_SleepEvent ;
  slp->reset() ;
  OrderAccess::fence() ;

  if (interruptible) {
    jlong prevtime = javaTimeNanos();

    for (;;) {
      if (os::is_interrupted(thread, true)) {
        return OS_INTRPT;
      }

      jlong newtime = javaTimeNanos();

      if (newtime - prevtime < 0) {
        // time moving backwards, should only happen if no monotonic clock
        // not a guarantee() because JVM should not abort on kernel/glibc bugs
        assert(!Linux::supports_monotonic_clock(), "time moving backwards");
      } else {
        millis -= (newtime - prevtime) / NANOSECS_PER_MILLISEC;
      }

      if(millis <= 0) {
        return OS_OK;
      }

      prevtime = newtime;

      {
        assert(thread->is_Java_thread(), "sanity check");
        JavaThread *jt = (JavaThread *) thread;
        ThreadBlockInVM tbivm(jt);
        OSThreadWaitState osts(jt->osthread(), false /* not Object.wait() */);

        jt->set_suspend_equivalent();
        // cleared by handle_special_suspend_equivalent_condition() or
        // java_suspend_self() via check_and_wait_while_suspended()

        slp->park(millis);

        // were we externally suspended while we were waiting?
        jt->check_and_wait_while_suspended();
      }
    }
  } else {
    OSThreadWaitState osts(thread->osthread(), false /* not Object.wait() */);
    jlong prevtime = javaTimeNanos();

    for (;;) {
      // It'd be nice to avoid the back-to-back javaTimeNanos() calls on
      // the 1st iteration ...
      jlong newtime = javaTimeNanos();

      if (newtime - prevtime < 0) {
        // time moving backwards, should only happen if no monotonic clock
        // not a guarantee() because JVM should not abort on kernel/glibc bugs
        assert(!Linux::supports_monotonic_clock(), "time moving backwards");
      } else {
        millis -= (newtime - prevtime) / NANOSECS_PER_MILLISEC;
      }

      if(millis <= 0) break ;

      prevtime = newtime;
      slp->park(millis);
    }
    return OS_OK ;
  }
}

//
// Short sleep, direct OS call.
//
// Note: certain versions of Linux CFS scheduler (since 2.6.23) do not guarantee
// sched_yield(2) will actually give up the CPU:
//
//   * Alone on this pariticular CPU, keeps running.
//   * Before the introduction of "skip_buddy" with "compat_yield" disabled
//     (pre 2.6.39).
//
// So calling this with 0 is an alternative.
//
void os::naked_short_sleep(jlong ms) {
  struct timespec req;

  assert(ms < 1000, "Un-interruptable sleep, short time use only");
  req.tv_sec = 0;
  if (ms > 0) {
    req.tv_nsec = (ms % 1000) * 1000000;
  }
  else {
    req.tv_nsec = 1;
  }

  nanosleep(&req, NULL);

  return;
}

// Sleep forever; naked call to OS-specific sleep; use with CAUTION
void os::infinite_sleep() {
  while (true) {    // sleep forever ...
    ::sleep(100);   // ... 100 seconds at a time
  }
}

// Used to convert frequent JVM_Yield() to nops
bool os::dont_yield() {
  return DontYieldALot;
}

void os::yield() {
  sched_yield();
}

os::YieldResult os::NakedYield() { sched_yield(); return os::YIELD_UNKNOWN ;}

void os::yield_all(int attempts) {
  // Yields to all threads, including threads with lower priorities
  // Threads on Linux are all with same priority. The Solaris style
  // os::yield_all() with nanosleep(1ms) is not necessary.
  sched_yield();
}

// Called from the tight loops to possibly influence time-sharing heuristics
void os::loop_breaker(int attempts) {
  os::yield_all(attempts);
}

////////////////////////////////////////////////////////////////////////////////
// thread priority support

// Note: Normal Linux applications are run with SCHED_OTHER policy. SCHED_OTHER
// only supports dynamic priority, static priority must be zero. For real-time
// applications, Linux supports SCHED_RR which allows static priority (1-99).
// However, for large multi-threaded applications, SCHED_RR is not only slower
// than SCHED_OTHER, but also very unstable (my volano tests hang hard 4 out
// of 5 runs - Sep 2005).
//
// The following code actually changes the niceness of kernel-thread/LWP. It
// has an assumption that setpriority() only modifies one kernel-thread/LWP,
// not the entire user process, and user level threads are 1:1 mapped to kernel
// threads. It has always been the case, but could change in the future. For
// this reason, the code should not be used as default (ThreadPriorityPolicy=0).
// It is only used when ThreadPriorityPolicy=1 and requires root privilege.

int os::java_to_os_priority[CriticalPriority + 1] = {
  19,              // 0 Entry should never be used

   4,              // 1 MinPriority
   3,              // 2
   2,              // 3

   1,              // 4
   0,              // 5 NormPriority
  -1,              // 6

  -2,              // 7
  -3,              // 8
  -4,              // 9 NearMaxPriority

  -5,              // 10 MaxPriority

  -5               // 11 CriticalPriority
};

static int prio_init() {
  if (ThreadPriorityPolicy == 1) {
    // Only root can raise thread priority. Don't allow ThreadPriorityPolicy=1
    // if effective uid is not root. Perhaps, a more elegant way of doing
    // this is to test CAP_SYS_NICE capability, but that will require libcap.so
    if (geteuid() != 0) {
      if (!FLAG_IS_DEFAULT(ThreadPriorityPolicy)) {
        warning("-XX:ThreadPriorityPolicy requires root privilege on Linux");
      }
      ThreadPriorityPolicy = 0;
    }
  }
  if (UseCriticalJavaThreadPriority) {
    os::java_to_os_priority[MaxPriority] = os::java_to_os_priority[CriticalPriority];
  }
  return 0;
}

OSReturn os::set_native_priority(Thread* thread, int newpri) {
  if ( !UseThreadPriorities || ThreadPriorityPolicy == 0 ) return OS_OK;

  int ret = setpriority(PRIO_PROCESS, thread->osthread()->thread_id(), newpri);
  return (ret == 0) ? OS_OK : OS_ERR;
}

OSReturn os::get_native_priority(const Thread* const thread, int *priority_ptr) {
  if ( !UseThreadPriorities || ThreadPriorityPolicy == 0 ) {
    *priority_ptr = java_to_os_priority[NormPriority];
    return OS_OK;
  }

  errno = 0;
  *priority_ptr = getpriority(PRIO_PROCESS, thread->osthread()->thread_id());
  return (*priority_ptr != -1 || errno == 0 ? OS_OK : OS_ERR);
}

// Hint to the underlying OS that a task switch would not be good.
// Void return because it's a hint and can fail.
void os::hint_no_preempt() {}

////////////////////////////////////////////////////////////////////////////////
// suspend/resume support

//  the low-level signal-based suspend/resume support is a remnant from the
//  old VM-suspension that used to be for java-suspension, safepoints etc,
//  within hotspot. Now there is a single use-case for this:
//    - calling get_thread_pc() on the VMThread by the flat-profiler task
//      that runs in the watcher thread.
//  The remaining code is greatly simplified from the more general suspension
//  code that used to be used.
//
//  The protocol is quite simple:
//  - suspend:
//      - sends a signal to the target thread
//      - polls the suspend state of the osthread using a yield loop
//      - target thread signal handler (SR_handler) sets suspend state
//        and blocks in sigsuspend until continued
//  - resume:
//      - sets target osthread state to continue
//      - sends signal to end the sigsuspend loop in the SR_handler
//
//  Note that the SR_lock plays no role in this suspend/resume protocol.
//

static void resume_clear_context(OSThread *osthread) {
  osthread->set_ucontext(NULL);
  osthread->set_siginfo(NULL);
}

static void suspend_save_context(OSThread *osthread, siginfo_t* siginfo, ucontext_t* context) {
  osthread->set_ucontext(context);
  osthread->set_siginfo(siginfo);
}

//
// Handler function invoked when a thread's execution is suspended or
// resumed. We have to be careful that only async-safe functions are
// called here (Note: most pthread functions are not async safe and
// should be avoided.)
//
// Note: sigwait() is a more natural fit than sigsuspend() from an
// interface point of view, but sigwait() prevents the signal hander
// from being run. libpthread would get very confused by not having
// its signal handlers run and prevents sigwait()'s use with the
// mutex granting granting signal.
//
// Currently only ever called on the VMThread and JavaThreads (PC sampling)
//
static void SR_handler(int sig, siginfo_t* siginfo, ucontext_t* context) {
  // Save and restore errno to avoid confusing native code with EINTR
  // after sigsuspend.
  int old_errno = errno;

  Thread* thread = Thread::current();
  OSThread* osthread = thread->osthread();
  assert(thread->is_VM_thread() || thread->is_Java_thread(), "Must be VMThread or JavaThread");

  os::SuspendResume::State current = osthread->sr.state();
  if (current == os::SuspendResume::SR_SUSPEND_REQUEST) {
    suspend_save_context(osthread, siginfo, context);

    // attempt to switch the state, we assume we had a SUSPEND_REQUEST
    os::SuspendResume::State state = osthread->sr.suspended();
    if (state == os::SuspendResume::SR_SUSPENDED) {
      sigset_t suspend_set;  // signals for sigsuspend()

      // get current set of blocked signals and unblock resume signal
      pthread_sigmask(SIG_BLOCK, NULL, &suspend_set);
      sigdelset(&suspend_set, SR_signum);

      sr_semaphore.signal();
      // wait here until we are resumed
      while (1) {
        sigsuspend(&suspend_set);

        os::SuspendResume::State result = osthread->sr.running();
        if (result == os::SuspendResume::SR_RUNNING) {
          sr_semaphore.signal();
          break;
        }
      }

    } else if (state == os::SuspendResume::SR_RUNNING) {
      // request was cancelled, continue
    } else {
      ShouldNotReachHere();
    }

    resume_clear_context(osthread);
  } else if (current == os::SuspendResume::SR_RUNNING) {
    // request was cancelled, continue
  } else if (current == os::SuspendResume::SR_WAKEUP_REQUEST) {
    // ignore
  } else {
    // ignore
  }

  errno = old_errno;
}


static int SR_initialize() {
  struct sigaction act;
  char *s;
  /* Get signal number to use for suspend/resume */
  if ((s = ::getenv("_JAVA_SR_SIGNUM")) != 0) {
    int sig = ::strtol(s, 0, 10);
    if (sig > 0 || sig < _NSIG) {
        SR_signum = sig;
    }
  }

  assert(SR_signum > SIGSEGV && SR_signum > SIGBUS,
        "SR_signum must be greater than max(SIGSEGV, SIGBUS), see 4355769");

  sigemptyset(&SR_sigset);
  sigaddset(&SR_sigset, SR_signum);

  /* Set up signal handler for suspend/resume */
  act.sa_flags = SA_RESTART|SA_SIGINFO;
  act.sa_handler = (void (*)(int)) SR_handler;

  // SR_signum is blocked by default.
  // 4528190 - We also need to block pthread restart signal (32 on all
  // supported Linux platforms). Note that LinuxThreads need to block
  // this signal for all threads to work properly. So we don't have
  // to use hard-coded signal number when setting up the mask.
  pthread_sigmask(SIG_BLOCK, NULL, &act.sa_mask);

  if (sigaction(SR_signum, &act, 0) == -1) {
    return -1;
  }

  // Save signal flag
  os::Linux::set_our_sigflags(SR_signum, act.sa_flags);
  return 0;
}

static int sr_notify(OSThread* osthread) {
  int status = pthread_kill(osthread->pthread_id(), SR_signum);
  assert_status(status == 0, status, "pthread_kill");
  return status;
}

// "Randomly" selected value for how long we want to spin
// before bailing out on suspending a thread, also how often
// we send a signal to a thread we want to resume
static const int RANDOMLY_LARGE_INTEGER = 1000000;
static const int RANDOMLY_LARGE_INTEGER2 = 100;

// returns true on success and false on error - really an error is fatal
// but this seems the normal response to library errors
static bool do_suspend(OSThread* osthread) {
  assert(osthread->sr.is_running(), "thread should be running");
  assert(!sr_semaphore.trywait(), "semaphore has invalid state");

  // mark as suspended and send signal
  if (osthread->sr.request_suspend() != os::SuspendResume::SR_SUSPEND_REQUEST) {
    // failed to switch, state wasn't running?
    ShouldNotReachHere();
    return false;
  }

  if (sr_notify(osthread) != 0) {
    ShouldNotReachHere();
  }

  // managed to send the signal and switch to SUSPEND_REQUEST, now wait for SUSPENDED
  while (true) {
    if (sr_semaphore.timedwait(0, 2 * NANOSECS_PER_MILLISEC)) {
      break;
    } else {
      // timeout
      os::SuspendResume::State cancelled = osthread->sr.cancel_suspend();
      if (cancelled == os::SuspendResume::SR_RUNNING) {
        return false;
      } else if (cancelled == os::SuspendResume::SR_SUSPENDED) {
        // make sure that we consume the signal on the semaphore as well
        sr_semaphore.wait();
        break;
      } else {
        ShouldNotReachHere();
        return false;
      }
    }
  }

  guarantee(osthread->sr.is_suspended(), "Must be suspended");
  return true;
}

static void do_resume(OSThread* osthread) {
  assert(osthread->sr.is_suspended(), "thread should be suspended");
  assert(!sr_semaphore.trywait(), "invalid semaphore state");

  if (osthread->sr.request_wakeup() != os::SuspendResume::SR_WAKEUP_REQUEST) {
    // failed to switch to WAKEUP_REQUEST
    ShouldNotReachHere();
    return;
  }

  while (true) {
    if (sr_notify(osthread) == 0) {
      if (sr_semaphore.timedwait(0, 2 * NANOSECS_PER_MILLISEC)) {
        if (osthread->sr.is_running()) {
          return;
        }
      }
    } else {
      ShouldNotReachHere();
    }
  }

  guarantee(osthread->sr.is_running(), "Must be running!");
}

////////////////////////////////////////////////////////////////////////////////
// interrupt support

void os::interrupt(Thread* thread) {
  assert(Thread::current() == thread || Threads_lock->owned_by_self(),
    "possibility of dangling Thread pointer");

  OSThread* osthread = thread->osthread();

  if (!osthread->interrupted()) {
    osthread->set_interrupted(true);
    // More than one thread can get here with the same value of osthread,
    // resulting in multiple notifications.  We do, however, want the store
    // to interrupted() to be visible to other threads before we execute unpark().
    OrderAccess::fence();
    ParkEvent * const slp = thread->_SleepEvent ;
    if (slp != NULL) slp->unpark() ;
  }

  // For JSR166. Unpark even if interrupt status already was set
  if (thread->is_Java_thread())
    ((JavaThread*)thread)->parker()->unpark();

  ParkEvent * ev = thread->_ParkEvent ;
  if (ev != NULL) ev->unpark() ;

}

bool os::is_interrupted(Thread* thread, bool clear_interrupted) {
  assert(Thread::current() == thread || Threads_lock->owned_by_self(),
    "possibility of dangling Thread pointer");

  OSThread* osthread = thread->osthread();

  bool interrupted = osthread->interrupted();

  if (interrupted && clear_interrupted) {
    osthread->set_interrupted(false);
    // consider thread->_SleepEvent->reset() ... optional optimization
  }

  return interrupted;
}

///////////////////////////////////////////////////////////////////////////////////
// signal handling (except suspend/resume)

// This routine may be used by user applications as a "hook" to catch signals.
// The user-defined signal handler must pass unrecognized signals to this
// routine, and if it returns true (non-zero), then the signal handler must
// return immediately.  If the flag "abort_if_unrecognized" is true, then this
// routine will never retun false (zero), but instead will execute a VM panic
// routine kill the process.
//
// If this routine returns false, it is OK to call it again.  This allows
// the user-defined signal handler to perform checks either before or after
// the VM performs its own checks.  Naturally, the user code would be making
// a serious error if it tried to handle an exception (such as a null check
// or breakpoint) that the VM was generating for its own correct operation.
//
// This routine may recognize any of the following kinds of signals:
//    SIGBUS, SIGSEGV, SIGILL, SIGFPE, SIGQUIT, SIGPIPE, SIGXFSZ, SIGUSR1.
// It should be consulted by handlers for any of those signals.
//
// The caller of this routine must pass in the three arguments supplied
// to the function referred to in the "sa_sigaction" (not the "sa_handler")
// field of the structure passed to sigaction().  This routine assumes that
// the sa_flags field passed to sigaction() includes SA_SIGINFO and SA_RESTART.
//
// Note that the VM will print warnings if it detects conflicting signal
// handlers, unless invoked with the option "-XX:+AllowUserSignalHandlers".
//
extern "C" JNIEXPORT int
JVM_handle_linux_signal(int signo, siginfo_t* siginfo,
                        void* ucontext, int abort_if_unrecognized);

void signalHandler(int sig, siginfo_t* info, void* uc) {
  assert(info != NULL && uc != NULL, "it must be old kernel");
  int orig_errno = errno;  // Preserve errno value over signal handler.
  JVM_handle_linux_signal(sig, info, uc, true);
  errno = orig_errno;
}


// This boolean allows users to forward their own non-matching signals
// to JVM_handle_linux_signal, harmlessly.
bool os::Linux::signal_handlers_are_installed = false;

// For signal-chaining
struct sigaction os::Linux::sigact[MAXSIGNUM];
unsigned int os::Linux::sigs = 0;
bool os::Linux::libjsig_is_loaded = false;
typedef struct sigaction *(*get_signal_t)(int);
get_signal_t os::Linux::get_signal_action = NULL;

struct sigaction* os::Linux::get_chained_signal_action(int sig) {
  struct sigaction *actp = NULL;

  if (libjsig_is_loaded) {
    // Retrieve the old signal handler from libjsig
    actp = (*get_signal_action)(sig);
  }
  if (actp == NULL) {
    // Retrieve the preinstalled signal handler from jvm
    actp = get_preinstalled_handler(sig);
  }

  return actp;
}

static bool call_chained_handler(struct sigaction *actp, int sig,
                                 siginfo_t *siginfo, void *context) {
  // Call the old signal handler
  if (actp->sa_handler == SIG_DFL) {
    // It's more reasonable to let jvm treat it as an unexpected exception
    // instead of taking the default action.
    return false;
  } else if (actp->sa_handler != SIG_IGN) {
    if ((actp->sa_flags & SA_NODEFER) == 0) {
      // automaticlly block the signal
      sigaddset(&(actp->sa_mask), sig);
    }

    sa_handler_t hand = NULL;
    sa_sigaction_t sa = NULL;
    bool siginfo_flag_set = (actp->sa_flags & SA_SIGINFO) != 0;
    // retrieve the chained handler
    if (siginfo_flag_set) {
      sa = actp->sa_sigaction;
    } else {
      hand = actp->sa_handler;
    }

    if ((actp->sa_flags & SA_RESETHAND) != 0) {
      actp->sa_handler = SIG_DFL;
    }

    // try to honor the signal mask
    sigset_t oset;
    pthread_sigmask(SIG_SETMASK, &(actp->sa_mask), &oset);

    // call into the chained handler
    if (siginfo_flag_set) {
      (*sa)(sig, siginfo, context);
    } else {
      (*hand)(sig);
    }

    // restore the signal mask
    pthread_sigmask(SIG_SETMASK, &oset, 0);
  }
  // Tell jvm's signal handler the signal is taken care of.
  return true;
}

bool os::Linux::chained_handler(int sig, siginfo_t* siginfo, void* context) {
  bool chained = false;
  // signal-chaining
  if (UseSignalChaining) {
    struct sigaction *actp = get_chained_signal_action(sig);
    if (actp != NULL) {
      chained = call_chained_handler(actp, sig, siginfo, context);
    }
  }
  return chained;
}

struct sigaction* os::Linux::get_preinstalled_handler(int sig) {
  if ((( (unsigned int)1 << sig ) & sigs) != 0) {
    return &sigact[sig];
  }
  return NULL;
}

void os::Linux::save_preinstalled_handler(int sig, struct sigaction& oldAct) {
  assert(sig > 0 && sig < MAXSIGNUM, "vm signal out of expected range");
  sigact[sig] = oldAct;
  sigs |= (unsigned int)1 << sig;
}

// for diagnostic
int os::Linux::sigflags[MAXSIGNUM];

int os::Linux::get_our_sigflags(int sig) {
  assert(sig > 0 && sig < MAXSIGNUM, "vm signal out of expected range");
  return sigflags[sig];
}

void os::Linux::set_our_sigflags(int sig, int flags) {
  assert(sig > 0 && sig < MAXSIGNUM, "vm signal out of expected range");
  sigflags[sig] = flags;
}

void os::Linux::set_signal_handler(int sig, bool set_installed) {
  // Check for overwrite.
  struct sigaction oldAct;
  sigaction(sig, (struct sigaction*)NULL, &oldAct);

  void* oldhand = oldAct.sa_sigaction
                ? CAST_FROM_FN_PTR(void*,  oldAct.sa_sigaction)
                : CAST_FROM_FN_PTR(void*,  oldAct.sa_handler);
  if (oldhand != CAST_FROM_FN_PTR(void*, SIG_DFL) &&
      oldhand != CAST_FROM_FN_PTR(void*, SIG_IGN) &&
      oldhand != CAST_FROM_FN_PTR(void*, (sa_sigaction_t)signalHandler)) {
    if (AllowUserSignalHandlers || !set_installed) {
      // Do not overwrite; user takes responsibility to forward to us.
      return;
    } else if (UseSignalChaining) {
      // save the old handler in jvm
      save_preinstalled_handler(sig, oldAct);
      // libjsig also interposes the sigaction() call below and saves the
      // old sigaction on it own.
    } else {
      fatal(err_msg("Encountered unexpected pre-existing sigaction handler "
                    "%#lx for signal %d.", (long)oldhand, sig));
    }
  }

  struct sigaction sigAct;
  sigfillset(&(sigAct.sa_mask));
  sigAct.sa_handler = SIG_DFL;
  if (!set_installed) {
    sigAct.sa_flags = SA_SIGINFO|SA_RESTART;
  } else {
    sigAct.sa_sigaction = signalHandler;
    sigAct.sa_flags = SA_SIGINFO|SA_RESTART;
  }
  // Save flags, which are set by ours
  assert(sig > 0 && sig < MAXSIGNUM, "vm signal out of expected range");
  sigflags[sig] = sigAct.sa_flags;

  int ret = sigaction(sig, &sigAct, &oldAct);
  assert(ret == 0, "check");

  void* oldhand2  = oldAct.sa_sigaction
                  ? CAST_FROM_FN_PTR(void*, oldAct.sa_sigaction)
                  : CAST_FROM_FN_PTR(void*, oldAct.sa_handler);
  assert(oldhand2 == oldhand, "no concurrent signal handler installation");
}

// install signal handlers for signals that HotSpot needs to
// handle in order to support Java-level exception handling.

void os::Linux::install_signal_handlers() {
  if (!signal_handlers_are_installed) {
    signal_handlers_are_installed = true;

    // signal-chaining
    typedef void (*signal_setting_t)();
    signal_setting_t begin_signal_setting = NULL;
    signal_setting_t end_signal_setting = NULL;
    begin_signal_setting = CAST_TO_FN_PTR(signal_setting_t,
                             dlsym(RTLD_DEFAULT, "JVM_begin_signal_setting"));
    if (begin_signal_setting != NULL) {
      end_signal_setting = CAST_TO_FN_PTR(signal_setting_t,
                             dlsym(RTLD_DEFAULT, "JVM_end_signal_setting"));
      get_signal_action = CAST_TO_FN_PTR(get_signal_t,
                            dlsym(RTLD_DEFAULT, "JVM_get_signal_action"));
      libjsig_is_loaded = true;
      assert(UseSignalChaining, "should enable signal-chaining");
    }
    if (libjsig_is_loaded) {
      // Tell libjsig jvm is setting signal handlers
      (*begin_signal_setting)();
    }

    set_signal_handler(SIGSEGV, true);
    set_signal_handler(SIGPIPE, true);
    set_signal_handler(SIGBUS, true);
    set_signal_handler(SIGILL, true);
    set_signal_handler(SIGFPE, true);
#if defined(PPC64)
    set_signal_handler(SIGTRAP, true);
#endif
    set_signal_handler(SIGXFSZ, true);

    if (libjsig_is_loaded) {
      // Tell libjsig jvm finishes setting signal handlers
      (*end_signal_setting)();
    }

    // We don't activate signal checker if libjsig is in place, we trust ourselves
    // and if UserSignalHandler is installed all bets are off.
    // Log that signal checking is off only if -verbose:jni is specified.
    if (CheckJNICalls) {
      if (libjsig_is_loaded) {
        if (PrintJNIResolving) {
          tty->print_cr("Info: libjsig is activated, all active signal checking is disabled");
        }
        check_signals = false;
      }
      if (AllowUserSignalHandlers) {
        if (PrintJNIResolving) {
          tty->print_cr("Info: AllowUserSignalHandlers is activated, all active signal checking is disabled");
        }
        check_signals = false;
      }
    }
  }
}

// This is the fastest way to get thread cpu time on Linux.
// Returns cpu time (user+sys) for any thread, not only for current.
// POSIX compliant clocks are implemented in the kernels 2.6.16+.
// It might work on 2.6.10+ with a special kernel/glibc patch.
// For reference, please, see IEEE Std 1003.1-2004:
//   http://www.unix.org/single_unix_specification

jlong os::Linux::fast_thread_cpu_time(clockid_t clockid) {
  struct timespec tp;
  int rc = os::Linux::clock_gettime(clockid, &tp);
  assert(rc == 0, "clock_gettime is expected to return 0 code");

  return (tp.tv_sec * NANOSECS_PER_SEC) + tp.tv_nsec;
}

/////
// glibc on Linux platform uses non-documented flag
// to indicate, that some special sort of signal
// trampoline is used.
// We will never set this flag, and we should
// ignore this flag in our diagnostic
#ifdef SIGNIFICANT_SIGNAL_MASK
#undef SIGNIFICANT_SIGNAL_MASK
#endif
#define SIGNIFICANT_SIGNAL_MASK (~0x04000000)

static const char* get_signal_handler_name(address handler,
                                           char* buf, int buflen) {
  int offset = 0;
  bool found = os::dll_address_to_library_name(handler, buf, buflen, &offset);
  if (found) {
    // skip directory names
    const char *p1, *p2;
    p1 = buf;
    size_t len = strlen(os::file_separator());
    while ((p2 = strstr(p1, os::file_separator())) != NULL) p1 = p2 + len;
    jio_snprintf(buf, buflen, "%s+0x%x", p1, offset);
  } else {
    jio_snprintf(buf, buflen, PTR_FORMAT, handler);
  }
  return buf;
}

static void print_signal_handler(outputStream* st, int sig,
                                 char* buf, size_t buflen) {
  struct sigaction sa;

  sigaction(sig, NULL, &sa);

  // See comment for SIGNIFICANT_SIGNAL_MASK define
  sa.sa_flags &= SIGNIFICANT_SIGNAL_MASK;

  st->print("%s: ", os::exception_name(sig, buf, buflen));

  address handler = (sa.sa_flags & SA_SIGINFO)
    ? CAST_FROM_FN_PTR(address, sa.sa_sigaction)
    : CAST_FROM_FN_PTR(address, sa.sa_handler);

  if (handler == CAST_FROM_FN_PTR(address, SIG_DFL)) {
    st->print("SIG_DFL");
  } else if (handler == CAST_FROM_FN_PTR(address, SIG_IGN)) {
    st->print("SIG_IGN");
  } else {
    st->print("[%s]", get_signal_handler_name(handler, buf, buflen));
  }

  st->print(", sa_mask[0]=");
  os::Posix::print_signal_set_short(st, &sa.sa_mask);

  address rh = VMError::get_resetted_sighandler(sig);
  // May be, handler was resetted by VMError?
  if(rh != NULL) {
    handler = rh;
    sa.sa_flags = VMError::get_resetted_sigflags(sig) & SIGNIFICANT_SIGNAL_MASK;
  }

  st->print(", sa_flags=");
  os::Posix::print_sa_flags(st, sa.sa_flags);

  // Check: is it our handler?
  if(handler == CAST_FROM_FN_PTR(address, (sa_sigaction_t)signalHandler) ||
     handler == CAST_FROM_FN_PTR(address, (sa_sigaction_t)SR_handler)) {
    // It is our signal handler
    // check for flags, reset system-used one!
    if((int)sa.sa_flags != os::Linux::get_our_sigflags(sig)) {
      st->print(
                ", flags was changed from " PTR32_FORMAT ", consider using jsig library",
                os::Linux::get_our_sigflags(sig));
    }
  }
  st->cr();
}


#define DO_SIGNAL_CHECK(sig) \
  if (!sigismember(&check_signal_done, sig)) \
    os::Linux::check_signal_handler(sig)

// This method is a periodic task to check for misbehaving JNI applications
// under CheckJNI, we can add any periodic checks here

void os::run_periodic_checks() {

  if (check_signals == false) return;

  // SEGV and BUS if overridden could potentially prevent
  // generation of hs*.log in the event of a crash, debugging
  // such a case can be very challenging, so we absolutely
  // check the following for a good measure:
  DO_SIGNAL_CHECK(SIGSEGV);
  DO_SIGNAL_CHECK(SIGILL);
  DO_SIGNAL_CHECK(SIGFPE);
  DO_SIGNAL_CHECK(SIGBUS);
  DO_SIGNAL_CHECK(SIGPIPE);
  DO_SIGNAL_CHECK(SIGXFSZ);
#if defined(PPC64)
  DO_SIGNAL_CHECK(SIGTRAP);
#endif

  // ReduceSignalUsage allows the user to override these handlers
  // see comments at the very top and jvm_solaris.h
  if (!ReduceSignalUsage) {
    DO_SIGNAL_CHECK(SHUTDOWN1_SIGNAL);
    DO_SIGNAL_CHECK(SHUTDOWN2_SIGNAL);
    DO_SIGNAL_CHECK(SHUTDOWN3_SIGNAL);
    DO_SIGNAL_CHECK(BREAK_SIGNAL);
  }

  DO_SIGNAL_CHECK(SR_signum);
  DO_SIGNAL_CHECK(INTERRUPT_SIGNAL);
}

typedef int (*os_sigaction_t)(int, const struct sigaction *, struct sigaction *);

static os_sigaction_t os_sigaction = NULL;

void os::Linux::check_signal_handler(int sig) {
  char buf[O_BUFLEN];
  address jvmHandler = NULL;


  struct sigaction act;
  if (os_sigaction == NULL) {
    // only trust the default sigaction, in case it has been interposed
    os_sigaction = (os_sigaction_t)dlsym(RTLD_DEFAULT, "sigaction");
    if (os_sigaction == NULL) return;
  }

  os_sigaction(sig, (struct sigaction*)NULL, &act);


  act.sa_flags &= SIGNIFICANT_SIGNAL_MASK;

  address thisHandler = (act.sa_flags & SA_SIGINFO)
    ? CAST_FROM_FN_PTR(address, act.sa_sigaction)
    : CAST_FROM_FN_PTR(address, act.sa_handler) ;


  switch(sig) {
  case SIGSEGV:
  case SIGBUS:
  case SIGFPE:
  case SIGPIPE:
  case SIGILL:
  case SIGXFSZ:
    jvmHandler = CAST_FROM_FN_PTR(address, (sa_sigaction_t)signalHandler);
    break;

  case SHUTDOWN1_SIGNAL:
  case SHUTDOWN2_SIGNAL:
  case SHUTDOWN3_SIGNAL:
  case BREAK_SIGNAL:
    jvmHandler = (address)user_handler();
    break;

  case INTERRUPT_SIGNAL:
    jvmHandler = CAST_FROM_FN_PTR(address, SIG_DFL);
    break;

  default:
    if (sig == SR_signum) {
      jvmHandler = CAST_FROM_FN_PTR(address, (sa_sigaction_t)SR_handler);
    } else {
      return;
    }
    break;
  }

  if (thisHandler != jvmHandler) {
    tty->print("Warning: %s handler ", exception_name(sig, buf, O_BUFLEN));
    tty->print("expected:%s", get_signal_handler_name(jvmHandler, buf, O_BUFLEN));
    tty->print_cr("  found:%s", get_signal_handler_name(thisHandler, buf, O_BUFLEN));
    // No need to check this sig any longer
    sigaddset(&check_signal_done, sig);
    // Running under non-interactive shell, SHUTDOWN2_SIGNAL will be reassigned SIG_IGN
    if (sig == SHUTDOWN2_SIGNAL && !isatty(fileno(stdin))) {
      tty->print_cr("Running in non-interactive shell, %s handler is replaced by shell",
                    exception_name(sig, buf, O_BUFLEN));
    }
  } else if(os::Linux::get_our_sigflags(sig) != 0 && (int)act.sa_flags != os::Linux::get_our_sigflags(sig)) {
    tty->print("Warning: %s handler flags ", exception_name(sig, buf, O_BUFLEN));
    tty->print("expected:" PTR32_FORMAT, os::Linux::get_our_sigflags(sig));
    tty->print_cr("  found:" PTR32_FORMAT, act.sa_flags);
    // No need to check this sig any longer
    sigaddset(&check_signal_done, sig);
  }

  // Dump all the signal
  if (sigismember(&check_signal_done, sig)) {
    print_signal_handlers(tty, buf, O_BUFLEN);
  }
}

extern void report_error(char* file_name, int line_no, char* title, char* format, ...);

extern bool signal_name(int signo, char* buf, size_t len);

const char* os::exception_name(int exception_code, char* buf, size_t size) {
  if (0 < exception_code && exception_code <= SIGRTMAX) {
    // signal
    if (!signal_name(exception_code, buf, size)) {
      jio_snprintf(buf, size, "SIG%d", exception_code);
    }
    return buf;
  } else {
    return NULL;
  }
}

// this is called _before_ most of the global arguments have been parsed
void os::init(void) {
  char dummy;   /* used to get a guess on initial stack address */

  // With LinuxThreads the JavaMain thread pid (primordial thread)
  // is different than the pid of the java launcher thread.
  // So, on Linux, the launcher thread pid is passed to the VM
  // via the sun.java.launcher.pid property.
  // Use this property instead of getpid() if it was correctly passed.
  // See bug 6351349.
  pid_t java_launcher_pid = (pid_t) Arguments::sun_java_launcher_pid();

  _initial_pid = (java_launcher_pid > 0) ? java_launcher_pid : getpid();

  clock_tics_per_sec = sysconf(_SC_CLK_TCK);

  init_random(1234567);

  ThreadCritical::initialize();

  Linux::set_page_size(sysconf(_SC_PAGESIZE));
  if (Linux::page_size() == -1) {
    fatal(err_msg("os_linux.cpp: os::init: sysconf failed (%s)",
                  strerror(errno)));
  }
  init_page_sizes((size_t) Linux::page_size());

  Linux::initialize_system_info();

  // _main_thread points to the thread that created/loaded the JVM.
  Linux::_main_thread = pthread_self();

  Linux::clock_init();
  initial_time_count = javaTimeNanos();

  // pthread_condattr initialization for monotonic clock
  int status;
  pthread_condattr_t* _condattr = os::Linux::condAttr();
  if ((status = pthread_condattr_init(_condattr)) != 0) {
    fatal(err_msg("pthread_condattr_init: %s", strerror(status)));
  }
  // Only set the clock if CLOCK_MONOTONIC is available
  if (Linux::supports_monotonic_clock()) {
    if ((status = pthread_condattr_setclock(_condattr, CLOCK_MONOTONIC)) != 0) {
      if (status == EINVAL) {
        warning("Unable to use monotonic clock with relative timed-waits" \
                " - changes to the time-of-day clock may have adverse affects");
      } else {
        fatal(err_msg("pthread_condattr_setclock: %s", strerror(status)));
      }
    }
  }
  // else it defaults to CLOCK_REALTIME

  pthread_mutex_init(&dl_mutex, NULL);

  // If the pagesize of the VM is greater than 8K determine the appropriate
  // number of initial guard pages.  The user can change this with the
  // command line arguments, if needed.
  if (vm_page_size() > (int)Linux::vm_default_page_size()) {
    StackYellowPages = 1;
    StackRedPages = 1;
    StackShadowPages = round_to((StackShadowPages*Linux::vm_default_page_size()), vm_page_size()) / vm_page_size();
  }

  // retrieve entry point for pthread_setname_np
  Linux::_pthread_setname_np =
    (int(*)(pthread_t, const char*))dlsym(RTLD_DEFAULT, "pthread_setname_np");

}

// To install functions for atexit system call
extern "C" {
  static void perfMemory_exit_helper() {
    perfMemory_exit();
  }
}

void os::pd_init_container_support() {
  OSContainer::init();
}

// this is called _after_ the global arguments have been parsed
jint os::init_2(void)
{
  Linux::fast_thread_clock_init();

  // Allocate a single page and mark it as readable for safepoint polling
  address polling_page = (address) ::mmap(NULL, Linux::page_size(), PROT_READ, MAP_PRIVATE|MAP_ANONYMOUS, -1, 0);
  guarantee( polling_page != MAP_FAILED, "os::init_2: failed to allocate polling page" );

  os::set_polling_page( polling_page );

#ifndef PRODUCT
  if(Verbose && PrintMiscellaneous)
    tty->print("[SafePoint Polling address: " INTPTR_FORMAT "]\n", (intptr_t)polling_page);
#endif

  if (!UseMembar) {
    address mem_serialize_page = (address) ::mmap(NULL, Linux::page_size(), PROT_READ | PROT_WRITE, MAP_PRIVATE|MAP_ANONYMOUS, -1, 0);
    guarantee( mem_serialize_page != MAP_FAILED, "mmap Failed for memory serialize page");
    os::set_memory_serialize_page( mem_serialize_page );

#ifndef PRODUCT
    if(Verbose && PrintMiscellaneous)
      tty->print("[Memory Serialize  Page address: " INTPTR_FORMAT "]\n", (intptr_t)mem_serialize_page);
#endif
  }

  // initialize suspend/resume support - must do this before signal_sets_init()
  if (SR_initialize() != 0) {
    perror("SR_initialize failed");
    return JNI_ERR;
  }

  Linux::signal_sets_init();
  Linux::install_signal_handlers();

  // Check minimum allowable stack size for thread creation and to initialize
  // the java system classes, including StackOverflowError - depends on page
  // size.  Add a page for compiler2 recursion in main thread.
  // Add in 2*BytesPerWord times page size to account for VM stack during
  // class initialization depending on 32 or 64 bit VM.
  os::Linux::min_stack_allowed = MAX2(os::Linux::min_stack_allowed,
            (size_t)(StackYellowPages+StackRedPages+StackShadowPages) * Linux::page_size() +
                    (2*BytesPerWord COMPILER2_PRESENT(+1)) * Linux::vm_default_page_size());

  size_t threadStackSizeInBytes = ThreadStackSize * K;
  if (threadStackSizeInBytes != 0 &&
      threadStackSizeInBytes < os::Linux::min_stack_allowed) {
        tty->print_cr("\nThe stack size specified is too small, "
                      "Specify at least %dk",
                      os::Linux::min_stack_allowed/ K);
        return JNI_ERR;
  }

  // Make the stack size a multiple of the page size so that
  // the yellow/red zones can be guarded.
  JavaThread::set_stack_size_at_create(round_to(threadStackSizeInBytes,
        vm_page_size()));

  Linux::capture_initial_stack(JavaThread::stack_size_at_create());

#if defined(IA32) && !defined(ZERO)
  workaround_expand_exec_shield_cs_limit();
#endif

  Linux::libpthread_init();
  if (PrintMiscellaneous && (Verbose || WizardMode)) {
     tty->print_cr("[HotSpot is running with %s, %s(%s)]\n",
          Linux::glibc_version(), Linux::libpthread_version(),
          Linux::is_floating_stack() ? "floating stack" : "fixed stack");
  }

  if (UseNUMA) {
    if (!Linux::libnuma_init()) {
      UseNUMA = false;
    } else {
      if ((Linux::numa_max_node() < 1)) {
        // There's only one node(they start from 0), disable NUMA.
        UseNUMA = false;
      }
    }
    // With SHM and HugeTLBFS large pages we cannot uncommit a page, so there's no way
    // we can make the adaptive lgrp chunk resizing work. If the user specified
    // both UseNUMA and UseLargePages (or UseSHM/UseHugeTLBFS) on the command line - warn and
    // disable adaptive resizing.
    if (UseNUMA && UseLargePages && !can_commit_large_page_memory()) {
      if (FLAG_IS_DEFAULT(UseNUMA)) {
        UseNUMA = false;
      } else {
        if (FLAG_IS_DEFAULT(UseLargePages) &&
            FLAG_IS_DEFAULT(UseSHM) &&
            FLAG_IS_DEFAULT(UseHugeTLBFS)) {
          UseLargePages = false;
        } else {
          warning("UseNUMA is not fully compatible with SHM/HugeTLBFS large pages, disabling adaptive resizing");
          UseAdaptiveSizePolicy = false;
          UseAdaptiveNUMAChunkSizing = false;
        }
      }
    }
    if (!UseNUMA && ForceNUMA) {
      UseNUMA = true;
    }
  }

  if (MaxFDLimit) {
    // set the number of file descriptors to max. print out error
    // if getrlimit/setrlimit fails but continue regardless.
    struct rlimit nbr_files;
    int status = getrlimit(RLIMIT_NOFILE, &nbr_files);
    if (status != 0) {
      if (PrintMiscellaneous && (Verbose || WizardMode))
        perror("os::init_2 getrlimit failed");
    } else {
      nbr_files.rlim_cur = nbr_files.rlim_max;
      status = setrlimit(RLIMIT_NOFILE, &nbr_files);
      if (status != 0) {
        if (PrintMiscellaneous && (Verbose || WizardMode))
          perror("os::init_2 setrlimit failed");
      }
    }
  }

  // Initialize lock used to serialize thread creation (see os::create_thread)
  Linux::set_createThread_lock(new Mutex(Mutex::leaf, "createThread_lock", false));

  // at-exit methods are called in the reverse order of their registration.
  // atexit functions are called on return from main or as a result of a
  // call to exit(3C). There can be only 32 of these functions registered
  // and atexit() does not set errno.

  if (PerfAllowAtExitRegistration) {
    // only register atexit functions if PerfAllowAtExitRegistration is set.
    // atexit functions can be delayed until process exit time, which
    // can be problematic for embedded VM situations. Embedded VMs should
    // call DestroyJavaVM() to assure that VM resources are released.

    // note: perfMemory_exit_helper atexit function may be removed in
    // the future if the appropriate cleanup code can be added to the
    // VM_Exit VMOperation's doit method.
    if (atexit(perfMemory_exit_helper) != 0) {
      warning("os::init_2 atexit(perfMemory_exit_helper) failed");
    }
  }

  // initialize thread priority policy
  prio_init();

  return JNI_OK;
}

// Mark the polling page as unreadable
void os::make_polling_page_unreadable(void) {
  if( !guard_memory((char*)_polling_page, Linux::page_size()) )
    fatal("Could not disable polling page");
};

// Mark the polling page as readable
void os::make_polling_page_readable(void) {
  if( !linux_mprotect((char *)_polling_page, Linux::page_size(), PROT_READ)) {
    fatal("Could not enable polling page");
  }
};

static int os_cpu_count(const cpu_set_t* cpus) {
  int count = 0;
  // only look up to the number of configured processors
  for (int i = 0; i < os::processor_count(); i++) {
    if (CPU_ISSET(i, cpus)) {
      count++;
    }
  }
  return count;
}

// Get the current number of available processors for this process.
// This value can change at any time during a process's lifetime.
// sched_getaffinity gives an accurate answer as it accounts for cpusets.
// If anything goes wrong we fallback to returning the number of online
// processors - which can be greater than the number available to the process.
int os::Linux::active_processor_count() {
  cpu_set_t cpus;  // can represent at most 1024 (CPU_SETSIZE) processors
  int cpus_size = sizeof(cpu_set_t);
  int cpu_count = 0;

  // pid 0 means the current thread - which we have to assume represents the process
  if (sched_getaffinity(0, cpus_size, &cpus) == 0) {
    cpu_count = os_cpu_count(&cpus);
    if (PrintActiveCpus) {
      tty->print_cr("active_processor_count: sched_getaffinity processor count: %d", cpu_count);
    }
  }
  else {
    cpu_count = ::sysconf(_SC_NPROCESSORS_ONLN);
    warning("sched_getaffinity failed (%s)- using online processor count (%d) "
            "which may exceed available processors", strerror(errno), cpu_count);
  }

  assert(cpu_count > 0 && cpu_count <= os::processor_count(), "sanity check");
  return cpu_count;
}

// Determine the active processor count from one of
// three different sources:
//
// 1. User option -XX:ActiveProcessorCount
// 2. kernel os calls (sched_getaffinity or sysconf(_SC_NPROCESSORS_ONLN)
// 3. extracted from cgroup cpu subsystem (shares and quotas)
//
// Option 1, if specified, will always override.
// If the cgroup subsystem is active and configured, we
// will return the min of the cgroup and option 2 results.
// This is required since tools, such as numactl, that
// alter cpu affinity do not update cgroup subsystem
// cpuset configuration files.
int os::active_processor_count() {
  // User has overridden the number of active processors
  if (ActiveProcessorCount > 0) {
    if (PrintActiveCpus) {
      tty->print_cr("active_processor_count: "
                    "active processor count set by user : %d",
                    ActiveProcessorCount);
    }
    return ActiveProcessorCount;
  }

  int active_cpus;
  if (OSContainer::is_containerized()) {
    active_cpus = OSContainer::active_processor_count();
    if (PrintActiveCpus) {
      tty->print_cr("active_processor_count: determined by OSContainer: %d",
                     active_cpus);
    }
  } else {
    active_cpus = os::Linux::active_processor_count();
  }

  return active_cpus;
}

void os::set_native_thread_name(const char *name) {
  if (Linux::_pthread_setname_np) {
    char buf [16]; // according to glibc manpage, 16 chars incl. '/0'
    snprintf(buf, sizeof(buf), "%s", name);
    buf[sizeof(buf) - 1] = '\0';
    const int rc = Linux::_pthread_setname_np(pthread_self(), buf);
    // ERANGE should not happen; all other errors should just be ignored.
    assert(rc != ERANGE, "pthread_setname_np failed");
  }
}

bool os::distribute_processes(uint length, uint* distribution) {
  // Not yet implemented.
  return false;
}

bool os::bind_to_processor(uint processor_id) {
  // Not yet implemented.
  return false;
}

///

void os::SuspendedThreadTask::internal_do_task() {
  if (do_suspend(_thread->osthread())) {
    SuspendedThreadTaskContext context(_thread, _thread->osthread()->ucontext());
    do_task(context);
    do_resume(_thread->osthread());
  }
}

class PcFetcher : public os::SuspendedThreadTask {
public:
  PcFetcher(Thread* thread) : os::SuspendedThreadTask(thread) {}
  ExtendedPC result();
protected:
  void do_task(const os::SuspendedThreadTaskContext& context);
private:
  ExtendedPC _epc;
};

ExtendedPC PcFetcher::result() {
  guarantee(is_done(), "task is not done yet.");
  return _epc;
}

void PcFetcher::do_task(const os::SuspendedThreadTaskContext& context) {
  Thread* thread = context.thread();
  OSThread* osthread = thread->osthread();
  if (osthread->ucontext() != NULL) {
    _epc = os::Linux::ucontext_get_pc((ucontext_t *) context.ucontext());
  } else {
    // NULL context is unexpected, double-check this is the VMThread
    guarantee(thread->is_VM_thread(), "can only be called for VMThread");
  }
}

// Suspends the target using the signal mechanism and then grabs the PC before
// resuming the target. Used by the flat-profiler only
ExtendedPC os::get_thread_pc(Thread* thread) {
  // Make sure that it is called by the watcher for the VMThread
  assert(Thread::current()->is_Watcher_thread(), "Must be watcher");
  assert(thread->is_VM_thread(), "Can only be called for VMThread");

  PcFetcher fetcher(thread);
  fetcher.run();
  return fetcher.result();
}

int os::Linux::safe_cond_timedwait(pthread_cond_t *_cond, pthread_mutex_t *_mutex, const struct timespec *_abstime)
{
   if (is_NPTL()) {
      return pthread_cond_timedwait(_cond, _mutex, _abstime);
   } else {
      // 6292965: LinuxThreads pthread_cond_timedwait() resets FPU control
      // word back to default 64bit precision if condvar is signaled. Java
      // wants 53bit precision.  Save and restore current value.
      int fpu = get_fpu_control_word();
      int status = pthread_cond_timedwait(_cond, _mutex, _abstime);
      set_fpu_control_word(fpu);
      return status;
   }
}

////////////////////////////////////////////////////////////////////////////////
// debug support

bool os::find(address addr, outputStream* st) {
  Dl_info dlinfo;
  memset(&dlinfo, 0, sizeof(dlinfo));
  if (dladdr(addr, &dlinfo) != 0) {
    st->print(PTR_FORMAT ": ", addr);
    if (dlinfo.dli_sname != NULL && dlinfo.dli_saddr != NULL) {
      st->print("%s+%#x", dlinfo.dli_sname,
                 addr - (intptr_t)dlinfo.dli_saddr);
    } else if (dlinfo.dli_fbase != NULL) {
      st->print("<offset %#x>", addr - (intptr_t)dlinfo.dli_fbase);
    } else {
      st->print("<absolute address>");
    }
    if (dlinfo.dli_fname != NULL) {
      st->print(" in %s", dlinfo.dli_fname);
    }
    if (dlinfo.dli_fbase != NULL) {
      st->print(" at " PTR_FORMAT, dlinfo.dli_fbase);
    }
    st->cr();

    if (Verbose) {
      // decode some bytes around the PC
      address begin = clamp_address_in_page(addr-40, addr, os::vm_page_size());
      address end   = clamp_address_in_page(addr+40, addr, os::vm_page_size());
      address       lowest = (address) dlinfo.dli_sname;
      if (!lowest)  lowest = (address) dlinfo.dli_fbase;
      if (begin < lowest)  begin = lowest;
      Dl_info dlinfo2;
      if (dladdr(end, &dlinfo2) != 0 && dlinfo2.dli_saddr != dlinfo.dli_saddr
          && end > dlinfo2.dli_saddr && dlinfo2.dli_saddr > begin)
        end = (address) dlinfo2.dli_saddr;
      Disassembler::decode(begin, end, st);
    }
    return true;
  }
  return false;
}

////////////////////////////////////////////////////////////////////////////////
// misc

// This does not do anything on Linux. This is basically a hook for being
// able to use structured exception handling (thread-local exception filters)
// on, e.g., Win32.
void
os::os_exception_wrapper(java_call_t f, JavaValue* value, methodHandle* method,
                         JavaCallArguments* args, Thread* thread) {
  f(value, method, args, thread);
}

void os::print_statistics() {
}

int os::message_box(const char* title, const char* message) {
  int i;
  fdStream err(defaultStream::error_fd());
  for (i = 0; i < 78; i++) err.print_raw("=");
  err.cr();
  err.print_raw_cr(title);
  for (i = 0; i < 78; i++) err.print_raw("-");
  err.cr();
  err.print_raw_cr(message);
  for (i = 0; i < 78; i++) err.print_raw("=");
  err.cr();

  char buf[16];
  // Prevent process from exiting upon "read error" without consuming all CPU
  while (::read(0, buf, sizeof(buf)) <= 0) { ::sleep(100); }

  return buf[0] == 'y' || buf[0] == 'Y';
}

int os::stat(const char *path, struct stat *sbuf) {
  char pathbuf[MAX_PATH];
  if (strlen(path) > MAX_PATH - 1) {
    errno = ENAMETOOLONG;
    return -1;
  }
  os::native_path(strcpy(pathbuf, path));
  return ::stat(pathbuf, sbuf);
}

bool os::check_heap(bool force) {
  return true;
}

int local_vsnprintf(char* buf, size_t count, const char* format, va_list args) {
  return ::vsnprintf(buf, count, format, args);
}

// Is a (classpath) directory empty?
bool os::dir_is_empty(const char* path) {
  DIR *dir = NULL;
  struct dirent *ptr;

  dir = opendir(path);
  if (dir == NULL) return true;

  /* Scan the directory */
  bool result = true;
  while (result && (ptr = readdir(dir)) != NULL) {
    if (strcmp(ptr->d_name, ".") != 0 && strcmp(ptr->d_name, "..") != 0) {
      result = false;
    }
  }
  closedir(dir);
  return result;
}

// This code originates from JDK's sysOpen and open64_w
// from src/solaris/hpi/src/system_md.c

#ifndef O_DELETE
#define O_DELETE 0x10000
#endif

// Open a file. Unlink the file immediately after open returns
// if the specified oflag has the O_DELETE flag set.
// O_DELETE is used only in j2se/src/share/native/java/util/zip/ZipFile.c

int os::open(const char *path, int oflag, int mode) {

  if (strlen(path) > MAX_PATH - 1) {
    errno = ENAMETOOLONG;
    return -1;
  }
  int fd;
  int o_delete = (oflag & O_DELETE);
  oflag = oflag & ~O_DELETE;

  fd = ::open64(path, oflag, mode);
  if (fd == -1) return -1;

  //If the open succeeded, the file might still be a directory
  {
    struct stat64 buf64;
    int ret = ::fstat64(fd, &buf64);
    int st_mode = buf64.st_mode;

    if (ret != -1) {
      if ((st_mode & S_IFMT) == S_IFDIR) {
        errno = EISDIR;
        ::close(fd);
        return -1;
      }
    } else {
      ::close(fd);
      return -1;
    }
  }

    /*
     * All file descriptors that are opened in the JVM and not
     * specifically destined for a subprocess should have the
     * close-on-exec flag set.  If we don't set it, then careless 3rd
     * party native code might fork and exec without closing all
     * appropriate file descriptors (e.g. as we do in closeDescriptors in
     * UNIXProcess.c), and this in turn might:
     *
     * - cause end-of-file to fail to be detected on some file
     *   descriptors, resulting in mysterious hangs, or
     *
     * - might cause an fopen in the subprocess to fail on a system
     *   suffering from bug 1085341.
     *
     * (Yes, the default setting of the close-on-exec flag is a Unix
     * design flaw)
     *
     * See:
     * 1085341: 32-bit stdio routines should support file descriptors >255
     * 4843136: (process) pipe file descriptor from Runtime.exec not being closed
     * 6339493: (process) Runtime.exec does not close all file descriptors on Solaris 9
     */
#ifdef FD_CLOEXEC
    {
        int flags = ::fcntl(fd, F_GETFD);
        if (flags != -1)
            ::fcntl(fd, F_SETFD, flags | FD_CLOEXEC);
    }
#endif

  if (o_delete != 0) {
    ::unlink(path);
  }
  return fd;
}


// create binary file, rewriting existing file if required
int os::create_binary_file(const char* path, bool rewrite_existing) {
  int oflags = O_WRONLY | O_CREAT;
  if (!rewrite_existing) {
    oflags |= O_EXCL;
  }
  return ::open64(path, oflags, S_IREAD | S_IWRITE);
}

// return current position of file pointer
jlong os::current_file_offset(int fd) {
  return (jlong)::lseek64(fd, (off64_t)0, SEEK_CUR);
}

// move file pointer to the specified offset
jlong os::seek_to_file_offset(int fd, jlong offset) {
  return (jlong)::lseek64(fd, (off64_t)offset, SEEK_SET);
}

// This code originates from JDK's sysAvailable
// from src/solaris/hpi/src/native_threads/src/sys_api_td.c

int os::available(int fd, jlong *bytes) {
  jlong cur, end;
  int mode;
  struct stat64 buf64;

  if (::fstat64(fd, &buf64) >= 0) {
    mode = buf64.st_mode;
    if (S_ISCHR(mode) || S_ISFIFO(mode) || S_ISSOCK(mode)) {
      /*
      * XXX: is the following call interruptible? If so, this might
      * need to go through the INTERRUPT_IO() wrapper as for other
      * blocking, interruptible calls in this file.
      */
      int n;
      if (::ioctl(fd, FIONREAD, &n) >= 0) {
        *bytes = n;
        return 1;
      }
    }
  }
  if ((cur = ::lseek64(fd, 0L, SEEK_CUR)) == -1) {
    return 0;
  } else if ((end = ::lseek64(fd, 0L, SEEK_END)) == -1) {
    return 0;
  } else if (::lseek64(fd, cur, SEEK_SET) == -1) {
    return 0;
  }
  *bytes = end - cur;
  return 1;
}

int os::socket_available(int fd, jint *pbytes) {
  // Linux doc says EINTR not returned, unlike Solaris
  int ret = ::ioctl(fd, FIONREAD, pbytes);

  //%% note ioctl can return 0 when successful, JVM_SocketAvailable
  // is expected to return 0 on failure and 1 on success to the jdk.
  return (ret < 0) ? 0 : 1;
}

// Map a block of memory.
char* os::pd_map_memory(int fd, const char* file_name, size_t file_offset,
                     char *addr, size_t bytes, bool read_only,
                     bool allow_exec) {
  int prot;
  int flags = MAP_PRIVATE;

  if (read_only) {
    prot = PROT_READ;
  } else {
    prot = PROT_READ | PROT_WRITE;
  }

  if (allow_exec) {
    prot |= PROT_EXEC;
  }

  if (addr != NULL) {
    flags |= MAP_FIXED;
  }

  char* mapped_address = (char*)mmap(addr, (size_t)bytes, prot, flags,
                                     fd, file_offset);
  if (mapped_address == MAP_FAILED) {
    return NULL;
  }
  return mapped_address;
}


// Remap a block of memory.
char* os::pd_remap_memory(int fd, const char* file_name, size_t file_offset,
                       char *addr, size_t bytes, bool read_only,
                       bool allow_exec) {
  // same as map_memory() on this OS
  return os::map_memory(fd, file_name, file_offset, addr, bytes, read_only,
                        allow_exec);
}


// Unmap a block of memory.
bool os::pd_unmap_memory(char* addr, size_t bytes) {
  return munmap(addr, bytes) == 0;
}

static jlong slow_thread_cpu_time(Thread *thread, bool user_sys_cpu_time);

static clockid_t thread_cpu_clockid(Thread* thread) {
  pthread_t tid = thread->osthread()->pthread_id();
  clockid_t clockid;

  // Get thread clockid
  int rc = os::Linux::pthread_getcpuclockid(tid, &clockid);
  assert(rc == 0, "pthread_getcpuclockid is expected to return 0 code");
  return clockid;
}

// current_thread_cpu_time(bool) and thread_cpu_time(Thread*, bool)
// are used by JVM M&M and JVMTI to get user+sys or user CPU time
// of a thread.
//
// current_thread_cpu_time() and thread_cpu_time(Thread*) returns
// the fast estimate available on the platform.

jlong os::current_thread_cpu_time() {
  if (os::Linux::supports_fast_thread_cpu_time()) {
    return os::Linux::fast_thread_cpu_time(CLOCK_THREAD_CPUTIME_ID);
  } else {
    // return user + sys since the cost is the same
    return slow_thread_cpu_time(Thread::current(), true /* user + sys */);
  }
}

jlong os::thread_cpu_time(Thread* thread) {
  // consistent with what current_thread_cpu_time() returns
  if (os::Linux::supports_fast_thread_cpu_time()) {
    return os::Linux::fast_thread_cpu_time(thread_cpu_clockid(thread));
  } else {
    return slow_thread_cpu_time(thread, true /* user + sys */);
  }
}

jlong os::current_thread_cpu_time(bool user_sys_cpu_time) {
  if (user_sys_cpu_time && os::Linux::supports_fast_thread_cpu_time()) {
    return os::Linux::fast_thread_cpu_time(CLOCK_THREAD_CPUTIME_ID);
  } else {
    return slow_thread_cpu_time(Thread::current(), user_sys_cpu_time);
  }
}

jlong os::thread_cpu_time(Thread *thread, bool user_sys_cpu_time) {
  if (user_sys_cpu_time && os::Linux::supports_fast_thread_cpu_time()) {
    return os::Linux::fast_thread_cpu_time(thread_cpu_clockid(thread));
  } else {
    return slow_thread_cpu_time(thread, user_sys_cpu_time);
  }
}

//
//  -1 on error.
//

PRAGMA_DIAG_PUSH
PRAGMA_FORMAT_NONLITERAL_IGNORED
static jlong slow_thread_cpu_time(Thread *thread, bool user_sys_cpu_time) {
  pid_t  tid = thread->osthread()->thread_id();
  char *s;
  char stat[2048];
  int statlen;
  char proc_name[64];
  int count;
  long sys_time, user_time;
  char cdummy;
  int idummy;
  long ldummy;
  FILE *fp;

  snprintf(proc_name, 64, "/proc/self/task/%d/stat", tid);
  fp = fopen(proc_name, "r");
  if ( fp == NULL ) return -1;
  statlen = fread(stat, 1, 2047, fp);
  stat[statlen] = '\0';
  fclose(fp);

  // Skip pid and the command string. Note that we could be dealing with
  // weird command names, e.g. user could decide to rename java launcher
  // to "java 1.4.2 :)", then the stat file would look like
  //                1234 (java 1.4.2 :)) R ... ...
  // We don't really need to know the command string, just find the last
  // occurrence of ")" and then start parsing from there. See bug 4726580.
  s = strrchr(stat, ')');
  if (s == NULL ) return -1;

  // Skip blank chars
  do s++; while (isspace(*s));

  count = sscanf(s,"%c %d %d %d %d %d %lu %lu %lu %lu %lu %lu %lu",
                 &cdummy, &idummy, &idummy, &idummy, &idummy, &idummy,
                 &ldummy, &ldummy, &ldummy, &ldummy, &ldummy,
                 &user_time, &sys_time);
  if ( count != 13 ) return -1;
  if (user_sys_cpu_time) {
    return ((jlong)sys_time + (jlong)user_time) * (1000000000 / clock_tics_per_sec);
  } else {
    return (jlong)user_time * (1000000000 / clock_tics_per_sec);
  }
}
PRAGMA_DIAG_POP

void os::current_thread_cpu_time_info(jvmtiTimerInfo *info_ptr) {
  info_ptr->max_value = ALL_64_BITS;       // will not wrap in less than 64 bits
  info_ptr->may_skip_backward = false;     // elapsed time not wall time
  info_ptr->may_skip_forward = false;      // elapsed time not wall time
  info_ptr->kind = JVMTI_TIMER_TOTAL_CPU;  // user+system time is returned
}

void os::thread_cpu_time_info(jvmtiTimerInfo *info_ptr) {
  info_ptr->max_value = ALL_64_BITS;       // will not wrap in less than 64 bits
  info_ptr->may_skip_backward = false;     // elapsed time not wall time
  info_ptr->may_skip_forward = false;      // elapsed time not wall time
  info_ptr->kind = JVMTI_TIMER_TOTAL_CPU;  // user+system time is returned
}

bool os::is_thread_cpu_time_supported() {
  return true;
}

// System loadavg support.  Returns -1 if load average cannot be obtained.
// Linux doesn't yet have a (official) notion of processor sets,
// so just return the system wide load average.
int os::loadavg(double loadavg[], int nelem) {
  return ::getloadavg(loadavg, nelem);
}

void os::pause() {
  char filename[MAX_PATH];
  if (PauseAtStartupFile && PauseAtStartupFile[0]) {
    jio_snprintf(filename, MAX_PATH, PauseAtStartupFile);
  } else {
    jio_snprintf(filename, MAX_PATH, "./vm.paused.%d", current_process_id());
  }

  int fd = ::open(filename, O_WRONLY | O_CREAT | O_TRUNC, 0666);
  if (fd != -1) {
    struct stat buf;
    ::close(fd);
    while (::stat(filename, &buf) == 0) {
      (void)::poll(NULL, 0, 100);
    }
  } else {
    jio_fprintf(stderr,
      "Could not open pause file '%s', continuing immediately.\n", filename);
  }
}


// Refer to the comments in os_solaris.cpp park-unpark.
//
// Beware -- Some versions of NPTL embody a flaw where pthread_cond_timedwait() can
// hang indefinitely.  For instance NPTL 0.60 on 2.4.21-4ELsmp is vulnerable.
// For specifics regarding the bug see GLIBC BUGID 261237 :
//    http://www.mail-archive.com/debian-glibc@lists.debian.org/msg10837.html.
// Briefly, pthread_cond_timedwait() calls with an expiry time that's not in the future
// will either hang or corrupt the condvar, resulting in subsequent hangs if the condvar
// is used.  (The simple C test-case provided in the GLIBC bug report manifests the
// hang).  The JVM is vulernable via sleep(), Object.wait(timo), LockSupport.parkNanos()
// and monitorenter when we're using 1-0 locking.  All those operations may result in
// calls to pthread_cond_timedwait().  Using LD_ASSUME_KERNEL to use an older version
// of libpthread avoids the problem, but isn't practical.
//
// Possible remedies:
//
// 1.   Establish a minimum relative wait time.  50 to 100 msecs seems to work.
//      This is palliative and probabilistic, however.  If the thread is preempted
//      between the call to compute_abstime() and pthread_cond_timedwait(), more
//      than the minimum period may have passed, and the abstime may be stale (in the
//      past) resultin in a hang.   Using this technique reduces the odds of a hang
//      but the JVM is still vulnerable, particularly on heavily loaded systems.
//
// 2.   Modify park-unpark to use per-thread (per ParkEvent) pipe-pairs instead
//      of the usual flag-condvar-mutex idiom.  The write side of the pipe is set
//      NDELAY. unpark() reduces to write(), park() reduces to read() and park(timo)
//      reduces to poll()+read().  This works well, but consumes 2 FDs per extant
//      thread.
//
// 3.   Embargo pthread_cond_timedwait() and implement a native "chron" thread
//      that manages timeouts.  We'd emulate pthread_cond_timedwait() by enqueuing
//      a timeout request to the chron thread and then blocking via pthread_cond_wait().
//      This also works well.  In fact it avoids kernel-level scalability impediments
//      on certain platforms that don't handle lots of active pthread_cond_timedwait()
//      timers in a graceful fashion.
//
// 4.   When the abstime value is in the past it appears that control returns
//      correctly from pthread_cond_timedwait(), but the condvar is left corrupt.
//      Subsequent timedwait/wait calls may hang indefinitely.  Given that, we
//      can avoid the problem by reinitializing the condvar -- by cond_destroy()
//      followed by cond_init() -- after all calls to pthread_cond_timedwait().
//      It may be possible to avoid reinitialization by checking the return
//      value from pthread_cond_timedwait().  In addition to reinitializing the
//      condvar we must establish the invariant that cond_signal() is only called
//      within critical sections protected by the adjunct mutex.  This prevents
//      cond_signal() from "seeing" a condvar that's in the midst of being
//      reinitialized or that is corrupt.  Sadly, this invariant obviates the
//      desirable signal-after-unlock optimization that avoids futile context switching.
//
//      I'm also concerned that some versions of NTPL might allocate an auxilliary
//      structure when a condvar is used or initialized.  cond_destroy()  would
//      release the helper structure.  Our reinitialize-after-timedwait fix
//      put excessive stress on malloc/free and locks protecting the c-heap.
//
// We currently use (4).  See the WorkAroundNTPLTimedWaitHang flag.
// It may be possible to refine (4) by checking the kernel and NTPL verisons
// and only enabling the work-around for vulnerable environments.

// utility to compute the abstime argument to timedwait:
// millis is the relative timeout time
// abstime will be the absolute timeout time
// TODO: replace compute_abstime() with unpackTime()

static struct timespec* compute_abstime(timespec* abstime, jlong millis) {
  if (millis < 0)  millis = 0;

  jlong seconds = millis / 1000;
  millis %= 1000;
  if (seconds > 50000000) { // see man cond_timedwait(3T)
    seconds = 50000000;
  }

  if (os::Linux::supports_monotonic_clock()) {
    struct timespec now;
    int status = os::Linux::clock_gettime(CLOCK_MONOTONIC, &now);
    assert_status(status == 0, status, "clock_gettime");
    abstime->tv_sec = now.tv_sec  + seconds;
    long nanos = now.tv_nsec + millis * NANOSECS_PER_MILLISEC;
    if (nanos >= NANOSECS_PER_SEC) {
      abstime->tv_sec += 1;
      nanos -= NANOSECS_PER_SEC;
    }
    abstime->tv_nsec = nanos;
  } else {
    struct timeval now;
    int status = gettimeofday(&now, NULL);
    assert(status == 0, "gettimeofday");
    abstime->tv_sec = now.tv_sec  + seconds;
    long usec = now.tv_usec + millis * 1000;
    if (usec >= 1000000) {
      abstime->tv_sec += 1;
      usec -= 1000000;
    }
    abstime->tv_nsec = usec * 1000;
  }
  return abstime;
}


// Test-and-clear _Event, always leaves _Event set to 0, returns immediately.
// Conceptually TryPark() should be equivalent to park(0).

int os::PlatformEvent::TryPark() {
  for (;;) {
    const int v = _Event ;
    guarantee ((v == 0) || (v == 1), "invariant") ;
    if (Atomic::cmpxchg (0, &_Event, v) == v) return v  ;
  }
}

void os::PlatformEvent::park() {       // AKA "down()"
  // Invariant: Only the thread associated with the Event/PlatformEvent
  // may call park().
  // TODO: assert that _Assoc != NULL or _Assoc == Self
  int v ;
  for (;;) {
      v = _Event ;
      if (Atomic::cmpxchg (v-1, &_Event, v) == v) break ;
  }
  guarantee (v >= 0, "invariant") ;
  if (v == 0) {
     // Do this the hard way by blocking ...
     int status = pthread_mutex_lock(_mutex);
     assert_status(status == 0, status, "mutex_lock");
     guarantee (_nParked == 0, "invariant") ;
     ++ _nParked ;
     while (_Event < 0) {
        status = pthread_cond_wait(_cond, _mutex);
        // for some reason, under 2.7 lwp_cond_wait() may return ETIME ...
        // Treat this the same as if the wait was interrupted
        if (status == ETIME) { status = EINTR; }
        assert_status(status == 0 || status == EINTR, status, "cond_wait");
     }
     -- _nParked ;

    _Event = 0 ;
     status = pthread_mutex_unlock(_mutex);
     assert_status(status == 0, status, "mutex_unlock");
    // Paranoia to ensure our locked and lock-free paths interact
    // correctly with each other.
    OrderAccess::fence();
  }
  guarantee (_Event >= 0, "invariant") ;
}

int os::PlatformEvent::park(jlong millis) {
  guarantee (_nParked == 0, "invariant") ;

  int v ;
  for (;;) {
      v = _Event ;
      if (Atomic::cmpxchg (v-1, &_Event, v) == v) break ;
  }
  guarantee (v >= 0, "invariant") ;
  if (v != 0) return OS_OK ;

  // We do this the hard way, by blocking the thread.
  // Consider enforcing a minimum timeout value.
  struct timespec abst;
  compute_abstime(&abst, millis);

  int ret = OS_TIMEOUT;
  int status = pthread_mutex_lock(_mutex);
  assert_status(status == 0, status, "mutex_lock");
  guarantee (_nParked == 0, "invariant") ;
  ++_nParked ;

  // Object.wait(timo) will return because of
  // (a) notification
  // (b) timeout
  // (c) thread.interrupt
  //
  // Thread.interrupt and object.notify{All} both call Event::set.
  // That is, we treat thread.interrupt as a special case of notification.
  // The underlying Solaris implementation, cond_timedwait, admits
  // spurious/premature wakeups, but the JLS/JVM spec prevents the
  // JVM from making those visible to Java code.  As such, we must
  // filter out spurious wakeups.  We assume all ETIME returns are valid.
  //
  // TODO: properly differentiate simultaneous notify+interrupt.
  // In that case, we should propagate the notify to another waiter.

  while (_Event < 0) {
    status = os::Linux::safe_cond_timedwait(_cond, _mutex, &abst);
    if (status != 0 && WorkAroundNPTLTimedWaitHang) {
      pthread_cond_destroy (_cond);
      pthread_cond_init (_cond, os::Linux::condAttr()) ;
    }
    assert_status(status == 0 || status == EINTR ||
                  status == ETIME || status == ETIMEDOUT,
                  status, "cond_timedwait");
    if (!FilterSpuriousWakeups) break ;                 // previous semantics
    if (status == ETIME || status == ETIMEDOUT) break ;
    // We consume and ignore EINTR and spurious wakeups.
  }
  --_nParked ;
  if (_Event >= 0) {
     ret = OS_OK;
  }
  _Event = 0 ;
  status = pthread_mutex_unlock(_mutex);
  assert_status(status == 0, status, "mutex_unlock");
  assert (_nParked == 0, "invariant") ;
  // Paranoia to ensure our locked and lock-free paths interact
  // correctly with each other.
  OrderAccess::fence();
  return ret;
}

void os::PlatformEvent::unpark() {
  // Transitions for _Event:
  //    0 :=> 1
  //    1 :=> 1
  //   -1 :=> either 0 or 1; must signal target thread
  //          That is, we can safely transition _Event from -1 to either
  //          0 or 1. Forcing 1 is slightly more efficient for back-to-back
  //          unpark() calls.
  // See also: "Semaphores in Plan 9" by Mullender & Cox
  //
  // Note: Forcing a transition from "-1" to "1" on an unpark() means
  // that it will take two back-to-back park() calls for the owning
  // thread to block. This has the benefit of forcing a spurious return
  // from the first park() call after an unpark() call which will help
  // shake out uses of park() and unpark() without condition variables.

  if (Atomic::xchg(1, &_Event) >= 0) return;

  // Wait for the thread associated with the event to vacate
  int status = pthread_mutex_lock(_mutex);
  assert_status(status == 0, status, "mutex_lock");
  int AnyWaiters = _nParked;
  assert(AnyWaiters == 0 || AnyWaiters == 1, "invariant");
  if (AnyWaiters != 0 && WorkAroundNPTLTimedWaitHang) {
    AnyWaiters = 0;
    pthread_cond_signal(_cond);
  }
  status = pthread_mutex_unlock(_mutex);
  assert_status(status == 0, status, "mutex_unlock");
  if (AnyWaiters != 0) {
    status = pthread_cond_signal(_cond);
    assert_status(status == 0, status, "cond_signal");
  }

  // Note that we signal() _after dropping the lock for "immortal" Events.
  // This is safe and avoids a common class of  futile wakeups.  In rare
  // circumstances this can cause a thread to return prematurely from
  // cond_{timed}wait() but the spurious wakeup is benign and the victim will
  // simply re-test the condition and re-park itself.
}


// JSR166
// -------------------------------------------------------

/*
 * The solaris and linux implementations of park/unpark are fairly
 * conservative for now, but can be improved. They currently use a
 * mutex/condvar pair, plus a a count.
 * Park decrements count if > 0, else does a condvar wait.  Unpark
 * sets count to 1 and signals condvar.  Only one thread ever waits
 * on the condvar. Contention seen when trying to park implies that someone
 * is unparking you, so don't wait. And spurious returns are fine, so there
 * is no need to track notifications.
 */

/*
 * This code is common to linux and solaris and will be moved to a
 * common place in dolphin.
 *
 * The passed in time value is either a relative time in nanoseconds
 * or an absolute time in milliseconds. Either way it has to be unpacked
 * into suitable seconds and nanoseconds components and stored in the
 * given timespec structure.
 * Given time is a 64-bit value and the time_t used in the timespec is only
 * a signed-32-bit value (except on 64-bit Linux) we have to watch for
 * overflow if times way in the future are given. Further on Solaris versions
 * prior to 10 there is a restriction (see cond_timedwait) that the specified
 * number of seconds, in abstime, is less than current_time  + 100,000,000.
 * As it will be 28 years before "now + 100000000" will overflow we can
 * ignore overflow and just impose a hard-limit on seconds using the value
 * of "now + 100,000,000". This places a limit on the timeout of about 3.17
 * years from "now".
 */

static void unpackTime(timespec* absTime, bool isAbsolute, jlong time) {
  assert (time > 0, "convertTime");
  time_t max_secs = 0;

  if (!os::Linux::supports_monotonic_clock() || isAbsolute) {
    struct timeval now;
    int status = gettimeofday(&now, NULL);
    assert(status == 0, "gettimeofday");

    max_secs = now.tv_sec + MAX_SECS;

    if (isAbsolute) {
      jlong secs = time / 1000;
      if (secs > max_secs) {
        absTime->tv_sec = max_secs;
      } else {
        absTime->tv_sec = secs;
      }
      absTime->tv_nsec = (time % 1000) * NANOSECS_PER_MILLISEC;
    } else {
      jlong secs = time / NANOSECS_PER_SEC;
      if (secs >= MAX_SECS) {
        absTime->tv_sec = max_secs;
        absTime->tv_nsec = 0;
      } else {
        absTime->tv_sec = now.tv_sec + secs;
        absTime->tv_nsec = (time % NANOSECS_PER_SEC) + now.tv_usec*1000;
        if (absTime->tv_nsec >= NANOSECS_PER_SEC) {
          absTime->tv_nsec -= NANOSECS_PER_SEC;
          ++absTime->tv_sec; // note: this must be <= max_secs
        }
      }
    }
  } else {
    // must be relative using monotonic clock
    struct timespec now;
    int status = os::Linux::clock_gettime(CLOCK_MONOTONIC, &now);
    assert_status(status == 0, status, "clock_gettime");
    max_secs = now.tv_sec + MAX_SECS;
    jlong secs = time / NANOSECS_PER_SEC;
    if (secs >= MAX_SECS) {
      absTime->tv_sec = max_secs;
      absTime->tv_nsec = 0;
    } else {
      absTime->tv_sec = now.tv_sec + secs;
      absTime->tv_nsec = (time % NANOSECS_PER_SEC) + now.tv_nsec;
      if (absTime->tv_nsec >= NANOSECS_PER_SEC) {
        absTime->tv_nsec -= NANOSECS_PER_SEC;
        ++absTime->tv_sec; // note: this must be <= max_secs
      }
    }
  }
  assert(absTime->tv_sec >= 0, "tv_sec < 0");
  assert(absTime->tv_sec <= max_secs, "tv_sec > max_secs");
  assert(absTime->tv_nsec >= 0, "tv_nsec < 0");
  assert(absTime->tv_nsec < NANOSECS_PER_SEC, "tv_nsec >= nanos_per_sec");
}

void Parker::park(bool isAbsolute, jlong time) {
  // Ideally we'd do something useful while spinning, such
  // as calling unpackTime().

  // Optional fast-path check:
  // Return immediately if a permit is available.
  // We depend on Atomic::xchg() having full barrier semantics
  // since we are doing a lock-free update to _counter.
  if (Atomic::xchg(0, &_counter) > 0) return;

  Thread* thread = Thread::current();
  assert(thread->is_Java_thread(), "Must be JavaThread");
  JavaThread *jt = (JavaThread *)thread;

  // Optional optimization -- avoid state transitions if there's an interrupt pending.
  // Check interrupt before trying to wait
  if (Thread::is_interrupted(thread, false)) {
    return;
  }

  // Next, demultiplex/decode time arguments
  timespec absTime;
  if (time < 0 || (isAbsolute && time == 0) ) { // don't wait at all
    return;
  }
  if (time > 0) {
    unpackTime(&absTime, isAbsolute, time);
  }


  // Enter safepoint region
  // Beware of deadlocks such as 6317397.
  // The per-thread Parker:: mutex is a classic leaf-lock.
  // In particular a thread must never block on the Threads_lock while
  // holding the Parker:: mutex.  If safepoints are pending both the
  // the ThreadBlockInVM() CTOR and DTOR may grab Threads_lock.
  ThreadBlockInVM tbivm(jt);

  // Don't wait if cannot get lock since interference arises from
  // unblocking.  Also. check interrupt before trying wait
  if (Thread::is_interrupted(thread, false) || pthread_mutex_trylock(_mutex) != 0) {
    return;
  }

  int status ;
  if (_counter > 0)  { // no wait needed
    _counter = 0;
    status = pthread_mutex_unlock(_mutex);
    assert (status == 0, "invariant") ;
    // Paranoia to ensure our locked and lock-free paths interact
    // correctly with each other and Java-level accesses.
    OrderAccess::fence();
    return;
  }

#ifdef ASSERT
  // Don't catch signals while blocked; let the running threads have the signals.
  // (This allows a debugger to break into the running thread.)
  sigset_t oldsigs;
  sigset_t* allowdebug_blocked = os::Linux::allowdebug_blocked_signals();
  pthread_sigmask(SIG_BLOCK, allowdebug_blocked, &oldsigs);
#endif

  OSThreadWaitState osts(thread->osthread(), false /* not Object.wait() */);
  jt->set_suspend_equivalent();
  // cleared by handle_special_suspend_equivalent_condition() or java_suspend_self()

  assert(_cur_index == -1, "invariant");
  if (time == 0) {
    _cur_index = REL_INDEX; // arbitrary choice when not timed
    status = pthread_cond_wait (&_cond[_cur_index], _mutex) ;
  } else {
    _cur_index = isAbsolute ? ABS_INDEX : REL_INDEX;
    status = os::Linux::safe_cond_timedwait (&_cond[_cur_index], _mutex, &absTime) ;
    if (status != 0 && WorkAroundNPTLTimedWaitHang) {
      pthread_cond_destroy (&_cond[_cur_index]) ;
      pthread_cond_init    (&_cond[_cur_index], isAbsolute ? NULL : os::Linux::condAttr());
    }
  }
  _cur_index = -1;
  assert_status(status == 0 || status == EINTR ||
                status == ETIME || status == ETIMEDOUT,
                status, "cond_timedwait");

#ifdef ASSERT
  pthread_sigmask(SIG_SETMASK, &oldsigs, NULL);
#endif

  _counter = 0 ;
  status = pthread_mutex_unlock(_mutex) ;
  assert_status(status == 0, status, "invariant") ;
  // Paranoia to ensure our locked and lock-free paths interact
  // correctly with each other and Java-level accesses.
  OrderAccess::fence();

  // If externally suspended while waiting, re-suspend
  if (jt->handle_special_suspend_equivalent_condition()) {
    jt->java_suspend_self();
  }
}

void Parker::unpark() {
  int s, status ;
  status = pthread_mutex_lock(_mutex);
  assert (status == 0, "invariant") ;
  s = _counter;
  _counter = 1;
  if (s < 1) {
    // thread might be parked
    if (_cur_index != -1) {
      // thread is definitely parked
      if (WorkAroundNPTLTimedWaitHang) {
        status = pthread_cond_signal (&_cond[_cur_index]);
        assert (status == 0, "invariant");
        status = pthread_mutex_unlock(_mutex);
        assert (status == 0, "invariant");
      } else {
        // must capture correct index before unlocking
        int index = _cur_index;
        status = pthread_mutex_unlock(_mutex);
        assert (status == 0, "invariant");
        status = pthread_cond_signal (&_cond[index]);
        assert (status == 0, "invariant");
      }
    } else {
      pthread_mutex_unlock(_mutex);
      assert (status == 0, "invariant") ;
    }
  } else {
    pthread_mutex_unlock(_mutex);
    assert (status == 0, "invariant") ;
  }
}


extern char** environ;

// Run the specified command in a separate process. Return its exit value,
// or -1 on failure (e.g. can't fork a new process).
// Unlike system(), this function can be called from signal handler. It
// doesn't block SIGINT et al.
int os::fork_and_exec(char* cmd, bool use_vfork_if_available) {
  const char * argv[4] = {"sh", "-c", cmd, NULL};

  pid_t pid ;

  if (use_vfork_if_available) {
    pid = vfork();
  } else {
    pid = fork();
  }

  if (pid < 0) {
    // fork failed
    return -1;

  } else if (pid == 0) {
    // child process

    execve("/bin/sh", (char* const*)argv, environ);

    // execve failed
    _exit(-1);

  } else  {
    // copied from J2SE ..._waitForProcessExit() in UNIXProcess_md.c; we don't
    // care about the actual exit code, for now.

    int status;

    // Wait for the child process to exit.  This returns immediately if
    // the child has already exited. */
    while (waitpid(pid, &status, 0) < 0) {
        switch (errno) {
        case ECHILD: return 0;
        case EINTR: break;
        default: return -1;
        }
    }

    if (WIFEXITED(status)) {
       // The child exited normally; get its exit code.
       return WEXITSTATUS(status);
    } else if (WIFSIGNALED(status)) {
       // The child exited because of a signal
       // The best value to return is 0x80 + signal number,
       // because that is what all Unix shells do, and because
       // it allows callers to distinguish between process exit and
       // process death by signal.
       return 0x80 + WTERMSIG(status);
    } else {
       // Unknown exit code; pass it through
       return status;
    }
  }
}

// is_headless_jre()
//
// Test for the existence of xawt/libmawt.so or libawt_xawt.so
// in order to report if we are running in a headless jre
//
// Since JDK8 xawt/libmawt.so was moved into the same directory
// as libawt.so, and renamed libawt_xawt.so
//
bool os::is_headless_jre() {
    struct stat statbuf;
    char buf[MAXPATHLEN];
    char libmawtpath[MAXPATHLEN];
    const char *xawtstr  = "/xawt/libmawt.so";
    const char *new_xawtstr = "/libawt_xawt.so";
    char *p;

    // Get path to libjvm.so
    os::jvm_path(buf, sizeof(buf));

    // Get rid of libjvm.so
    p = strrchr(buf, '/');
    if (p == NULL) return false;
    else *p = '\0';

    // Get rid of client or server
    p = strrchr(buf, '/');
    if (p == NULL) return false;
    else *p = '\0';

    // check xawt/libmawt.so
    strcpy(libmawtpath, buf);
    strcat(libmawtpath, xawtstr);
    if (::stat(libmawtpath, &statbuf) == 0) return false;

    // check libawt_xawt.so
    strcpy(libmawtpath, buf);
    strcat(libmawtpath, new_xawtstr);
    if (::stat(libmawtpath, &statbuf) == 0) return false;

    return true;
}

// Get the default path to the core file
// Returns the length of the string
int os::get_core_path(char* buffer, size_t bufferSize) {
  const char* p = get_current_directory(buffer, bufferSize);

  if (p == NULL) {
    assert(p != NULL, "failed to get current directory");
    return 0;
  }

  return strlen(buffer);
}

/////////////// Unit tests ///////////////

#ifndef PRODUCT

#define test_log(...) \
  do {\
    if (VerboseInternalVMTests) { \
      tty->print_cr(__VA_ARGS__); \
      tty->flush(); \
    }\
  } while (false)

class TestReserveMemorySpecial : AllStatic {
 public:
  static void small_page_write(void* addr, size_t size) {
    size_t page_size = os::vm_page_size();

    char* end = (char*)addr + size;
    for (char* p = (char*)addr; p < end; p += page_size) {
      *p = 1;
    }
  }

  static void test_reserve_memory_special_huge_tlbfs_only(size_t size) {
    if (!UseHugeTLBFS) {
      return;
    }

    test_log("test_reserve_memory_special_huge_tlbfs_only(" SIZE_FORMAT ")", size);

    char* addr = os::Linux::reserve_memory_special_huge_tlbfs_only(size, NULL, false);

    if (addr != NULL) {
      small_page_write(addr, size);

      os::Linux::release_memory_special_huge_tlbfs(addr, size);
    }
  }

  static void test_reserve_memory_special_huge_tlbfs_only() {
    if (!UseHugeTLBFS) {
      return;
    }

    size_t lp = os::large_page_size();

    for (size_t size = lp; size <= lp * 10; size += lp) {
      test_reserve_memory_special_huge_tlbfs_only(size);
    }
  }

  static void test_reserve_memory_special_huge_tlbfs_mixed() {
    size_t lp = os::large_page_size();
    size_t ag = os::vm_allocation_granularity();

    // sizes to test
    const size_t sizes[] = {
      lp, lp + ag, lp + lp / 2, lp * 2,
      lp * 2 + ag, lp * 2 - ag, lp * 2 + lp / 2,
      lp * 10, lp * 10 + lp / 2
    };
    const int num_sizes = sizeof(sizes) / sizeof(size_t);

    // For each size/alignment combination, we test three scenarios:
    // 1) with req_addr == NULL
    // 2) with a non-null req_addr at which we expect to successfully allocate
    // 3) with a non-null req_addr which contains a pre-existing mapping, at which we
    //    expect the allocation to either fail or to ignore req_addr

    // Pre-allocate two areas; they shall be as large as the largest allocation
    //  and aligned to the largest alignment we will be testing.
    const size_t mapping_size = sizes[num_sizes - 1] * 2;
    char* const mapping1 = (char*) ::mmap(NULL, mapping_size,
      PROT_NONE, MAP_PRIVATE|MAP_ANONYMOUS|MAP_NORESERVE,
      -1, 0);
    assert(mapping1 != MAP_FAILED, "should work");

    char* const mapping2 = (char*) ::mmap(NULL, mapping_size,
      PROT_NONE, MAP_PRIVATE|MAP_ANONYMOUS|MAP_NORESERVE,
      -1, 0);
    assert(mapping2 != MAP_FAILED, "should work");

    // Unmap the first mapping, but leave the second mapping intact: the first
    // mapping will serve as a value for a "good" req_addr (case 2). The second
    // mapping, still intact, as "bad" req_addr (case 3).
    ::munmap(mapping1, mapping_size);

    // Case 1
    test_log("%s, req_addr NULL:", __FUNCTION__);
    test_log("size            align           result");

    for (int i = 0; i < num_sizes; i++) {
      const size_t size = sizes[i];
      for (size_t alignment = ag; is_size_aligned(size, alignment); alignment *= 2) {
        char* p = os::Linux::reserve_memory_special_huge_tlbfs_mixed(size, alignment, NULL, false);
        test_log(SIZE_FORMAT_HEX " " SIZE_FORMAT_HEX " ->  " PTR_FORMAT " %s",
            size, alignment, p, (p != NULL ? "" : "(failed)"));
        if (p != NULL) {
          assert(is_ptr_aligned(p, alignment), "must be");
          small_page_write(p, size);
          os::Linux::release_memory_special_huge_tlbfs(p, size);
        }
      }
    }

    // Case 2
    test_log("%s, req_addr non-NULL:", __FUNCTION__);
    test_log("size            align           req_addr         result");

    for (int i = 0; i < num_sizes; i++) {
      const size_t size = sizes[i];
      for (size_t alignment = ag; is_size_aligned(size, alignment); alignment *= 2) {
        char* const req_addr = (char*) align_ptr_up(mapping1, alignment);
        char* p = os::Linux::reserve_memory_special_huge_tlbfs_mixed(size, alignment, req_addr, false);
        test_log(SIZE_FORMAT_HEX " " SIZE_FORMAT_HEX " " PTR_FORMAT " ->  " PTR_FORMAT " %s",
            size, alignment, req_addr, p,
            ((p != NULL ? (p == req_addr ? "(exact match)" : "") : "(failed)")));
        if (p != NULL) {
          assert(p == req_addr, "must be");
          small_page_write(p, size);
          os::Linux::release_memory_special_huge_tlbfs(p, size);
        }
      }
    }

    // Case 3
    test_log("%s, req_addr non-NULL with preexisting mapping:", __FUNCTION__);
    test_log("size            align           req_addr         result");

    for (int i = 0; i < num_sizes; i++) {
      const size_t size = sizes[i];
      for (size_t alignment = ag; is_size_aligned(size, alignment); alignment *= 2) {
        char* const req_addr = (char*) align_ptr_up(mapping2, alignment);
        char* p = os::Linux::reserve_memory_special_huge_tlbfs_mixed(size, alignment, req_addr, false);
        test_log(SIZE_FORMAT_HEX " " SIZE_FORMAT_HEX " " PTR_FORMAT " ->  " PTR_FORMAT " %s",
            size, alignment, req_addr, p,
            ((p != NULL ? "" : "(failed)")));
        // as the area around req_addr contains already existing mappings, the API should always
        // return NULL (as per contract, it cannot return another address)
        assert(p == NULL, "must be");
      }
    }

    ::munmap(mapping2, mapping_size);

  }

  static void test_reserve_memory_special_huge_tlbfs() {
    if (!UseHugeTLBFS) {
      return;
    }

    test_reserve_memory_special_huge_tlbfs_only();
    test_reserve_memory_special_huge_tlbfs_mixed();
  }

  static void test_reserve_memory_special_shm(size_t size, size_t alignment) {
    if (!UseSHM) {
      return;
    }

    test_log("test_reserve_memory_special_shm(" SIZE_FORMAT ", " SIZE_FORMAT ")", size, alignment);

    char* addr = os::Linux::reserve_memory_special_shm(size, alignment, NULL, false);

    if (addr != NULL) {
      assert(is_ptr_aligned(addr, alignment), "Check");
      assert(is_ptr_aligned(addr, os::large_page_size()), "Check");

      small_page_write(addr, size);

      os::Linux::release_memory_special_shm(addr, size);
    }
  }

  static void test_reserve_memory_special_shm() {
    size_t lp = os::large_page_size();
    size_t ag = os::vm_allocation_granularity();

    for (size_t size = ag; size < lp * 3; size += ag) {
      for (size_t alignment = ag; is_size_aligned(size, alignment); alignment *= 2) {
        test_reserve_memory_special_shm(size, alignment);
      }
    }
  }

  static void test() {
    test_reserve_memory_special_huge_tlbfs();
    test_reserve_memory_special_shm();
  }
};

void TestReserveMemorySpecial_test() {
  TestReserveMemorySpecial::test();
}

#endif<|MERGE_RESOLUTION|>--- conflicted
+++ resolved
@@ -1954,10 +1954,6 @@
   #define EM_AARCH64    183               /* ARM AARCH64 */
   #endif
 
-  #ifndef EM_AARCH64
-  #define EM_AARCH64	183
-  #endif
-
   static const arch_t arch_array[]={
     {EM_386,         EM_386,     ELFCLASS32, ELFDATA2LSB, (char*)"IA 32"},
     {EM_486,         EM_386,     ELFCLASS32, ELFDATA2LSB, (char*)"IA 32"},
@@ -2014,11 +2010,7 @@
     static  Elf32_Half running_arch_code=EM_AARCH64;
   #else
     #error Method os::dll_load requires that one of following is defined:\
-<<<<<<< HEAD
-      IA32, AMD64, IA64, __sparc, __powerpc__, ARM, S390, ALPHA, MIPS, MIPSEL, PARISC, M68K, AARCH64
-=======
          IA32, AMD64, IA64, __sparc, __powerpc__, ARM, S390, ALPHA, MIPS, MIPSEL, PARISC, M68K, AARCH64
->>>>>>> 97f6928a
   #endif
 
   // Identify compatability class for VM's architecture and library's architecture
@@ -2969,11 +2961,7 @@
   retval = vgetcpu(&cpu, NULL, NULL);
 #elif defined(IA32) || defined(AARCH64)
 # ifndef SYS_getcpu
-<<<<<<< HEAD
-#  define SYS_getcpu AARCH64_ONLY(168) NOT_AARCH64(318)
-=======
 #  define SYS_getcpu AARCH64_ONLY(168) IA32_ONLY(318)
->>>>>>> 97f6928a
 # endif
   retval = syscall(SYS_getcpu, &cpu, NULL, NULL);
 #endif
