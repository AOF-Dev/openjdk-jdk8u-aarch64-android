--- conflicted
+++ resolved
@@ -349,29 +349,13 @@
   // Important note: if the location of libjvm.so changes this
   // code needs to be changed accordingly.
 
-<<<<<<< HEAD
-  // The next few definitions allow the code to be verbatim:
-#define malloc(n) (char*)NEW_C_HEAP_ARRAY(char, (n), mtInternal)
-#define getenv(n) ::getenv(n)
-
-/*
- * See ld(1):
- *      The linker uses the following search paths to locate required
- *      shared libraries:
- *        1: ...
- *        ...
- *        7: The default directories, normally /lib and /usr/lib.
- */
-#if defined(AMD64) || defined(_LP64) && (defined(SPARC) || defined(PPC) || defined(S390)) || defined(BUILTIN_SIM)
-=======
 // See ld(1):
 //      The linker uses the following search paths to locate required
 //      shared libraries:
 //        1: ...
 //        ...
 //        7: The default directories, normally /lib and /usr/lib.
-#if defined(AMD64) || defined(_LP64) && (defined(SPARC) || defined(PPC) || defined(S390))
->>>>>>> 84923bd6
+#if defined(AMD64) || defined(_LP64) && (defined(SPARC) || defined(PPC) || defined(S390)) || defined(BUILTIN_SIM)
 #define DEFAULT_LIBPATH "/usr/lib64:/lib64:/lib:/usr/lib"
 #else
 #define DEFAULT_LIBPATH "/lib:/usr/lib"
