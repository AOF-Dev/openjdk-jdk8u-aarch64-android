/*
 * Copyright (c) 1999, 2013, Oracle and/or its affiliates. All rights reserved.
 * DO NOT ALTER OR REMOVE COPYRIGHT NOTICES OR THIS FILE HEADER.
 *
 * This code is free software; you can redistribute it and/or modify it
 * under the terms of the GNU General Public License version 2 only, as
 * published by the Free Software Foundation.
 *
 * This code is distributed in the hope that it will be useful, but WITHOUT
 * ANY WARRANTY; without even the implied warranty of MERCHANTABILITY or
 * FITNESS FOR A PARTICULAR PURPOSE.  See the GNU General Public License
 * version 2 for more details (a copy is included in the LICENSE file that
 * accompanied this code).
 *
 * You should have received a copy of the GNU General Public License version
 * 2 along with this work; if not, write to the Free Software Foundation,
 * Inc., 51 Franklin St, Fifth Floor, Boston, MA 02110-1301 USA.
 *
 * Please contact Oracle, 500 Oracle Parkway, Redwood Shores, CA 94065 USA
 * or visit www.oracle.com if you need additional information or have any
 * questions.
 *
 */

// no precompiled headers
#include "classfile/classLoader.hpp"
#include "classfile/systemDictionary.hpp"
#include "classfile/vmSymbols.hpp"
#include "code/icBuffer.hpp"
#include "code/vtableStubs.hpp"
#include "compiler/compileBroker.hpp"
#include "compiler/disassembler.hpp"
#include "interpreter/interpreter.hpp"
#include "jvm_linux.h"
#include "memory/allocation.inline.hpp"
#include "memory/filemap.hpp"
#include "mutex_linux.inline.hpp"
#include "oops/oop.inline.hpp"
#include "os_share_linux.hpp"
#include "prims/jniFastGetField.hpp"
#include "prims/jvm.h"
#include "prims/jvm_misc.hpp"
#include "runtime/arguments.hpp"
#include "runtime/extendedPC.hpp"
#include "runtime/globals.hpp"
#include "runtime/interfaceSupport.hpp"
#include "runtime/init.hpp"
#include "runtime/java.hpp"
#include "runtime/javaCalls.hpp"
#include "runtime/mutexLocker.hpp"
#include "runtime/objectMonitor.hpp"
#include "runtime/osThread.hpp"
#include "runtime/perfMemory.hpp"
#include "runtime/sharedRuntime.hpp"
#include "runtime/statSampler.hpp"
#include "runtime/stubRoutines.hpp"
#include "runtime/thread.inline.hpp"
#include "runtime/threadCritical.hpp"
#include "runtime/timer.hpp"
#include "services/attachListener.hpp"
#include "services/memTracker.hpp"
#include "services/runtimeService.hpp"
#include "utilities/decoder.hpp"
#include "utilities/defaultStream.hpp"
#include "utilities/events.hpp"
#include "utilities/elfFile.hpp"
#include "utilities/growableArray.hpp"
#include "utilities/vmError.hpp"

// put OS-includes here
# include <sys/types.h>
# include <sys/mman.h>
# include <sys/stat.h>
# include <sys/select.h>
# include <pthread.h>
# include <signal.h>
# include <errno.h>
# include <dlfcn.h>
# include <stdio.h>
# include <unistd.h>
# include <sys/resource.h>
# include <pthread.h>
# include <sys/stat.h>
# include <sys/time.h>
# include <sys/times.h>
# include <sys/utsname.h>
# include <sys/socket.h>
# include <sys/wait.h>
# include <pwd.h>
# include <poll.h>
# include <semaphore.h>
# include <fcntl.h>
# include <string.h>
# include <syscall.h>
# include <sys/sysinfo.h>
# include <gnu/libc-version.h>
# include <sys/ipc.h>
# include <sys/shm.h>
# include <link.h>
# include <stdint.h>
# include <inttypes.h>
# include <sys/ioctl.h>

// if RUSAGE_THREAD for getrusage() has not been defined, do it here. The code calling
// getrusage() is prepared to handle the associated failure.
#ifndef RUSAGE_THREAD
#define RUSAGE_THREAD   (1)               /* only the calling thread */
#endif

#define MAX_PATH    (2 * K)

// for timer info max values which include all bits
#define ALL_64_BITS CONST64(0xFFFFFFFFFFFFFFFF)

#define LARGEPAGES_BIT (1 << 6)
////////////////////////////////////////////////////////////////////////////////
// global variables
julong os::Linux::_physical_memory = 0;

address   os::Linux::_initial_thread_stack_bottom = NULL;
uintptr_t os::Linux::_initial_thread_stack_size   = 0;

int (*os::Linux::_clock_gettime)(clockid_t, struct timespec *) = NULL;
int (*os::Linux::_pthread_getcpuclockid)(pthread_t, clockid_t *) = NULL;
Mutex* os::Linux::_createThread_lock = NULL;
pthread_t os::Linux::_main_thread;
int os::Linux::_page_size = -1;
const int os::Linux::_vm_default_page_size = (8 * K);
bool os::Linux::_is_floating_stack = false;
bool os::Linux::_is_NPTL = false;
bool os::Linux::_supports_fast_thread_cpu_time = false;
const char * os::Linux::_glibc_version = NULL;
const char * os::Linux::_libpthread_version = NULL;
pthread_condattr_t os::Linux::_condattr[1];

static jlong initial_time_count=0;

static int clock_tics_per_sec = 100;

// For diagnostics to print a message once. see run_periodic_checks
static sigset_t check_signal_done;
static bool check_signals = true;;

static pid_t _initial_pid = 0;

/* Signal number used to suspend/resume a thread */

/* do not use any signal number less than SIGSEGV, see 4355769 */
static int SR_signum = SIGUSR2;
sigset_t SR_sigset;

/* Used to protect dlsym() calls */
static pthread_mutex_t dl_mutex;

// Declarations
static void unpackTime(timespec* absTime, bool isAbsolute, jlong time);

#ifdef JAVASE_EMBEDDED
class MemNotifyThread: public Thread {
  friend class VMStructs;
 public:
  virtual void run();

 private:
  static MemNotifyThread* _memnotify_thread;
  int _fd;

 public:

  // Constructor
  MemNotifyThread(int fd);

  // Tester
  bool is_memnotify_thread() const { return true; }

  // Printing
  char* name() const { return (char*)"Linux MemNotify Thread"; }

  // Returns the single instance of the MemNotifyThread
  static MemNotifyThread* memnotify_thread() { return _memnotify_thread; }

  // Create and start the single instance of MemNotifyThread
  static void start();
};
#endif // JAVASE_EMBEDDED

// utility functions

static int SR_initialize();

julong os::available_memory() {
  return Linux::available_memory();
}

julong os::Linux::available_memory() {
  // values in struct sysinfo are "unsigned long"
  struct sysinfo si;
  sysinfo(&si);

  return (julong)si.freeram * si.mem_unit;
}

julong os::physical_memory() {
  return Linux::physical_memory();
}

////////////////////////////////////////////////////////////////////////////////
// environment support

bool os::getenv(const char* name, char* buf, int len) {
  const char* val = ::getenv(name);
  if (val != NULL && strlen(val) < (size_t)len) {
    strcpy(buf, val);
    return true;
  }
  if (len > 0) buf[0] = 0;  // return a null string
  return false;
}


// Return true if user is running as root.

bool os::have_special_privileges() {
  static bool init = false;
  static bool privileges = false;
  if (!init) {
    privileges = (getuid() != geteuid()) || (getgid() != getegid());
    init = true;
  }
  return privileges;
}


#ifndef SYS_gettid
// i386: 224, ia64: 1105, amd64: 186, sparc 143
#ifdef __ia64__
#define SYS_gettid 1105
#elif __i386__
#define SYS_gettid 224
#elif __amd64__
#define SYS_gettid 186
#elif __sparc__
#define SYS_gettid 143
#else
#error define gettid for the arch
#endif
#endif

// Cpu architecture string
#if   defined(ZERO)
static char cpu_arch[] = ZERO_LIBARCH;
#elif defined(IA64)
static char cpu_arch[] = "ia64";
#elif defined(IA32)
static char cpu_arch[] = "i386";
#elif defined(AMD64)
static char cpu_arch[] = "amd64";
#elif defined(ARM)
static char cpu_arch[] = "arm";
#elif defined(PPC)
static char cpu_arch[] = "ppc";
#elif defined(SPARC)
#  ifdef _LP64
static char cpu_arch[] = "sparcv9";
#  else
static char cpu_arch[] = "sparc";
#  endif
#elif defined(AARCH64)
static char cpu_arch[] = "aarch64";
#else
#error Add appropriate cpu_arch setting
#endif


// pid_t gettid()
//
// Returns the kernel thread id of the currently running thread. Kernel
// thread id is used to access /proc.
//
// (Note that getpid() on LinuxThreads returns kernel thread id too; but
// on NPTL, it returns the same pid for all threads, as required by POSIX.)
//
pid_t os::Linux::gettid() {
  int rslt = syscall(SYS_gettid);
  if (rslt == -1) {
     // old kernel, no NPTL support
     return getpid();
  } else {
     return (pid_t)rslt;
  }
}

// Most versions of linux have a bug where the number of processors are
// determined by looking at the /proc file system.  In a chroot environment,
// the system call returns 1.  This causes the VM to act as if it is
// a single processor and elide locking (see is_MP() call).
static bool unsafe_chroot_detected = false;
static const char *unstable_chroot_error = "/proc file system not found.\n"
                     "Java may be unstable running multithreaded in a chroot "
                     "environment on Linux when /proc filesystem is not mounted.";

void os::Linux::initialize_system_info() {
  set_processor_count(sysconf(_SC_NPROCESSORS_CONF));
  if (processor_count() == 1) {
    pid_t pid = os::Linux::gettid();
    char fname[32];
    jio_snprintf(fname, sizeof(fname), "/proc/%d", pid);
    FILE *fp = fopen(fname, "r");
    if (fp == NULL) {
      unsafe_chroot_detected = true;
    } else {
      fclose(fp);
    }
  }
  _physical_memory = (julong)sysconf(_SC_PHYS_PAGES) * (julong)sysconf(_SC_PAGESIZE);
  assert(processor_count() > 0, "linux error");
}

void os::init_system_properties_values() {
//  char arch[12];
//  sysinfo(SI_ARCHITECTURE, arch, sizeof(arch));

  // The next steps are taken in the product version:
  //
  // Obtain the JAVA_HOME value from the location of libjvm.so.
  // This library should be located at:
  // <JAVA_HOME>/jre/lib/<arch>/{client|server}/libjvm.so.
  //
  // If "/jre/lib/" appears at the right place in the path, then we
  // assume libjvm.so is installed in a JDK and we use this path.
  //
  // Otherwise exit with message: "Could not create the Java virtual machine."
  //
  // The following extra steps are taken in the debugging version:
  //
  // If "/jre/lib/" does NOT appear at the right place in the path
  // instead of exit check for $JAVA_HOME environment variable.
  //
  // If it is defined and we are able to locate $JAVA_HOME/jre/lib/<arch>,
  // then we append a fake suffix "hotspot/libjvm.so" to this path so
  // it looks like libjvm.so is installed there
  // <JAVA_HOME>/jre/lib/<arch>/hotspot/libjvm.so.
  //
  // Otherwise exit.
  //
  // Important note: if the location of libjvm.so changes this
  // code needs to be changed accordingly.

  // The next few definitions allow the code to be verbatim:
#define malloc(n) (char*)NEW_C_HEAP_ARRAY(char, (n), mtInternal)
#define getenv(n) ::getenv(n)

/*
 * See ld(1):
 *      The linker uses the following search paths to locate required
 *      shared libraries:
 *        1: ...
 *        ...
 *        7: The default directories, normally /lib and /usr/lib.
 */
#if defined(AMD64) || defined(_LP64) && (defined(SPARC) || defined(PPC) || defined(S390)) || defined(BUILTIN_SIM)
#define DEFAULT_LIBPATH "/usr/lib64:/lib64:/lib:/usr/lib"
#else
#define DEFAULT_LIBPATH "/lib:/usr/lib"
#endif

#define EXTENSIONS_DIR  "/lib/ext"
#define ENDORSED_DIR    "/lib/endorsed"
#define REG_DIR         "/usr/java/packages"

  {
    /* sysclasspath, java_home, dll_dir */
    {
        char *home_path;
        char *dll_path;
        char *pslash;
        char buf[MAXPATHLEN];
        os::jvm_path(buf, sizeof(buf));

        // Found the full path to libjvm.so.
        // Now cut the path to <java_home>/jre if we can.
        *(strrchr(buf, '/')) = '\0';  /* get rid of /libjvm.so */
        pslash = strrchr(buf, '/');
        if (pslash != NULL)
            *pslash = '\0';           /* get rid of /{client|server|hotspot} */
        dll_path = malloc(strlen(buf) + 1);
        if (dll_path == NULL)
            return;
        strcpy(dll_path, buf);
        Arguments::set_dll_dir(dll_path);

        if (pslash != NULL) {
            pslash = strrchr(buf, '/');
            if (pslash != NULL) {
                *pslash = '\0';       /* get rid of /<arch> */
                pslash = strrchr(buf, '/');
                if (pslash != NULL)
                    *pslash = '\0';   /* get rid of /lib */
            }
        }

        home_path = malloc(strlen(buf) + 1);
        if (home_path == NULL)
            return;
        strcpy(home_path, buf);
        Arguments::set_java_home(home_path);

        if (!set_boot_path('/', ':'))
            return;
    }

    /*
     * Where to look for native libraries
     *
     * Note: Due to a legacy implementation, most of the library path
     * is set in the launcher.  This was to accomodate linking restrictions
     * on legacy Linux implementations (which are no longer supported).
     * Eventually, all the library path setting will be done here.
     *
     * However, to prevent the proliferation of improperly built native
     * libraries, the new path component /usr/java/packages is added here.
     * Eventually, all the library path setting will be done here.
     */
    {
        char *ld_library_path;

        /*
         * Construct the invariant part of ld_library_path. Note that the
         * space for the colon and the trailing null are provided by the
         * nulls included by the sizeof operator (so actually we allocate
         * a byte more than necessary).
         */
        ld_library_path = (char *) malloc(sizeof(REG_DIR) + sizeof("/lib/") +
            strlen(cpu_arch) + sizeof(DEFAULT_LIBPATH));
        sprintf(ld_library_path, REG_DIR "/lib/%s:" DEFAULT_LIBPATH, cpu_arch);

        /*
         * Get the user setting of LD_LIBRARY_PATH, and prepended it.  It
         * should always exist (until the legacy problem cited above is
         * addressed).
         */
        char *v = getenv("LD_LIBRARY_PATH");
        if (v != NULL) {
            char *t = ld_library_path;
            /* That's +1 for the colon and +1 for the trailing '\0' */
            ld_library_path = (char *) malloc(strlen(v) + 1 + strlen(t) + 1);
            sprintf(ld_library_path, "%s:%s", v, t);
        }
        Arguments::set_library_path(ld_library_path);
    }

    /*
     * Extensions directories.
     *
     * Note that the space for the colon and the trailing null are provided
     * by the nulls included by the sizeof operator (so actually one byte more
     * than necessary is allocated).
     */
    {
        char *buf = malloc(strlen(Arguments::get_java_home()) +
            sizeof(EXTENSIONS_DIR) + sizeof(REG_DIR) + sizeof(EXTENSIONS_DIR));
        sprintf(buf, "%s" EXTENSIONS_DIR ":" REG_DIR EXTENSIONS_DIR,
            Arguments::get_java_home());
        Arguments::set_ext_dirs(buf);
    }

    /* Endorsed standards default directory. */
    {
        char * buf;
        buf = malloc(strlen(Arguments::get_java_home()) + sizeof(ENDORSED_DIR));
        sprintf(buf, "%s" ENDORSED_DIR, Arguments::get_java_home());
        Arguments::set_endorsed_dirs(buf);
    }
  }

#undef malloc
#undef getenv
#undef EXTENSIONS_DIR
#undef ENDORSED_DIR

  // Done
  return;
}

////////////////////////////////////////////////////////////////////////////////
// breakpoint support

void os::breakpoint() {
  BREAKPOINT;
}

extern "C" void breakpoint() {
  // use debugger to set breakpoint here
}

////////////////////////////////////////////////////////////////////////////////
// signal support

debug_only(static bool signal_sets_initialized = false);
static sigset_t unblocked_sigs, vm_sigs, allowdebug_blocked_sigs;

bool os::Linux::is_sig_ignored(int sig) {
      struct sigaction oact;
      sigaction(sig, (struct sigaction*)NULL, &oact);
      void* ohlr = oact.sa_sigaction ? CAST_FROM_FN_PTR(void*,  oact.sa_sigaction)
                                     : CAST_FROM_FN_PTR(void*,  oact.sa_handler);
      if (ohlr == CAST_FROM_FN_PTR(void*, SIG_IGN))
           return true;
      else
           return false;
}

void os::Linux::signal_sets_init() {
  // Should also have an assertion stating we are still single-threaded.
  assert(!signal_sets_initialized, "Already initialized");
  // Fill in signals that are necessarily unblocked for all threads in
  // the VM. Currently, we unblock the following signals:
  // SHUTDOWN{1,2,3}_SIGNAL: for shutdown hooks support (unless over-ridden
  //                         by -Xrs (=ReduceSignalUsage));
  // BREAK_SIGNAL which is unblocked only by the VM thread and blocked by all
  // other threads. The "ReduceSignalUsage" boolean tells us not to alter
  // the dispositions or masks wrt these signals.
  // Programs embedding the VM that want to use the above signals for their
  // own purposes must, at this time, use the "-Xrs" option to prevent
  // interference with shutdown hooks and BREAK_SIGNAL thread dumping.
  // (See bug 4345157, and other related bugs).
  // In reality, though, unblocking these signals is really a nop, since
  // these signals are not blocked by default.
  sigemptyset(&unblocked_sigs);
  sigemptyset(&allowdebug_blocked_sigs);
  sigaddset(&unblocked_sigs, SIGILL);
  sigaddset(&unblocked_sigs, SIGSEGV);
  sigaddset(&unblocked_sigs, SIGBUS);
  sigaddset(&unblocked_sigs, SIGFPE);
  sigaddset(&unblocked_sigs, SR_signum);

  if (!ReduceSignalUsage) {
   if (!os::Linux::is_sig_ignored(SHUTDOWN1_SIGNAL)) {
      sigaddset(&unblocked_sigs, SHUTDOWN1_SIGNAL);
      sigaddset(&allowdebug_blocked_sigs, SHUTDOWN1_SIGNAL);
   }
   if (!os::Linux::is_sig_ignored(SHUTDOWN2_SIGNAL)) {
      sigaddset(&unblocked_sigs, SHUTDOWN2_SIGNAL);
      sigaddset(&allowdebug_blocked_sigs, SHUTDOWN2_SIGNAL);
   }
   if (!os::Linux::is_sig_ignored(SHUTDOWN3_SIGNAL)) {
      sigaddset(&unblocked_sigs, SHUTDOWN3_SIGNAL);
      sigaddset(&allowdebug_blocked_sigs, SHUTDOWN3_SIGNAL);
   }
  }
  // Fill in signals that are blocked by all but the VM thread.
  sigemptyset(&vm_sigs);
  if (!ReduceSignalUsage)
    sigaddset(&vm_sigs, BREAK_SIGNAL);
  debug_only(signal_sets_initialized = true);

}

// These are signals that are unblocked while a thread is running Java.
// (For some reason, they get blocked by default.)
sigset_t* os::Linux::unblocked_signals() {
  assert(signal_sets_initialized, "Not initialized");
  return &unblocked_sigs;
}

// These are the signals that are blocked while a (non-VM) thread is
// running Java. Only the VM thread handles these signals.
sigset_t* os::Linux::vm_signals() {
  assert(signal_sets_initialized, "Not initialized");
  return &vm_sigs;
}

// These are signals that are blocked during cond_wait to allow debugger in
sigset_t* os::Linux::allowdebug_blocked_signals() {
  assert(signal_sets_initialized, "Not initialized");
  return &allowdebug_blocked_sigs;
}

void os::Linux::hotspot_sigmask(Thread* thread) {

  //Save caller's signal mask before setting VM signal mask
  sigset_t caller_sigmask;
  pthread_sigmask(SIG_BLOCK, NULL, &caller_sigmask);

  OSThread* osthread = thread->osthread();
  osthread->set_caller_sigmask(caller_sigmask);

  pthread_sigmask(SIG_UNBLOCK, os::Linux::unblocked_signals(), NULL);

  if (!ReduceSignalUsage) {
    if (thread->is_VM_thread()) {
      // Only the VM thread handles BREAK_SIGNAL ...
      pthread_sigmask(SIG_UNBLOCK, vm_signals(), NULL);
    } else {
      // ... all other threads block BREAK_SIGNAL
      pthread_sigmask(SIG_BLOCK, vm_signals(), NULL);
    }
  }
}

//////////////////////////////////////////////////////////////////////////////
// detecting pthread library

void os::Linux::libpthread_init() {
  // Save glibc and pthread version strings. Note that _CS_GNU_LIBC_VERSION
  // and _CS_GNU_LIBPTHREAD_VERSION are supported in glibc >= 2.3.2. Use a
  // generic name for earlier versions.
  // Define macros here so we can build HotSpot on old systems.
# ifndef _CS_GNU_LIBC_VERSION
# define _CS_GNU_LIBC_VERSION 2
# endif
# ifndef _CS_GNU_LIBPTHREAD_VERSION
# define _CS_GNU_LIBPTHREAD_VERSION 3
# endif

  size_t n = confstr(_CS_GNU_LIBC_VERSION, NULL, 0);
  if (n > 0) {
     char *str = (char *)malloc(n, mtInternal);
     confstr(_CS_GNU_LIBC_VERSION, str, n);
     os::Linux::set_glibc_version(str);
  } else {
     // _CS_GNU_LIBC_VERSION is not supported, try gnu_get_libc_version()
     static char _gnu_libc_version[32];
     jio_snprintf(_gnu_libc_version, sizeof(_gnu_libc_version),
              "glibc %s %s", gnu_get_libc_version(), gnu_get_libc_release());
     os::Linux::set_glibc_version(_gnu_libc_version);
  }

  n = confstr(_CS_GNU_LIBPTHREAD_VERSION, NULL, 0);
  if (n > 0) {
     char *str = (char *)malloc(n, mtInternal);
     confstr(_CS_GNU_LIBPTHREAD_VERSION, str, n);
     // Vanilla RH-9 (glibc 2.3.2) has a bug that confstr() always tells
     // us "NPTL-0.29" even we are running with LinuxThreads. Check if this
     // is the case. LinuxThreads has a hard limit on max number of threads.
     // So sysconf(_SC_THREAD_THREADS_MAX) will return a positive value.
     // On the other hand, NPTL does not have such a limit, sysconf()
     // will return -1 and errno is not changed. Check if it is really NPTL.
     if (strcmp(os::Linux::glibc_version(), "glibc 2.3.2") == 0 &&
         strstr(str, "NPTL") &&
         sysconf(_SC_THREAD_THREADS_MAX) > 0) {
       free(str);
       os::Linux::set_libpthread_version("linuxthreads");
     } else {
       os::Linux::set_libpthread_version(str);
     }
  } else {
    // glibc before 2.3.2 only has LinuxThreads.
    os::Linux::set_libpthread_version("linuxthreads");
  }

  if (strstr(libpthread_version(), "NPTL")) {
     os::Linux::set_is_NPTL();
  } else {
     os::Linux::set_is_LinuxThreads();
  }

  // LinuxThreads have two flavors: floating-stack mode, which allows variable
  // stack size; and fixed-stack mode. NPTL is always floating-stack.
  if (os::Linux::is_NPTL() || os::Linux::supports_variable_stack_size()) {
     os::Linux::set_is_floating_stack();
  }
}

/////////////////////////////////////////////////////////////////////////////
// thread stack

// Force Linux kernel to expand current thread stack. If "bottom" is close
// to the stack guard, caller should block all signals.
//
// MAP_GROWSDOWN:
//   A special mmap() flag that is used to implement thread stacks. It tells
//   kernel that the memory region should extend downwards when needed. This
//   allows early versions of LinuxThreads to only mmap the first few pages
//   when creating a new thread. Linux kernel will automatically expand thread
//   stack as needed (on page faults).
//
//   However, because the memory region of a MAP_GROWSDOWN stack can grow on
//   demand, if a page fault happens outside an already mapped MAP_GROWSDOWN
//   region, it's hard to tell if the fault is due to a legitimate stack
//   access or because of reading/writing non-exist memory (e.g. buffer
//   overrun). As a rule, if the fault happens below current stack pointer,
//   Linux kernel does not expand stack, instead a SIGSEGV is sent to the
//   application (see Linux kernel fault.c).
//
//   This Linux feature can cause SIGSEGV when VM bangs thread stack for
//   stack overflow detection.
//
//   Newer version of LinuxThreads (since glibc-2.2, or, RH-7.x) and NPTL do
//   not use this flag. However, the stack of initial thread is not created
//   by pthread, it is still MAP_GROWSDOWN. Also it's possible (though
//   unlikely) that user code can create a thread with MAP_GROWSDOWN stack
//   and then attach the thread to JVM.
//
// To get around the problem and allow stack banging on Linux, we need to
// manually expand thread stack after receiving the SIGSEGV.
//
// There are two ways to expand thread stack to address "bottom", we used
// both of them in JVM before 1.5:
//   1. adjust stack pointer first so that it is below "bottom", and then
//      touch "bottom"
//   2. mmap() the page in question
//
// Now alternate signal stack is gone, it's harder to use 2. For instance,
// if current sp is already near the lower end of page 101, and we need to
// call mmap() to map page 100, it is possible that part of the mmap() frame
// will be placed in page 100. When page 100 is mapped, it is zero-filled.
// That will destroy the mmap() frame and cause VM to crash.
//
// The following code works by adjusting sp first, then accessing the "bottom"
// page to force a page fault. Linux kernel will then automatically expand the
// stack mapping.
//
// _expand_stack_to() assumes its frame size is less than page size, which
// should always be true if the function is not inlined.

#if __GNUC__ < 3    // gcc 2.x does not support noinline attribute
#define NOINLINE
#else
#define NOINLINE __attribute__ ((noinline))
#endif

static void _expand_stack_to(address bottom) NOINLINE;

static void _expand_stack_to(address bottom) {
  address sp;
  size_t size;
  volatile char *p;

  // Adjust bottom to point to the largest address within the same page, it
  // gives us a one-page buffer if alloca() allocates slightly more memory.
  bottom = (address)align_size_down((uintptr_t)bottom, os::Linux::page_size());
  bottom += os::Linux::page_size() - 1;

  // sp might be slightly above current stack pointer; if that's the case, we
  // will alloca() a little more space than necessary, which is OK. Don't use
  // os::current_stack_pointer(), as its result can be slightly below current
  // stack pointer, causing us to not alloca enough to reach "bottom".
  sp = (address)&sp;

  if (sp > bottom) {
    size = sp - bottom;
    p = (volatile char *)alloca(size);
    assert(p != NULL && p <= (volatile char *)bottom, "alloca problem?");
    p[0] = '\0';
  }
}

bool os::Linux::manually_expand_stack(JavaThread * t, address addr) {
  assert(t!=NULL, "just checking");
  assert(t->osthread()->expanding_stack(), "expand should be set");
  assert(t->stack_base() != NULL, "stack_base was not initialized");

  if (addr <  t->stack_base() && addr >= t->stack_yellow_zone_base()) {
    sigset_t mask_all, old_sigset;
    sigfillset(&mask_all);
    pthread_sigmask(SIG_SETMASK, &mask_all, &old_sigset);
    _expand_stack_to(addr);
    pthread_sigmask(SIG_SETMASK, &old_sigset, NULL);
    return true;
  }
  return false;
}

//////////////////////////////////////////////////////////////////////////////
// create new thread

static address highest_vm_reserved_address();

// check if it's safe to start a new thread
static bool _thread_safety_check(Thread* thread) {
  if (os::Linux::is_LinuxThreads() && !os::Linux::is_floating_stack()) {
    // Fixed stack LinuxThreads (SuSE Linux/x86, and some versions of Redhat)
    //   Heap is mmap'ed at lower end of memory space. Thread stacks are
    //   allocated (MAP_FIXED) from high address space. Every thread stack
    //   occupies a fixed size slot (usually 2Mbytes, but user can change
    //   it to other values if they rebuild LinuxThreads).
    //
    // Problem with MAP_FIXED is that mmap() can still succeed even part of
    // the memory region has already been mmap'ed. That means if we have too
    // many threads and/or very large heap, eventually thread stack will
    // collide with heap.
    //
    // Here we try to prevent heap/stack collision by comparing current
    // stack bottom with the highest address that has been mmap'ed by JVM
    // plus a safety margin for memory maps created by native code.
    //
    // This feature can be disabled by setting ThreadSafetyMargin to 0
    //
    if (ThreadSafetyMargin > 0) {
      address stack_bottom = os::current_stack_base() - os::current_stack_size();

      // not safe if our stack extends below the safety margin
      return stack_bottom - ThreadSafetyMargin >= highest_vm_reserved_address();
    } else {
      return true;
    }
  } else {
    // Floating stack LinuxThreads or NPTL:
    //   Unlike fixed stack LinuxThreads, thread stacks are not MAP_FIXED. When
    //   there's not enough space left, pthread_create() will fail. If we come
    //   here, that means enough space has been reserved for stack.
    return true;
  }
}

// Thread start routine for all newly created threads
static void *java_start(Thread *thread) {
  // Try to randomize the cache line index of hot stack frames.
  // This helps when threads of the same stack traces evict each other's
  // cache lines. The threads can be either from the same JVM instance, or
  // from different JVM instances. The benefit is especially true for
  // processors with hyperthreading technology.
  static int counter = 0;
  int pid = os::current_process_id();
  alloca(((pid ^ counter++) & 7) * 128);

  ThreadLocalStorage::set_thread(thread);

  OSThread* osthread = thread->osthread();
  Monitor* sync = osthread->startThread_lock();

  // non floating stack LinuxThreads needs extra check, see above
  if (!_thread_safety_check(thread)) {
    // notify parent thread
    MutexLockerEx ml(sync, Mutex::_no_safepoint_check_flag);
    osthread->set_state(ZOMBIE);
    sync->notify_all();
    return NULL;
  }

  // thread_id is kernel thread id (similar to Solaris LWP id)
  osthread->set_thread_id(os::Linux::gettid());

  if (UseNUMA) {
    int lgrp_id = os::numa_get_group_id();
    if (lgrp_id != -1) {
      thread->set_lgrp_id(lgrp_id);
    }
  }
  // initialize signal mask for this thread
  os::Linux::hotspot_sigmask(thread);

  // initialize floating point control register
  os::Linux::init_thread_fpu_state();

  // handshaking with parent thread
  {
    MutexLockerEx ml(sync, Mutex::_no_safepoint_check_flag);

    // notify parent thread
    osthread->set_state(INITIALIZED);
    sync->notify_all();

    // wait until os::start_thread()
    while (osthread->get_state() == INITIALIZED) {
      sync->wait(Mutex::_no_safepoint_check_flag);
    }
  }

  // call one more level start routine
  thread->run();

  return 0;
}

bool os::create_thread(Thread* thread, ThreadType thr_type, size_t stack_size) {
  assert(thread->osthread() == NULL, "caller responsible");

  // Allocate the OSThread object
  OSThread* osthread = new OSThread(NULL, NULL);
  if (osthread == NULL) {
    return false;
  }

  // set the correct thread state
  osthread->set_thread_type(thr_type);

  // Initial state is ALLOCATED but not INITIALIZED
  osthread->set_state(ALLOCATED);

  thread->set_osthread(osthread);

  // init thread attributes
  pthread_attr_t attr;
  pthread_attr_init(&attr);
  pthread_attr_setdetachstate(&attr, PTHREAD_CREATE_DETACHED);

  // stack size
  if (os::Linux::supports_variable_stack_size()) {
    // calculate stack size if it's not specified by caller
    if (stack_size == 0) {
      stack_size = os::Linux::default_stack_size(thr_type);

      switch (thr_type) {
      case os::java_thread:
        // Java threads use ThreadStackSize which default value can be
        // changed with the flag -Xss
        assert (JavaThread::stack_size_at_create() > 0, "this should be set");
        stack_size = JavaThread::stack_size_at_create();
        break;
      case os::compiler_thread:
        if (CompilerThreadStackSize > 0) {
          stack_size = (size_t)(CompilerThreadStackSize * K);
          break;
        } // else fall through:
          // use VMThreadStackSize if CompilerThreadStackSize is not defined
      case os::vm_thread:
      case os::pgc_thread:
      case os::cgc_thread:
      case os::watcher_thread:
        if (VMThreadStackSize > 0) stack_size = (size_t)(VMThreadStackSize * K);
        break;
      }
    }

    stack_size = MAX2(stack_size, os::Linux::min_stack_allowed);
    pthread_attr_setstacksize(&attr, stack_size);
  } else {
    // let pthread_create() pick the default value.
  }

  // glibc guard page
  pthread_attr_setguardsize(&attr, os::Linux::default_guard_size(thr_type));

  ThreadState state;

  {
    // Serialize thread creation if we are running with fixed stack LinuxThreads
    bool lock = os::Linux::is_LinuxThreads() && !os::Linux::is_floating_stack();
    if (lock) {
      os::Linux::createThread_lock()->lock_without_safepoint_check();
    }

    pthread_t tid;
    int ret = pthread_create(&tid, &attr, (void* (*)(void*)) java_start, thread);

    pthread_attr_destroy(&attr);

    if (ret != 0) {
      if (PrintMiscellaneous && (Verbose || WizardMode)) {
        perror("pthread_create()");
      }
      // Need to clean up stuff we've allocated so far
      thread->set_osthread(NULL);
      delete osthread;
      if (lock) os::Linux::createThread_lock()->unlock();
      return false;
    }

    // Store pthread info into the OSThread
    osthread->set_pthread_id(tid);

    // Wait until child thread is either initialized or aborted
    {
      Monitor* sync_with_child = osthread->startThread_lock();
      MutexLockerEx ml(sync_with_child, Mutex::_no_safepoint_check_flag);
      while ((state = osthread->get_state()) == ALLOCATED) {
        sync_with_child->wait(Mutex::_no_safepoint_check_flag);
      }
    }

    if (lock) {
      os::Linux::createThread_lock()->unlock();
    }
  }

  // Aborted due to thread limit being reached
  if (state == ZOMBIE) {
      thread->set_osthread(NULL);
      delete osthread;
      return false;
  }

  // The thread is returned suspended (in state INITIALIZED),
  // and is started higher up in the call chain
  assert(state == INITIALIZED, "race condition");
  return true;
}

/////////////////////////////////////////////////////////////////////////////
// attach existing thread

// bootstrap the main thread
bool os::create_main_thread(JavaThread* thread) {
  assert(os::Linux::_main_thread == pthread_self(), "should be called inside main thread");
  return create_attached_thread(thread);
}

bool os::create_attached_thread(JavaThread* thread) {
#ifdef ASSERT
    thread->verify_not_published();
#endif

  // Allocate the OSThread object
  OSThread* osthread = new OSThread(NULL, NULL);

  if (osthread == NULL) {
    return false;
  }

  // Store pthread info into the OSThread
  osthread->set_thread_id(os::Linux::gettid());
  osthread->set_pthread_id(::pthread_self());

  // initialize floating point control register
  os::Linux::init_thread_fpu_state();

  // Initial thread state is RUNNABLE
  osthread->set_state(RUNNABLE);

  thread->set_osthread(osthread);

  if (UseNUMA) {
    int lgrp_id = os::numa_get_group_id();
    if (lgrp_id != -1) {
      thread->set_lgrp_id(lgrp_id);
    }
  }

  if (os::Linux::is_initial_thread()) {
    // If current thread is initial thread, its stack is mapped on demand,
    // see notes about MAP_GROWSDOWN. Here we try to force kernel to map
    // the entire stack region to avoid SEGV in stack banging.
    // It is also useful to get around the heap-stack-gap problem on SuSE
    // kernel (see 4821821 for details). We first expand stack to the top
    // of yellow zone, then enable stack yellow zone (order is significant,
    // enabling yellow zone first will crash JVM on SuSE Linux), so there
    // is no gap between the last two virtual memory regions.

    JavaThread *jt = (JavaThread *)thread;
    address addr = jt->stack_yellow_zone_base();
    assert(addr != NULL, "initialization problem?");
    assert(jt->stack_available(addr) > 0, "stack guard should not be enabled");

    osthread->set_expanding_stack();
    os::Linux::manually_expand_stack(jt, addr);
    osthread->clear_expanding_stack();
  }

  // initialize signal mask for this thread
  // and save the caller's signal mask
  os::Linux::hotspot_sigmask(thread);

  return true;
}

void os::pd_start_thread(Thread* thread) {
  OSThread * osthread = thread->osthread();
  assert(osthread->get_state() != INITIALIZED, "just checking");
  Monitor* sync_with_child = osthread->startThread_lock();
  MutexLockerEx ml(sync_with_child, Mutex::_no_safepoint_check_flag);
  sync_with_child->notify();
}

// Free Linux resources related to the OSThread
void os::free_thread(OSThread* osthread) {
  assert(osthread != NULL, "osthread not set");

  if (Thread::current()->osthread() == osthread) {
    // Restore caller's signal mask
    sigset_t sigmask = osthread->caller_sigmask();
    pthread_sigmask(SIG_SETMASK, &sigmask, NULL);
   }

  delete osthread;
}

//////////////////////////////////////////////////////////////////////////////
// thread local storage

int os::allocate_thread_local_storage() {
  pthread_key_t key;
  int rslt = pthread_key_create(&key, NULL);
  assert(rslt == 0, "cannot allocate thread local storage");
  return (int)key;
}

// Note: This is currently not used by VM, as we don't destroy TLS key
// on VM exit.
void os::free_thread_local_storage(int index) {
  int rslt = pthread_key_delete((pthread_key_t)index);
  assert(rslt == 0, "invalid index");
}

void os::thread_local_storage_at_put(int index, void* value) {
  int rslt = pthread_setspecific((pthread_key_t)index, value);
  assert(rslt == 0, "pthread_setspecific failed");
}

extern "C" Thread* get_thread() {
  return ThreadLocalStorage::thread();
}

//////////////////////////////////////////////////////////////////////////////
// initial thread

// Check if current thread is the initial thread, similar to Solaris thr_main.
bool os::Linux::is_initial_thread(void) {
  char dummy;
  // If called before init complete, thread stack bottom will be null.
  // Can be called if fatal error occurs before initialization.
  if (initial_thread_stack_bottom() == NULL) return false;
  assert(initial_thread_stack_bottom() != NULL &&
         initial_thread_stack_size()   != 0,
         "os::init did not locate initial thread's stack region");
  if ((address)&dummy >= initial_thread_stack_bottom() &&
      (address)&dummy < initial_thread_stack_bottom() + initial_thread_stack_size())
       return true;
  else return false;
}

// Find the virtual memory area that contains addr
static bool find_vma(address addr, address* vma_low, address* vma_high) {
  FILE *fp = fopen("/proc/self/maps", "r");
  if (fp) {
    address low, high;
    while (!feof(fp)) {
      if (fscanf(fp, "%p-%p", &low, &high) == 2) {
        if (low <= addr && addr < high) {
           if (vma_low)  *vma_low  = low;
           if (vma_high) *vma_high = high;
           fclose (fp);
           return true;
        }
      }
      for (;;) {
        int ch = fgetc(fp);
        if (ch == EOF || ch == (int)'\n') break;
      }
    }
    fclose(fp);
  }
  return false;
}

// Locate initial thread stack. This special handling of initial thread stack
// is needed because pthread_getattr_np() on most (all?) Linux distros returns
// bogus value for initial thread.
void os::Linux::capture_initial_stack(size_t max_size) {
  // stack size is the easy part, get it from RLIMIT_STACK
  size_t stack_size;
  struct rlimit rlim;
  getrlimit(RLIMIT_STACK, &rlim);
  stack_size = rlim.rlim_cur;

  // 6308388: a bug in ld.so will relocate its own .data section to the
  //   lower end of primordial stack; reduce ulimit -s value a little bit
  //   so we won't install guard page on ld.so's data section.
  stack_size -= 2 * page_size();

  // 4441425: avoid crash with "unlimited" stack size on SuSE 7.1 or Redhat
  //   7.1, in both cases we will get 2G in return value.
  // 4466587: glibc 2.2.x compiled w/o "--enable-kernel=2.4.0" (RH 7.0,
  //   SuSE 7.2, Debian) can not handle alternate signal stack correctly
  //   for initial thread if its stack size exceeds 6M. Cap it at 2M,
  //   in case other parts in glibc still assumes 2M max stack size.
  // FIXME: alt signal stack is gone, maybe we can relax this constraint?
  // Problem still exists RH7.2 (IA64 anyway) but 2MB is a little small
  if (stack_size > 2 * K * K IA64_ONLY(*2))
      stack_size = 2 * K * K IA64_ONLY(*2);
  // Try to figure out where the stack base (top) is. This is harder.
  //
  // When an application is started, glibc saves the initial stack pointer in
  // a global variable "__libc_stack_end", which is then used by system
  // libraries. __libc_stack_end should be pretty close to stack top. The
  // variable is available since the very early days. However, because it is
  // a private interface, it could disappear in the future.
  //
  // Linux kernel saves start_stack information in /proc/<pid>/stat. Similar
  // to __libc_stack_end, it is very close to stack top, but isn't the real
  // stack top. Note that /proc may not exist if VM is running as a chroot
  // program, so reading /proc/<pid>/stat could fail. Also the contents of
  // /proc/<pid>/stat could change in the future (though unlikely).
  //
  // We try __libc_stack_end first. If that doesn't work, look for
  // /proc/<pid>/stat. If neither of them works, we use current stack pointer
  // as a hint, which should work well in most cases.

  uintptr_t stack_start;

  // try __libc_stack_end first
  uintptr_t *p = (uintptr_t *)dlsym(RTLD_DEFAULT, "__libc_stack_end");
  if (p && *p) {
    stack_start = *p;
  } else {
    // see if we can get the start_stack field from /proc/self/stat
    FILE *fp;
    int pid;
    char state;
    int ppid;
    int pgrp;
    int session;
    int nr;
    int tpgrp;
    unsigned long flags;
    unsigned long minflt;
    unsigned long cminflt;
    unsigned long majflt;
    unsigned long cmajflt;
    unsigned long utime;
    unsigned long stime;
    long cutime;
    long cstime;
    long prio;
    long nice;
    long junk;
    long it_real;
    uintptr_t start;
    uintptr_t vsize;
    intptr_t rss;
    uintptr_t rsslim;
    uintptr_t scodes;
    uintptr_t ecode;
    int i;

    // Figure what the primordial thread stack base is. Code is inspired
    // by email from Hans Boehm. /proc/self/stat begins with current pid,
    // followed by command name surrounded by parentheses, state, etc.
    char stat[2048];
    int statlen;

    fp = fopen("/proc/self/stat", "r");
    if (fp) {
      statlen = fread(stat, 1, 2047, fp);
      stat[statlen] = '\0';
      fclose(fp);

      // Skip pid and the command string. Note that we could be dealing with
      // weird command names, e.g. user could decide to rename java launcher
      // to "java 1.4.2 :)", then the stat file would look like
      //                1234 (java 1.4.2 :)) R ... ...
      // We don't really need to know the command string, just find the last
      // occurrence of ")" and then start parsing from there. See bug 4726580.
      char * s = strrchr(stat, ')');

      i = 0;
      if (s) {
        // Skip blank chars
        do s++; while (isspace(*s));

#define _UFM UINTX_FORMAT
#define _DFM INTX_FORMAT

        /*                                     1   1   1   1   1   1   1   1   1   1   2   2    2    2    2    2    2    2    2 */
        /*              3  4  5  6  7  8   9   0   1   2   3   4   5   6   7   8   9   0   1    2    3    4    5    6    7    8 */
        i = sscanf(s, "%c %d %d %d %d %d %lu %lu %lu %lu %lu %lu %lu %ld %ld %ld %ld %ld %ld " _UFM _UFM _DFM _UFM _UFM _UFM _UFM,
             &state,          /* 3  %c  */
             &ppid,           /* 4  %d  */
             &pgrp,           /* 5  %d  */
             &session,        /* 6  %d  */
             &nr,             /* 7  %d  */
             &tpgrp,          /* 8  %d  */
             &flags,          /* 9  %lu  */
             &minflt,         /* 10 %lu  */
             &cminflt,        /* 11 %lu  */
             &majflt,         /* 12 %lu  */
             &cmajflt,        /* 13 %lu  */
             &utime,          /* 14 %lu  */
             &stime,          /* 15 %lu  */
             &cutime,         /* 16 %ld  */
             &cstime,         /* 17 %ld  */
             &prio,           /* 18 %ld  */
             &nice,           /* 19 %ld  */
             &junk,           /* 20 %ld  */
             &it_real,        /* 21 %ld  */
             &start,          /* 22 UINTX_FORMAT */
             &vsize,          /* 23 UINTX_FORMAT */
             &rss,            /* 24 INTX_FORMAT  */
             &rsslim,         /* 25 UINTX_FORMAT */
             &scodes,         /* 26 UINTX_FORMAT */
             &ecode,          /* 27 UINTX_FORMAT */
             &stack_start);   /* 28 UINTX_FORMAT */
      }

#undef _UFM
#undef _DFM

      if (i != 28 - 2) {
         assert(false, "Bad conversion from /proc/self/stat");
         // product mode - assume we are the initial thread, good luck in the
         // embedded case.
         warning("Can't detect initial thread stack location - bad conversion");
         stack_start = (uintptr_t) &rlim;
      }
    } else {
      // For some reason we can't open /proc/self/stat (for example, running on
      // FreeBSD with a Linux emulator, or inside chroot), this should work for
      // most cases, so don't abort:
      warning("Can't detect initial thread stack location - no /proc/self/stat");
      stack_start = (uintptr_t) &rlim;
    }
  }

  // Now we have a pointer (stack_start) very close to the stack top, the
  // next thing to do is to figure out the exact location of stack top. We
  // can find out the virtual memory area that contains stack_start by
  // reading /proc/self/maps, it should be the last vma in /proc/self/maps,
  // and its upper limit is the real stack top. (again, this would fail if
  // running inside chroot, because /proc may not exist.)

  uintptr_t stack_top;
  address low, high;
  if (find_vma((address)stack_start, &low, &high)) {
    // success, "high" is the true stack top. (ignore "low", because initial
    // thread stack grows on demand, its real bottom is high - RLIMIT_STACK.)
    stack_top = (uintptr_t)high;
  } else {
    // failed, likely because /proc/self/maps does not exist
    warning("Can't detect initial thread stack location - find_vma failed");
    // best effort: stack_start is normally within a few pages below the real
    // stack top, use it as stack top, and reduce stack size so we won't put
    // guard page outside stack.
    stack_top = stack_start;
    stack_size -= 16 * page_size();
  }

  // stack_top could be partially down the page so align it
  stack_top = align_size_up(stack_top, page_size());

  if (max_size && stack_size > max_size) {
     _initial_thread_stack_size = max_size;
  } else {
     _initial_thread_stack_size = stack_size;
  }

  _initial_thread_stack_size = align_size_down(_initial_thread_stack_size, page_size());
  _initial_thread_stack_bottom = (address)stack_top - _initial_thread_stack_size;
}

////////////////////////////////////////////////////////////////////////////////
// time support

// Time since start-up in seconds to a fine granularity.
// Used by VMSelfDestructTimer and the MemProfiler.
double os::elapsedTime() {

  return (double)(os::elapsed_counter()) * 0.000001;
}

jlong os::elapsed_counter() {
  timeval time;
  int status = gettimeofday(&time, NULL);
  return jlong(time.tv_sec) * 1000 * 1000 + jlong(time.tv_usec) - initial_time_count;
}

jlong os::elapsed_frequency() {
  return (1000 * 1000);
}

bool os::supports_vtime() { return true; }
bool os::enable_vtime()   { return false; }
bool os::vtime_enabled()  { return false; }

double os::elapsedVTime() {
  struct rusage usage;
  int retval = getrusage(RUSAGE_THREAD, &usage);
  if (retval == 0) {
    return (double) (usage.ru_utime.tv_sec + usage.ru_stime.tv_sec) + (double) (usage.ru_utime.tv_usec + usage.ru_stime.tv_usec) / (1000 * 1000);
  } else {
    // better than nothing, but not much
    return elapsedTime();
  }
}

jlong os::javaTimeMillis() {
  timeval time;
  int status = gettimeofday(&time, NULL);
  assert(status != -1, "linux error");
  return jlong(time.tv_sec) * 1000  +  jlong(time.tv_usec / 1000);
}

#ifndef CLOCK_MONOTONIC
#define CLOCK_MONOTONIC (1)
#endif

void os::Linux::clock_init() {
  // we do dlopen's in this particular order due to bug in linux
  // dynamical loader (see 6348968) leading to crash on exit
  void* handle = dlopen("librt.so.1", RTLD_LAZY);
  if (handle == NULL) {
    handle = dlopen("librt.so", RTLD_LAZY);
  }

  if (handle) {
    int (*clock_getres_func)(clockid_t, struct timespec*) =
           (int(*)(clockid_t, struct timespec*))dlsym(handle, "clock_getres");
    int (*clock_gettime_func)(clockid_t, struct timespec*) =
           (int(*)(clockid_t, struct timespec*))dlsym(handle, "clock_gettime");
    if (clock_getres_func && clock_gettime_func) {
      // See if monotonic clock is supported by the kernel. Note that some
      // early implementations simply return kernel jiffies (updated every
      // 1/100 or 1/1000 second). It would be bad to use such a low res clock
      // for nano time (though the monotonic property is still nice to have).
      // It's fixed in newer kernels, however clock_getres() still returns
      // 1/HZ. We check if clock_getres() works, but will ignore its reported
      // resolution for now. Hopefully as people move to new kernels, this
      // won't be a problem.
      struct timespec res;
      struct timespec tp;
      if (clock_getres_func (CLOCK_MONOTONIC, &res) == 0 &&
          clock_gettime_func(CLOCK_MONOTONIC, &tp)  == 0) {
        // yes, monotonic clock is supported
        _clock_gettime = clock_gettime_func;
        return;
      } else {
        // close librt if there is no monotonic clock
        dlclose(handle);
      }
    }
  }
  warning("No monotonic clock was available - timed services may " \
          "be adversely affected if the time-of-day clock changes");
}

#ifndef SYS_clock_getres

#if defined(IA32) || defined(AMD64) || defined(AARCH64)
#ifdef BUILTIN_SIM
#define SYS_clock_getres 229
#else
#define SYS_clock_getres IA32_ONLY(266)  AMD64_ONLY(229) AARCH64_ONLY(114)
#endif
#define sys_clock_getres(x,y)  ::syscall(SYS_clock_getres, x, y)
#else
#warning "SYS_clock_getres not defined for this platform, disabling fast_thread_cpu_time"
#define sys_clock_getres(x,y)  -1
#endif

#else
#define sys_clock_getres(x,y)  ::syscall(SYS_clock_getres, x, y)
#endif

void os::Linux::fast_thread_clock_init() {
  if (!UseLinuxPosixThreadCPUClocks) {
    return;
  }
  clockid_t clockid;
  struct timespec tp;
  int (*pthread_getcpuclockid_func)(pthread_t, clockid_t *) =
      (int(*)(pthread_t, clockid_t *)) dlsym(RTLD_DEFAULT, "pthread_getcpuclockid");

  // Switch to using fast clocks for thread cpu time if
  // the sys_clock_getres() returns 0 error code.
  // Note, that some kernels may support the current thread
  // clock (CLOCK_THREAD_CPUTIME_ID) but not the clocks
  // returned by the pthread_getcpuclockid().
  // If the fast Posix clocks are supported then the sys_clock_getres()
  // must return at least tp.tv_sec == 0 which means a resolution
  // better than 1 sec. This is extra check for reliability.

  if(pthread_getcpuclockid_func &&
     pthread_getcpuclockid_func(_main_thread, &clockid) == 0 &&
     sys_clock_getres(clockid, &tp) == 0 && tp.tv_sec == 0) {

    _supports_fast_thread_cpu_time = true;
    _pthread_getcpuclockid = pthread_getcpuclockid_func;
  }
}

jlong os::javaTimeNanos() {
  if (Linux::supports_monotonic_clock()) {
    struct timespec tp;
    int status = Linux::clock_gettime(CLOCK_MONOTONIC, &tp);
    assert(status == 0, "gettime error");
    jlong result = jlong(tp.tv_sec) * (1000 * 1000 * 1000) + jlong(tp.tv_nsec);
    return result;
  } else {
    timeval time;
    int status = gettimeofday(&time, NULL);
    assert(status != -1, "linux error");
    jlong usecs = jlong(time.tv_sec) * (1000 * 1000) + jlong(time.tv_usec);
    return 1000 * usecs;
  }
}

void os::javaTimeNanos_info(jvmtiTimerInfo *info_ptr) {
  if (Linux::supports_monotonic_clock()) {
    info_ptr->max_value = ALL_64_BITS;

    // CLOCK_MONOTONIC - amount of time since some arbitrary point in the past
    info_ptr->may_skip_backward = false;      // not subject to resetting or drifting
    info_ptr->may_skip_forward = false;       // not subject to resetting or drifting
  } else {
    // gettimeofday - based on time in seconds since the Epoch thus does not wrap
    info_ptr->max_value = ALL_64_BITS;

    // gettimeofday is a real time clock so it skips
    info_ptr->may_skip_backward = true;
    info_ptr->may_skip_forward = true;
  }

  info_ptr->kind = JVMTI_TIMER_ELAPSED;                // elapsed not CPU time
}

// Return the real, user, and system times in seconds from an
// arbitrary fixed point in the past.
bool os::getTimesSecs(double* process_real_time,
                      double* process_user_time,
                      double* process_system_time) {
  struct tms ticks;
  clock_t real_ticks = times(&ticks);

  if (real_ticks == (clock_t) (-1)) {
    return false;
  } else {
    double ticks_per_second = (double) clock_tics_per_sec;
    *process_user_time = ((double) ticks.tms_utime) / ticks_per_second;
    *process_system_time = ((double) ticks.tms_stime) / ticks_per_second;
    *process_real_time = ((double) real_ticks) / ticks_per_second;

    return true;
  }
}


char * os::local_time_string(char *buf, size_t buflen) {
  struct tm t;
  time_t long_time;
  time(&long_time);
  localtime_r(&long_time, &t);
  jio_snprintf(buf, buflen, "%d-%02d-%02d %02d:%02d:%02d",
               t.tm_year + 1900, t.tm_mon + 1, t.tm_mday,
               t.tm_hour, t.tm_min, t.tm_sec);
  return buf;
}

struct tm* os::localtime_pd(const time_t* clock, struct tm*  res) {
  return localtime_r(clock, res);
}

////////////////////////////////////////////////////////////////////////////////
// runtime exit support

// Note: os::shutdown() might be called very early during initialization, or
// called from signal handler. Before adding something to os::shutdown(), make
// sure it is async-safe and can handle partially initialized VM.
void os::shutdown() {

  // allow PerfMemory to attempt cleanup of any persistent resources
  perfMemory_exit();

  // needs to remove object in file system
  AttachListener::abort();

  // flush buffered output, finish log files
  ostream_abort();

  // Check for abort hook
  abort_hook_t abort_hook = Arguments::abort_hook();
  if (abort_hook != NULL) {
    abort_hook();
  }

}

// Note: os::abort() might be called very early during initialization, or
// called from signal handler. Before adding something to os::abort(), make
// sure it is async-safe and can handle partially initialized VM.
void os::abort(bool dump_core) {
  os::shutdown();
  if (dump_core) {
#ifndef PRODUCT
    fdStream out(defaultStream::output_fd());
    out.print_raw("Current thread is ");
    char buf[16];
    jio_snprintf(buf, sizeof(buf), UINTX_FORMAT, os::current_thread_id());
    out.print_raw_cr(buf);
    out.print_raw_cr("Dumping core ...");
    out.print_raw_cr("LOOPING...");
    for (;;);
#endif
    ::abort(); // dump core
  }

  ::exit(1);
}

// Die immediately, no exit hook, no abort hook, no cleanup.
void os::die() {
  // _exit() on LinuxThreads only kills current thread
  ::abort();
}

// unused on linux for now.
void os::set_error_file(const char *logfile) {}


// This method is a copy of JDK's sysGetLastErrorString
// from src/solaris/hpi/src/system_md.c

size_t os::lasterror(char *buf, size_t len) {

  if (errno == 0)  return 0;

  const char *s = ::strerror(errno);
  size_t n = ::strlen(s);
  if (n >= len) {
    n = len - 1;
  }
  ::strncpy(buf, s, n);
  buf[n] = '\0';
  return n;
}

intx os::current_thread_id() { return (intx)pthread_self(); }
int os::current_process_id() {

  // Under the old linux thread library, linux gives each thread
  // its own process id. Because of this each thread will return
  // a different pid if this method were to return the result
  // of getpid(2). Linux provides no api that returns the pid
  // of the launcher thread for the vm. This implementation
  // returns a unique pid, the pid of the launcher thread
  // that starts the vm 'process'.

  // Under the NPTL, getpid() returns the same pid as the
  // launcher thread rather than a unique pid per thread.
  // Use gettid() if you want the old pre NPTL behaviour.

  // if you are looking for the result of a call to getpid() that
  // returns a unique pid for the calling thread, then look at the
  // OSThread::thread_id() method in osThread_linux.hpp file

  return (int)(_initial_pid ? _initial_pid : getpid());
}

// DLL functions

const char* os::dll_file_extension() { return ".so"; }

// This must be hard coded because it's the system's temporary
// directory not the java application's temp directory, ala java.io.tmpdir.
const char* os::get_temp_directory() { return "/tmp"; }

static bool file_exists(const char* filename) {
  struct stat statbuf;
  if (filename == NULL || strlen(filename) == 0) {
    return false;
  }
  return os::stat(filename, &statbuf) == 0;
}

bool os::dll_build_name(char* buffer, size_t buflen,
                        const char* pname, const char* fname) {
  bool retval = false;
  // Copied from libhpi
  const size_t pnamelen = pname ? strlen(pname) : 0;

  // Return error on buffer overflow.
  if (pnamelen + strlen(fname) + 10 > (size_t) buflen) {
    return retval;
  }

  if (pnamelen == 0) {
    snprintf(buffer, buflen, "lib%s.so", fname);
    retval = true;
  } else if (strchr(pname, *os::path_separator()) != NULL) {
    int n;
    char** pelements = split_path(pname, &n);
    if (pelements == NULL) {
      return false;
    }
    for (int i = 0 ; i < n ; i++) {
      // Really shouldn't be NULL, but check can't hurt
      if (pelements[i] == NULL || strlen(pelements[i]) == 0) {
        continue; // skip the empty path values
      }
      snprintf(buffer, buflen, "%s/lib%s.so", pelements[i], fname);
      if (file_exists(buffer)) {
        retval = true;
        break;
      }
    }
    // release the storage
    for (int i = 0 ; i < n ; i++) {
      if (pelements[i] != NULL) {
        FREE_C_HEAP_ARRAY(char, pelements[i], mtInternal);
      }
    }
    if (pelements != NULL) {
      FREE_C_HEAP_ARRAY(char*, pelements, mtInternal);
    }
  } else {
    snprintf(buffer, buflen, "%s/lib%s.so", pname, fname);
    retval = true;
  }
  return retval;
}

// check if addr is inside libjvm.so
bool os::address_is_in_vm(address addr) {
  static address libjvm_base_addr;
  Dl_info dlinfo;

  if (libjvm_base_addr == NULL) {
    if (dladdr(CAST_FROM_FN_PTR(void *, os::address_is_in_vm), &dlinfo) != 0) {
      libjvm_base_addr = (address)dlinfo.dli_fbase;
    }
    assert(libjvm_base_addr !=NULL, "Cannot obtain base address for libjvm");
  }

  if (dladdr((void *)addr, &dlinfo) != 0) {
    if (libjvm_base_addr == (address)dlinfo.dli_fbase) return true;
  }

  return false;
}

bool os::dll_address_to_function_name(address addr, char *buf,
                                      int buflen, int *offset) {
  // buf is not optional, but offset is optional
  assert(buf != NULL, "sanity check");

  Dl_info dlinfo;

  if (dladdr((void*)addr, &dlinfo) != 0) {
    // see if we have a matching symbol
    if (dlinfo.dli_saddr != NULL && dlinfo.dli_sname != NULL) {
      if (!Decoder::demangle(dlinfo.dli_sname, buf, buflen)) {
        jio_snprintf(buf, buflen, "%s", dlinfo.dli_sname);
      }
      if (offset != NULL) *offset = addr - (address)dlinfo.dli_saddr;
      return true;
    }
    // no matching symbol so try for just file info
    if (dlinfo.dli_fname != NULL && dlinfo.dli_fbase != NULL) {
      if (Decoder::decode((address)(addr - (address)dlinfo.dli_fbase),
                          buf, buflen, offset, dlinfo.dli_fname)) {
        return true;
      }
    }
  }

  buf[0] = '\0';
  if (offset != NULL) *offset = -1;
  return false;
}

struct _address_to_library_name {
  address addr;          // input : memory address
  size_t  buflen;        //         size of fname
  char*   fname;         // output: library name
  address base;          //         library base addr
};

static int address_to_library_name_callback(struct dl_phdr_info *info,
                                            size_t size, void *data) {
  int i;
  bool found = false;
  address libbase = NULL;
  struct _address_to_library_name * d = (struct _address_to_library_name *)data;

  // iterate through all loadable segments
  for (i = 0; i < info->dlpi_phnum; i++) {
    address segbase = (address)(info->dlpi_addr + info->dlpi_phdr[i].p_vaddr);
    if (info->dlpi_phdr[i].p_type == PT_LOAD) {
      // base address of a library is the lowest address of its loaded
      // segments.
      if (libbase == NULL || libbase > segbase) {
        libbase = segbase;
      }
      // see if 'addr' is within current segment
      if (segbase <= d->addr &&
          d->addr < segbase + info->dlpi_phdr[i].p_memsz) {
        found = true;
      }
    }
  }

  // dlpi_name is NULL or empty if the ELF file is executable, return 0
  // so dll_address_to_library_name() can fall through to use dladdr() which
  // can figure out executable name from argv[0].
  if (found && info->dlpi_name && info->dlpi_name[0]) {
    d->base = libbase;
    if (d->fname) {
      jio_snprintf(d->fname, d->buflen, "%s", info->dlpi_name);
    }
    return 1;
  }
  return 0;
}

bool os::dll_address_to_library_name(address addr, char* buf,
                                     int buflen, int* offset) {
  // buf is not optional, but offset is optional
  assert(buf != NULL, "sanity check");

  Dl_info dlinfo;
  struct _address_to_library_name data;

  // There is a bug in old glibc dladdr() implementation that it could resolve
  // to wrong library name if the .so file has a base address != NULL. Here
  // we iterate through the program headers of all loaded libraries to find
  // out which library 'addr' really belongs to. This workaround can be
  // removed once the minimum requirement for glibc is moved to 2.3.x.
  data.addr = addr;
  data.fname = buf;
  data.buflen = buflen;
  data.base = NULL;
  int rslt = dl_iterate_phdr(address_to_library_name_callback, (void *)&data);

  if (rslt) {
     // buf already contains library name
     if (offset) *offset = addr - data.base;
     return true;
  }
  if (dladdr((void*)addr, &dlinfo) != 0) {
    if (dlinfo.dli_fname != NULL) {
      jio_snprintf(buf, buflen, "%s", dlinfo.dli_fname);
    }
    if (dlinfo.dli_fbase != NULL && offset != NULL) {
      *offset = addr - (address)dlinfo.dli_fbase;
    }
    return true;
  }

  buf[0] = '\0';
  if (offset) *offset = -1;
  return false;
}

  // Loads .dll/.so and
  // in case of error it checks if .dll/.so was built for the
  // same architecture as Hotspot is running on


// Remember the stack's state. The Linux dynamic linker will change
// the stack to 'executable' at most once, so we must safepoint only once.
bool os::Linux::_stack_is_executable = false;

// VM operation that loads a library.  This is necessary if stack protection
// of the Java stacks can be lost during loading the library.  If we
// do not stop the Java threads, they can stack overflow before the stacks
// are protected again.
class VM_LinuxDllLoad: public VM_Operation {
 private:
  const char *_filename;
  char *_ebuf;
  int _ebuflen;
  void *_lib;
 public:
  VM_LinuxDllLoad(const char *fn, char *ebuf, int ebuflen) :
    _filename(fn), _ebuf(ebuf), _ebuflen(ebuflen), _lib(NULL) {}
  VMOp_Type type() const { return VMOp_LinuxDllLoad; }
  void doit() {
    _lib = os::Linux::dll_load_in_vmthread(_filename, _ebuf, _ebuflen);
    os::Linux::_stack_is_executable = true;
  }
  void* loaded_library() { return _lib; }
};

void * os::dll_load(const char *filename, char *ebuf, int ebuflen)
{
  void * result = NULL;
  bool load_attempted = false;

  // Check whether the library to load might change execution rights
  // of the stack. If they are changed, the protection of the stack
  // guard pages will be lost. We need a safepoint to fix this.
  //
  // See Linux man page execstack(8) for more info.
  if (os::uses_stack_guard_pages() && !os::Linux::_stack_is_executable) {
    ElfFile ef(filename);
    if (!ef.specifies_noexecstack()) {
      if (!is_init_completed()) {
        os::Linux::_stack_is_executable = true;
        // This is OK - No Java threads have been created yet, and hence no
        // stack guard pages to fix.
        //
        // This should happen only when you are building JDK7 using a very
        // old version of JDK6 (e.g., with JPRT) and running test_gamma.
        //
        // Dynamic loader will make all stacks executable after
        // this function returns, and will not do that again.
        assert(Threads::first() == NULL, "no Java threads should exist yet.");
      } else {
        warning("You have loaded library %s which might have disabled stack guard. "
                "The VM will try to fix the stack guard now.\n"
                "It's highly recommended that you fix the library with "
                "'execstack -c <libfile>', or link it with '-z noexecstack'.",
                filename);

        assert(Thread::current()->is_Java_thread(), "must be Java thread");
        JavaThread *jt = JavaThread::current();
        if (jt->thread_state() != _thread_in_native) {
          // This happens when a compiler thread tries to load a hsdis-<arch>.so file
          // that requires ExecStack. Cannot enter safe point. Let's give up.
          warning("Unable to fix stack guard. Giving up.");
        } else {
          if (!LoadExecStackDllInVMThread) {
            // This is for the case where the DLL has an static
            // constructor function that executes JNI code. We cannot
            // load such DLLs in the VMThread.
            result = os::Linux::dlopen_helper(filename, ebuf, ebuflen);
          }

          ThreadInVMfromNative tiv(jt);
          debug_only(VMNativeEntryWrapper vew;)

          VM_LinuxDllLoad op(filename, ebuf, ebuflen);
          VMThread::execute(&op);
          if (LoadExecStackDllInVMThread) {
            result = op.loaded_library();
          }
          load_attempted = true;
        }
      }
    }
  }

  if (!load_attempted) {
    result = os::Linux::dlopen_helper(filename, ebuf, ebuflen);
  }

  if (result != NULL) {
    // Successful loading
    return result;
  }

  Elf32_Ehdr elf_head;
  int diag_msg_max_length=ebuflen-strlen(ebuf);
  char* diag_msg_buf=ebuf+strlen(ebuf);

  if (diag_msg_max_length==0) {
    // No more space in ebuf for additional diagnostics message
    return NULL;
  }


  int file_descriptor= ::open(filename, O_RDONLY | O_NONBLOCK);

  if (file_descriptor < 0) {
    // Can't open library, report dlerror() message
    return NULL;
  }

  bool failed_to_read_elf_head=
    (sizeof(elf_head)!=
        (::read(file_descriptor, &elf_head,sizeof(elf_head)))) ;

  ::close(file_descriptor);
  if (failed_to_read_elf_head) {
    // file i/o error - report dlerror() msg
    return NULL;
  }

  typedef struct {
    Elf32_Half  code;         // Actual value as defined in elf.h
    Elf32_Half  compat_class; // Compatibility of archs at VM's sense
    char        elf_class;    // 32 or 64 bit
    char        endianess;    // MSB or LSB
    char*       name;         // String representation
  } arch_t;

  #ifndef EM_486
  #define EM_486          6               /* Intel 80486 */
  #endif

  #ifndef EM_AARCH64
  #define EM_AARCH64	183
  #endif

  static const arch_t arch_array[]={
    {EM_386,         EM_386,     ELFCLASS32, ELFDATA2LSB, (char*)"IA 32"},
    {EM_486,         EM_386,     ELFCLASS32, ELFDATA2LSB, (char*)"IA 32"},
    {EM_IA_64,       EM_IA_64,   ELFCLASS64, ELFDATA2LSB, (char*)"IA 64"},
    {EM_X86_64,      EM_X86_64,  ELFCLASS64, ELFDATA2LSB, (char*)"AMD 64"},
    {EM_SPARC,       EM_SPARC,   ELFCLASS32, ELFDATA2MSB, (char*)"Sparc 32"},
    {EM_SPARC32PLUS, EM_SPARC,   ELFCLASS32, ELFDATA2MSB, (char*)"Sparc 32"},
    {EM_SPARCV9,     EM_SPARCV9, ELFCLASS64, ELFDATA2MSB, (char*)"Sparc v9 64"},
    {EM_PPC,         EM_PPC,     ELFCLASS32, ELFDATA2MSB, (char*)"Power PC 32"},
    {EM_PPC64,       EM_PPC64,   ELFCLASS64, ELFDATA2MSB, (char*)"Power PC 64"},
    {EM_ARM,         EM_ARM,     ELFCLASS32,   ELFDATA2LSB, (char*)"ARM"},
    {EM_S390,        EM_S390,    ELFCLASSNONE, ELFDATA2MSB, (char*)"IBM System/390"},
    {EM_ALPHA,       EM_ALPHA,   ELFCLASS64, ELFDATA2LSB, (char*)"Alpha"},
    {EM_MIPS_RS3_LE, EM_MIPS_RS3_LE, ELFCLASS32, ELFDATA2LSB, (char*)"MIPSel"},
    {EM_MIPS,        EM_MIPS,    ELFCLASS32, ELFDATA2MSB, (char*)"MIPS"},
    {EM_PARISC,      EM_PARISC,  ELFCLASS32, ELFDATA2MSB, (char*)"PARISC"},
    {EM_68K,         EM_68K,     ELFCLASS32, ELFDATA2MSB, (char*)"M68k"},
    {EM_AARCH64,     EM_AARCH64, ELFCLASS64, ELFDATA2LSB, (char*)"AARCH64"},
  };

  #if  (defined IA32)
    static  Elf32_Half running_arch_code=EM_386;
  #elif   (defined AMD64)
    static  Elf32_Half running_arch_code=EM_X86_64;
  #elif  (defined IA64)
    static  Elf32_Half running_arch_code=EM_IA_64;
  #elif  (defined __sparc) && (defined _LP64)
    static  Elf32_Half running_arch_code=EM_SPARCV9;
  #elif  (defined __sparc) && (!defined _LP64)
    static  Elf32_Half running_arch_code=EM_SPARC;
  #elif  (defined __powerpc64__)
    static  Elf32_Half running_arch_code=EM_PPC64;
  #elif  (defined __powerpc__)
    static  Elf32_Half running_arch_code=EM_PPC;
  #elif  (defined ARM)
    static  Elf32_Half running_arch_code=EM_ARM;
  #elif  (defined S390)
    static  Elf32_Half running_arch_code=EM_S390;
  #elif  (defined ALPHA)
    static  Elf32_Half running_arch_code=EM_ALPHA;
  #elif  (defined MIPSEL)
    static  Elf32_Half running_arch_code=EM_MIPS_RS3_LE;
  #elif  (defined PARISC)
    static  Elf32_Half running_arch_code=EM_PARISC;
  #elif  (defined MIPS)
    static  Elf32_Half running_arch_code=EM_MIPS;
  #elif  (defined M68K)
    static  Elf32_Half running_arch_code=EM_68K;
  #elif  (defined AARCH64)
    static  Elf32_Half running_arch_code=EM_AARCH64;
  #else
    #error Method os::dll_load requires that one of following is defined:\
      IA32, AMD64, IA64, __sparc, __powerpc__, ARM, S390, ALPHA, MIPS, MIPSEL, PARISC, M68K, AARCH64
  #endif

  // Identify compatability class for VM's architecture and library's architecture
  // Obtain string descriptions for architectures

  arch_t lib_arch={elf_head.e_machine,0,elf_head.e_ident[EI_CLASS], elf_head.e_ident[EI_DATA], NULL};
  int running_arch_index=-1;

  for (unsigned int i=0 ; i < ARRAY_SIZE(arch_array) ; i++ ) {
    if (running_arch_code == arch_array[i].code) {
      running_arch_index    = i;
    }
    if (lib_arch.code == arch_array[i].code) {
      lib_arch.compat_class = arch_array[i].compat_class;
      lib_arch.name         = arch_array[i].name;
    }
  }

  assert(running_arch_index != -1,
    "Didn't find running architecture code (running_arch_code) in arch_array");
  if (running_arch_index == -1) {
    // Even though running architecture detection failed
    // we may still continue with reporting dlerror() message
    return NULL;
  }

  if (lib_arch.endianess != arch_array[running_arch_index].endianess) {
    ::snprintf(diag_msg_buf, diag_msg_max_length-1," (Possible cause: endianness mismatch)");
    return NULL;
  }

#ifndef S390
  if (lib_arch.elf_class != arch_array[running_arch_index].elf_class) {
    ::snprintf(diag_msg_buf, diag_msg_max_length-1," (Possible cause: architecture word width mismatch)");
    return NULL;
  }
#endif // !S390

  if (lib_arch.compat_class != arch_array[running_arch_index].compat_class) {
    if ( lib_arch.name!=NULL ) {
      ::snprintf(diag_msg_buf, diag_msg_max_length-1,
        " (Possible cause: can't load %s-bit .so on a %s-bit platform)",
        lib_arch.name, arch_array[running_arch_index].name);
    } else {
      ::snprintf(diag_msg_buf, diag_msg_max_length-1,
      " (Possible cause: can't load this .so (machine code=0x%x) on a %s-bit platform)",
        lib_arch.code,
        arch_array[running_arch_index].name);
    }
  }

  return NULL;
}

void * os::Linux::dlopen_helper(const char *filename, char *ebuf, int ebuflen) {
  void * result = ::dlopen(filename, RTLD_LAZY);
  if (result == NULL) {
    ::strncpy(ebuf, ::dlerror(), ebuflen - 1);
    ebuf[ebuflen-1] = '\0';
  }
  return result;
}

void * os::Linux::dll_load_in_vmthread(const char *filename, char *ebuf, int ebuflen) {
  void * result = NULL;
  if (LoadExecStackDllInVMThread) {
    result = dlopen_helper(filename, ebuf, ebuflen);
  }

  // Since 7019808, libjvm.so is linked with -noexecstack. If the VM loads a
  // library that requires an executable stack, or which does not have this
  // stack attribute set, dlopen changes the stack attribute to executable. The
  // read protection of the guard pages gets lost.
  //
  // Need to check _stack_is_executable again as multiple VM_LinuxDllLoad
  // may have been queued at the same time.

  if (!_stack_is_executable) {
    JavaThread *jt = Threads::first();

    while (jt) {
      if (!jt->stack_guard_zone_unused() &&        // Stack not yet fully initialized
          jt->stack_yellow_zone_enabled()) {       // No pending stack overflow exceptions
        if (!os::guard_memory((char *) jt->stack_red_zone_base() - jt->stack_red_zone_size(),
                              jt->stack_yellow_zone_size() + jt->stack_red_zone_size())) {
          warning("Attempt to reguard stack yellow zone failed.");
        }
      }
      jt = jt->next();
    }
  }

  return result;
}

/*
 * glibc-2.0 libdl is not MT safe.  If you are building with any glibc,
 * chances are you might want to run the generated bits against glibc-2.0
 * libdl.so, so always use locking for any version of glibc.
 */
void* os::dll_lookup(void* handle, const char* name) {
  pthread_mutex_lock(&dl_mutex);
  void* res = dlsym(handle, name);
  pthread_mutex_unlock(&dl_mutex);
  return res;
}


static bool _print_ascii_file(const char* filename, outputStream* st) {
  int fd = ::open(filename, O_RDONLY);
  if (fd == -1) {
     return false;
  }

  char buf[32];
  int bytes;
  while ((bytes = ::read(fd, buf, sizeof(buf))) > 0) {
    st->print_raw(buf, bytes);
  }

  ::close(fd);

  return true;
}

void os::print_dll_info(outputStream *st) {
   st->print_cr("Dynamic libraries:");

   char fname[32];
   pid_t pid = os::Linux::gettid();

   jio_snprintf(fname, sizeof(fname), "/proc/%d/maps", pid);

   if (!_print_ascii_file(fname, st)) {
     st->print("Can not get library information for pid = %d\n", pid);
   }
}

void os::print_os_info_brief(outputStream* st) {
  os::Linux::print_distro_info(st);

  os::Posix::print_uname_info(st);

  os::Linux::print_libversion_info(st);

}

void os::print_os_info(outputStream* st) {
  st->print("OS:");

  os::Linux::print_distro_info(st);

  os::Posix::print_uname_info(st);

  // Print warning if unsafe chroot environment detected
  if (unsafe_chroot_detected) {
    st->print("WARNING!! ");
    st->print_cr(unstable_chroot_error);
  }

  os::Linux::print_libversion_info(st);

  os::Posix::print_rlimit_info(st);

  os::Posix::print_load_average(st);

  os::Linux::print_full_memory_info(st);
}

// Try to identify popular distros.
// Most Linux distributions have a /etc/XXX-release file, which contains
// the OS version string. Newer Linux distributions have a /etc/lsb-release
// file that also contains the OS version string. Some have more than one
// /etc/XXX-release file (e.g. Mandrake has both /etc/mandrake-release and
// /etc/redhat-release.), so the order is important.
// Any Linux that is based on Redhat (i.e. Oracle, Mandrake, Sun JDS...) have
// their own specific XXX-release file as well as a redhat-release file.
// Because of this the XXX-release file needs to be searched for before the
// redhat-release file.
// Since Red Hat has a lsb-release file that is not very descriptive the
// search for redhat-release needs to be before lsb-release.
// Since the lsb-release file is the new standard it needs to be searched
// before the older style release files.
// Searching system-release (Red Hat) and os-release (other Linuxes) are a
// next to last resort.  The os-release file is a new standard that contains
// distribution information and the system-release file seems to be an old
// standard that has been replaced by the lsb-release and os-release files.
// Searching for the debian_version file is the last resort.  It contains
// an informative string like "6.0.6" or "wheezy/sid". Because of this
// "Debian " is printed before the contents of the debian_version file.
void os::Linux::print_distro_info(outputStream* st) {
   if (!_print_ascii_file("/etc/oracle-release", st) &&
       !_print_ascii_file("/etc/mandriva-release", st) &&
       !_print_ascii_file("/etc/mandrake-release", st) &&
       !_print_ascii_file("/etc/sun-release", st) &&
       !_print_ascii_file("/etc/redhat-release", st) &&
       !_print_ascii_file("/etc/lsb-release", st) &&
       !_print_ascii_file("/etc/SuSE-release", st) &&
       !_print_ascii_file("/etc/turbolinux-release", st) &&
       !_print_ascii_file("/etc/gentoo-release", st) &&
       !_print_ascii_file("/etc/ltib-release", st) &&
       !_print_ascii_file("/etc/angstrom-version", st) &&
       !_print_ascii_file("/etc/system-release", st) &&
       !_print_ascii_file("/etc/os-release", st)) {

       if (file_exists("/etc/debian_version")) {
         st->print("Debian ");
         _print_ascii_file("/etc/debian_version", st);
       } else {
         st->print("Linux");
       }
   }
   st->cr();
}

void os::Linux::print_libversion_info(outputStream* st) {
  // libc, pthread
  st->print("libc:");
  st->print(os::Linux::glibc_version()); st->print(" ");
  st->print(os::Linux::libpthread_version()); st->print(" ");
  if (os::Linux::is_LinuxThreads()) {
     st->print("(%s stack)", os::Linux::is_floating_stack() ? "floating" : "fixed");
  }
  st->cr();
}

void os::Linux::print_full_memory_info(outputStream* st) {
   st->print("\n/proc/meminfo:\n");
   _print_ascii_file("/proc/meminfo", st);
   st->cr();
}

void os::print_memory_info(outputStream* st) {

  st->print("Memory:");
  st->print(" %dk page", os::vm_page_size()>>10);

  // values in struct sysinfo are "unsigned long"
  struct sysinfo si;
  sysinfo(&si);

  st->print(", physical " UINT64_FORMAT "k",
            os::physical_memory() >> 10);
  st->print("(" UINT64_FORMAT "k free)",
            os::available_memory() >> 10);
  st->print(", swap " UINT64_FORMAT "k",
            ((jlong)si.totalswap * si.mem_unit) >> 10);
  st->print("(" UINT64_FORMAT "k free)",
            ((jlong)si.freeswap * si.mem_unit) >> 10);
  st->cr();
}

void os::pd_print_cpu_info(outputStream* st) {
  st->print("\n/proc/cpuinfo:\n");
  if (!_print_ascii_file("/proc/cpuinfo", st)) {
    st->print("  <Not Available>");
  }
  st->cr();
}

// Taken from /usr/include/bits/siginfo.h  Supposed to be architecture specific
// but they're the same for all the linux arch that we support
// and they're the same for solaris but there's no common place to put this.
const char *ill_names[] = { "ILL0", "ILL_ILLOPC", "ILL_ILLOPN", "ILL_ILLADR",
                          "ILL_ILLTRP", "ILL_PRVOPC", "ILL_PRVREG",
                          "ILL_COPROC", "ILL_BADSTK" };

const char *fpe_names[] = { "FPE0", "FPE_INTDIV", "FPE_INTOVF", "FPE_FLTDIV",
                          "FPE_FLTOVF", "FPE_FLTUND", "FPE_FLTRES",
                          "FPE_FLTINV", "FPE_FLTSUB", "FPE_FLTDEN" };

const char *segv_names[] = { "SEGV0", "SEGV_MAPERR", "SEGV_ACCERR" };

const char *bus_names[] = { "BUS0", "BUS_ADRALN", "BUS_ADRERR", "BUS_OBJERR" };

void os::print_siginfo(outputStream* st, void* siginfo) {
  st->print("siginfo:");

  const int buflen = 100;
  char buf[buflen];
  siginfo_t *si = (siginfo_t*)siginfo;
  st->print("si_signo=%s: ", os::exception_name(si->si_signo, buf, buflen));
  if (si->si_errno != 0 && strerror_r(si->si_errno, buf, buflen) == 0) {
    st->print("si_errno=%s", buf);
  } else {
    st->print("si_errno=%d", si->si_errno);
  }
  const int c = si->si_code;
  assert(c > 0, "unexpected si_code");
  switch (si->si_signo) {
  case SIGILL:
    st->print(", si_code=%d (%s)", c, c > 8 ? "" : ill_names[c]);
    st->print(", si_addr=" PTR_FORMAT, si->si_addr);
    break;
  case SIGFPE:
    st->print(", si_code=%d (%s)", c, c > 9 ? "" : fpe_names[c]);
    st->print(", si_addr=" PTR_FORMAT, si->si_addr);
    break;
  case SIGSEGV:
    st->print(", si_code=%d (%s)", c, c > 2 ? "" : segv_names[c]);
    st->print(", si_addr=" PTR_FORMAT, si->si_addr);
    break;
  case SIGBUS:
    st->print(", si_code=%d (%s)", c, c > 3 ? "" : bus_names[c]);
    st->print(", si_addr=" PTR_FORMAT, si->si_addr);
    break;
  default:
    st->print(", si_code=%d", si->si_code);
    // no si_addr
  }

  if ((si->si_signo == SIGBUS || si->si_signo == SIGSEGV) &&
      UseSharedSpaces) {
    FileMapInfo* mapinfo = FileMapInfo::current_info();
    if (mapinfo->is_in_shared_space(si->si_addr)) {
      st->print("\n\nError accessing class data sharing archive."   \
                " Mapped file inaccessible during execution, "      \
                " possible disk/network problem.");
    }
  }
  st->cr();
}


static void print_signal_handler(outputStream* st, int sig,
                                 char* buf, size_t buflen);

void os::print_signal_handlers(outputStream* st, char* buf, size_t buflen) {
  st->print_cr("Signal Handlers:");
  print_signal_handler(st, SIGSEGV, buf, buflen);
  print_signal_handler(st, SIGBUS , buf, buflen);
  print_signal_handler(st, SIGFPE , buf, buflen);
  print_signal_handler(st, SIGPIPE, buf, buflen);
  print_signal_handler(st, SIGXFSZ, buf, buflen);
  print_signal_handler(st, SIGILL , buf, buflen);
  print_signal_handler(st, INTERRUPT_SIGNAL, buf, buflen);
  print_signal_handler(st, SR_signum, buf, buflen);
  print_signal_handler(st, SHUTDOWN1_SIGNAL, buf, buflen);
  print_signal_handler(st, SHUTDOWN2_SIGNAL , buf, buflen);
  print_signal_handler(st, SHUTDOWN3_SIGNAL , buf, buflen);
  print_signal_handler(st, BREAK_SIGNAL, buf, buflen);
}

static char saved_jvm_path[MAXPATHLEN] = {0};

// Find the full path to the current module, libjvm.so
void os::jvm_path(char *buf, jint buflen) {
  // Error checking.
  if (buflen < MAXPATHLEN) {
    assert(false, "must use a large-enough buffer");
    buf[0] = '\0';
    return;
  }
  // Lazy resolve the path to current module.
  if (saved_jvm_path[0] != 0) {
    strcpy(buf, saved_jvm_path);
    return;
  }

  char dli_fname[MAXPATHLEN];
  bool ret = dll_address_to_library_name(
                CAST_FROM_FN_PTR(address, os::jvm_path),
                dli_fname, sizeof(dli_fname), NULL);
  assert(ret, "cannot locate libjvm");
  char *rp = NULL;
  if (ret && dli_fname[0] != '\0') {
    rp = realpath(dli_fname, buf);
  }
  if (rp == NULL)
    return;

  if (Arguments::created_by_gamma_launcher()) {
    // Support for the gamma launcher.  Typical value for buf is
    // "<JAVA_HOME>/jre/lib/<arch>/<vmtype>/libjvm.so".  If "/jre/lib/" appears at
    // the right place in the string, then assume we are installed in a JDK and
    // we're done.  Otherwise, check for a JAVA_HOME environment variable and fix
    // up the path so it looks like libjvm.so is installed there (append a
    // fake suffix hotspot/libjvm.so).
    const char *p = buf + strlen(buf) - 1;
    for (int count = 0; p > buf && count < 5; ++count) {
      for (--p; p > buf && *p != '/'; --p)
        /* empty */ ;
    }

    if (strncmp(p, "/jre/lib/", 9) != 0) {
      // Look for JAVA_HOME in the environment.
      char* java_home_var = ::getenv("JAVA_HOME");
      if (java_home_var != NULL && java_home_var[0] != 0) {
        char* jrelib_p;
        int len;

        // Check the current module name "libjvm.so".
        p = strrchr(buf, '/');
        assert(strstr(p, "/libjvm") == p, "invalid library name");

        rp = realpath(java_home_var, buf);
        if (rp == NULL)
          return;

        // determine if this is a legacy image or modules image
        // modules image doesn't have "jre" subdirectory
        len = strlen(buf);
        jrelib_p = buf + len;
        snprintf(jrelib_p, buflen-len, "/jre/lib/%s", cpu_arch);
        if (0 != access(buf, F_OK)) {
          snprintf(jrelib_p, buflen-len, "/lib/%s", cpu_arch);
        }

        if (0 == access(buf, F_OK)) {
          // Use current module name "libjvm.so"
          len = strlen(buf);
          snprintf(buf + len, buflen-len, "/hotspot/libjvm.so");
        } else {
          // Go back to path of .so
          rp = realpath(dli_fname, buf);
          if (rp == NULL)
            return;
        }
      }
    }
  }

  strcpy(saved_jvm_path, buf);
}

void os::print_jni_name_prefix_on(outputStream* st, int args_size) {
  // no prefix required, not even "_"
}

void os::print_jni_name_suffix_on(outputStream* st, int args_size) {
  // no suffix required
}

////////////////////////////////////////////////////////////////////////////////
// sun.misc.Signal support

static volatile jint sigint_count = 0;

static void
UserHandler(int sig, void *siginfo, void *context) {
  // 4511530 - sem_post is serialized and handled by the manager thread. When
  // the program is interrupted by Ctrl-C, SIGINT is sent to every thread. We
  // don't want to flood the manager thread with sem_post requests.
  if (sig == SIGINT && Atomic::add(1, &sigint_count) > 1)
      return;

  // Ctrl-C is pressed during error reporting, likely because the error
  // handler fails to abort. Let VM die immediately.
  if (sig == SIGINT && is_error_reported()) {
     os::die();
  }

  os::signal_notify(sig);
}

void* os::user_handler() {
  return CAST_FROM_FN_PTR(void*, UserHandler);
}

class Semaphore : public StackObj {
  public:
    Semaphore();
    ~Semaphore();
    void signal();
    void wait();
    bool trywait();
    bool timedwait(unsigned int sec, int nsec);
  private:
    sem_t _semaphore;
};


Semaphore::Semaphore() {
  sem_init(&_semaphore, 0, 0);
}

Semaphore::~Semaphore() {
  sem_destroy(&_semaphore);
}

void Semaphore::signal() {
  sem_post(&_semaphore);
}

void Semaphore::wait() {
  sem_wait(&_semaphore);
}

bool Semaphore::trywait() {
  return sem_trywait(&_semaphore) == 0;
}

bool Semaphore::timedwait(unsigned int sec, int nsec) {
  struct timespec ts;
  unpackTime(&ts, false, (sec * NANOSECS_PER_SEC) + nsec);

  while (1) {
    int result = sem_timedwait(&_semaphore, &ts);
    if (result == 0) {
      return true;
    } else if (errno == EINTR) {
      continue;
    } else if (errno == ETIMEDOUT) {
      return false;
    } else {
      return false;
    }
  }
}

extern "C" {
  typedef void (*sa_handler_t)(int);
  typedef void (*sa_sigaction_t)(int, siginfo_t *, void *);
}

void* os::signal(int signal_number, void* handler) {
  struct sigaction sigAct, oldSigAct;

  sigfillset(&(sigAct.sa_mask));
  sigAct.sa_flags   = SA_RESTART|SA_SIGINFO;
  sigAct.sa_handler = CAST_TO_FN_PTR(sa_handler_t, handler);

  if (sigaction(signal_number, &sigAct, &oldSigAct)) {
    // -1 means registration failed
    return (void *)-1;
  }

  return CAST_FROM_FN_PTR(void*, oldSigAct.sa_handler);
}

void os::signal_raise(int signal_number) {
  ::raise(signal_number);
}

/*
 * The following code is moved from os.cpp for making this
 * code platform specific, which it is by its very nature.
 */

// Will be modified when max signal is changed to be dynamic
int os::sigexitnum_pd() {
  return NSIG;
}

// a counter for each possible signal value
static volatile jint pending_signals[NSIG+1] = { 0 };

// Linux(POSIX) specific hand shaking semaphore.
static sem_t sig_sem;
static Semaphore sr_semaphore;

void os::signal_init_pd() {
  // Initialize signal structures
  ::memset((void*)pending_signals, 0, sizeof(pending_signals));

  // Initialize signal semaphore
  ::sem_init(&sig_sem, 0, 0);
}

void os::signal_notify(int sig) {
  Atomic::inc(&pending_signals[sig]);
  ::sem_post(&sig_sem);
}

static int check_pending_signals(bool wait) {
  Atomic::store(0, &sigint_count);
  for (;;) {
    for (int i = 0; i < NSIG + 1; i++) {
      jint n = pending_signals[i];
      if (n > 0 && n == Atomic::cmpxchg(n - 1, &pending_signals[i], n)) {
        return i;
      }
    }
    if (!wait) {
      return -1;
    }
    JavaThread *thread = JavaThread::current();
    ThreadBlockInVM tbivm(thread);

    bool threadIsSuspended;
    do {
      thread->set_suspend_equivalent();
      // cleared by handle_special_suspend_equivalent_condition() or java_suspend_self()
      ::sem_wait(&sig_sem);

      // were we externally suspended while we were waiting?
      threadIsSuspended = thread->handle_special_suspend_equivalent_condition();
      if (threadIsSuspended) {
        //
        // The semaphore has been incremented, but while we were waiting
        // another thread suspended us. We don't want to continue running
        // while suspended because that would surprise the thread that
        // suspended us.
        //
        ::sem_post(&sig_sem);

        thread->java_suspend_self();
      }
    } while (threadIsSuspended);
  }
}

int os::signal_lookup() {
  return check_pending_signals(false);
}

int os::signal_wait() {
  return check_pending_signals(true);
}

////////////////////////////////////////////////////////////////////////////////
// Virtual Memory

int os::vm_page_size() {
  // Seems redundant as all get out
  assert(os::Linux::page_size() != -1, "must call os::init");
  return os::Linux::page_size();
}

// Solaris allocates memory by pages.
int os::vm_allocation_granularity() {
  assert(os::Linux::page_size() != -1, "must call os::init");
  return os::Linux::page_size();
}

// Rationale behind this function:
//  current (Mon Apr 25 20:12:18 MSD 2005) oprofile drops samples without executable
//  mapping for address (see lookup_dcookie() in the kernel module), thus we cannot get
//  samples for JITted code. Here we create private executable mapping over the code cache
//  and then we can use standard (well, almost, as mapping can change) way to provide
//  info for the reporting script by storing timestamp and location of symbol
void linux_wrap_code(char* base, size_t size) {
  static volatile jint cnt = 0;

  if (!UseOprofile) {
    return;
  }

  char buf[PATH_MAX+1];
  int num = Atomic::add(1, &cnt);

  snprintf(buf, sizeof(buf), "%s/hs-vm-%d-%d",
           os::get_temp_directory(), os::current_process_id(), num);
  unlink(buf);

  int fd = ::open(buf, O_CREAT | O_RDWR, S_IRWXU);

  if (fd != -1) {
    off_t rv = ::lseek(fd, size-2, SEEK_SET);
    if (rv != (off_t)-1) {
      if (::write(fd, "", 1) == 1) {
        mmap(base, size,
             PROT_READ|PROT_WRITE|PROT_EXEC,
             MAP_PRIVATE|MAP_FIXED|MAP_NORESERVE, fd, 0);
      }
    }
    ::close(fd);
    unlink(buf);
  }
}

static bool recoverable_mmap_error(int err) {
  // See if the error is one we can let the caller handle. This
  // list of errno values comes from JBS-6843484. I can't find a
  // Linux man page that documents this specific set of errno
  // values so while this list currently matches Solaris, it may
  // change as we gain experience with this failure mode.
  switch (err) {
  case EBADF:
  case EINVAL:
  case ENOTSUP:
    // let the caller deal with these errors
    return true;

  default:
    // Any remaining errors on this OS can cause our reserved mapping
    // to be lost. That can cause confusion where different data
    // structures think they have the same memory mapped. The worst
    // scenario is if both the VM and a library think they have the
    // same memory mapped.
    return false;
  }
}

static void warn_fail_commit_memory(char* addr, size_t size, bool exec,
                                    int err) {
  warning("INFO: os::commit_memory(" PTR_FORMAT ", " SIZE_FORMAT
          ", %d) failed; error='%s' (errno=%d)", addr, size, exec,
          strerror(err), err);
}

static void warn_fail_commit_memory(char* addr, size_t size,
                                    size_t alignment_hint, bool exec,
                                    int err) {
  warning("INFO: os::commit_memory(" PTR_FORMAT ", " SIZE_FORMAT
          ", " SIZE_FORMAT ", %d) failed; error='%s' (errno=%d)", addr, size,
          alignment_hint, exec, strerror(err), err);
}

// NOTE: Linux kernel does not really reserve the pages for us.
//       All it does is to check if there are enough free pages
//       left at the time of mmap(). This could be a potential
//       problem.
int os::Linux::commit_memory_impl(char* addr, size_t size, bool exec) {
  int prot = exec ? PROT_READ|PROT_WRITE|PROT_EXEC : PROT_READ|PROT_WRITE;
  uintptr_t res = (uintptr_t) ::mmap(addr, size, prot,
                                   MAP_PRIVATE|MAP_FIXED|MAP_ANONYMOUS, -1, 0);
  if (res != (uintptr_t) MAP_FAILED) {
    if (UseNUMAInterleaving) {
      numa_make_global(addr, size);
    }
    return 0;
  }

  int err = errno;  // save errno from mmap() call above

  if (!recoverable_mmap_error(err)) {
    warn_fail_commit_memory(addr, size, exec, err);
    vm_exit_out_of_memory(size, OOM_MMAP_ERROR, "committing reserved memory.");
  }

  return err;
}

bool os::pd_commit_memory(char* addr, size_t size, bool exec) {
  return os::Linux::commit_memory_impl(addr, size, exec) == 0;
}

void os::pd_commit_memory_or_exit(char* addr, size_t size, bool exec,
                                  const char* mesg) {
  assert(mesg != NULL, "mesg must be specified");
  int err = os::Linux::commit_memory_impl(addr, size, exec);
  if (err != 0) {
    // the caller wants all commit errors to exit with the specified mesg:
    warn_fail_commit_memory(addr, size, exec, err);
    vm_exit_out_of_memory(size, OOM_MMAP_ERROR, mesg);
  }
}

// Define MAP_HUGETLB here so we can build HotSpot on old systems.
#ifndef MAP_HUGETLB
#define MAP_HUGETLB 0x40000
#endif

// Define MADV_HUGEPAGE here so we can build HotSpot on old systems.
#ifndef MADV_HUGEPAGE
#define MADV_HUGEPAGE 14
#endif

int os::Linux::commit_memory_impl(char* addr, size_t size,
                                  size_t alignment_hint, bool exec) {
  int err = os::Linux::commit_memory_impl(addr, size, exec);
  if (err == 0) {
    realign_memory(addr, size, alignment_hint);
  }
  return err;
}

bool os::pd_commit_memory(char* addr, size_t size, size_t alignment_hint,
                          bool exec) {
  return os::Linux::commit_memory_impl(addr, size, alignment_hint, exec) == 0;
}

void os::pd_commit_memory_or_exit(char* addr, size_t size,
                                  size_t alignment_hint, bool exec,
                                  const char* mesg) {
  assert(mesg != NULL, "mesg must be specified");
  int err = os::Linux::commit_memory_impl(addr, size, alignment_hint, exec);
  if (err != 0) {
    // the caller wants all commit errors to exit with the specified mesg:
    warn_fail_commit_memory(addr, size, alignment_hint, exec, err);
    vm_exit_out_of_memory(size, OOM_MMAP_ERROR, mesg);
  }
}

void os::pd_realign_memory(char *addr, size_t bytes, size_t alignment_hint) {
  if (UseTransparentHugePages && alignment_hint > (size_t)vm_page_size()) {
    // We don't check the return value: madvise(MADV_HUGEPAGE) may not
    // be supported or the memory may already be backed by huge pages.
    ::madvise(addr, bytes, MADV_HUGEPAGE);
  }
}

void os::pd_free_memory(char *addr, size_t bytes, size_t alignment_hint) {
  // This method works by doing an mmap over an existing mmaping and effectively discarding
  // the existing pages. However it won't work for SHM-based large pages that cannot be
  // uncommitted at all. We don't do anything in this case to avoid creating a segment with
  // small pages on top of the SHM segment. This method always works for small pages, so we
  // allow that in any case.
  if (alignment_hint <= (size_t)os::vm_page_size() || can_commit_large_page_memory()) {
    commit_memory(addr, bytes, alignment_hint, !ExecMem);
  }
}

void os::numa_make_global(char *addr, size_t bytes) {
  Linux::numa_interleave_memory(addr, bytes);
}

// Define for numa_set_bind_policy(int). Setting the argument to 0 will set the
// bind policy to MPOL_PREFERRED for the current thread.
#define USE_MPOL_PREFERRED 0

void os::numa_make_local(char *addr, size_t bytes, int lgrp_hint) {
  // To make NUMA and large pages more robust when both enabled, we need to ease
  // the requirements on where the memory should be allocated. MPOL_BIND is the
  // default policy and it will force memory to be allocated on the specified
  // node. Changing this to MPOL_PREFERRED will prefer to allocate the memory on
  // the specified node, but will not force it. Using this policy will prevent
  // getting SIGBUS when trying to allocate large pages on NUMA nodes with no
  // free large pages.
  Linux::numa_set_bind_policy(USE_MPOL_PREFERRED);
  Linux::numa_tonode_memory(addr, bytes, lgrp_hint);
}

bool os::numa_topology_changed()   { return false; }

size_t os::numa_get_groups_num() {
  int max_node = Linux::numa_max_node();
  return max_node > 0 ? max_node + 1 : 1;
}

int os::numa_get_group_id() {
  int cpu_id = Linux::sched_getcpu();
  if (cpu_id != -1) {
    int lgrp_id = Linux::get_node_by_cpu(cpu_id);
    if (lgrp_id != -1) {
      return lgrp_id;
    }
  }
  return 0;
}

size_t os::numa_get_leaf_groups(int *ids, size_t size) {
  for (size_t i = 0; i < size; i++) {
    ids[i] = i;
  }
  return size;
}

bool os::get_page_info(char *start, page_info* info) {
  return false;
}

char *os::scan_pages(char *start, char* end, page_info* page_expected, page_info* page_found) {
  return end;
}


int os::Linux::sched_getcpu_syscall(void) {
  unsigned int cpu;
  int retval = -1;

#if defined(AMD64) || defined(BUILTIN_SIM)
// Unfortunately we have to bring all these macros here from vsyscall.h
// to be able to compile on old linuxes.
# define __NR_vgetcpu 2
# define VSYSCALL_START (-10UL << 20)
# define VSYSCALL_SIZE 1024
# define VSYSCALL_ADDR(vsyscall_nr) (VSYSCALL_START+VSYSCALL_SIZE*(vsyscall_nr))
  typedef long (*vgetcpu_t)(unsigned int *cpu, unsigned int *node, unsigned long *tcache);
  vgetcpu_t vgetcpu = (vgetcpu_t)VSYSCALL_ADDR(__NR_vgetcpu);
  retval = vgetcpu(&cpu, NULL, NULL);
#elif defined(IA32) || defined(AARCH64)
# ifndef SYS_getcpu
#  define SYS_getcpu AARCH64_ONLY(168) NOT_AARCH64(318)
# endif
  retval = syscall(SYS_getcpu, &cpu, NULL, NULL);
#endif

  return (retval == -1) ? retval : cpu;
}

// Something to do with the numa-aware allocator needs these symbols
extern "C" JNIEXPORT void numa_warn(int number, char *where, ...) { }
extern "C" JNIEXPORT void numa_error(char *where) { }
extern "C" JNIEXPORT int fork1() { return fork(); }


// If we are running with libnuma version > 2, then we should
// be trying to use symbols with versions 1.1
// If we are running with earlier version, which did not have symbol versions,
// we should use the base version.
void* os::Linux::libnuma_dlsym(void* handle, const char *name) {
  void *f = dlvsym(handle, name, "libnuma_1.1");
  if (f == NULL) {
    f = dlsym(handle, name);
  }
  return f;
}

bool os::Linux::libnuma_init() {
  // sched_getcpu() should be in libc.
  set_sched_getcpu(CAST_TO_FN_PTR(sched_getcpu_func_t,
                                  dlsym(RTLD_DEFAULT, "sched_getcpu")));

  // If it's not, try a direct syscall.
  if (sched_getcpu() == -1)
    set_sched_getcpu(CAST_TO_FN_PTR(sched_getcpu_func_t, (void*)&sched_getcpu_syscall));

  if (sched_getcpu() != -1) { // Does it work?
    void *handle = dlopen("libnuma.so.1", RTLD_LAZY);
    if (handle != NULL) {
      set_numa_node_to_cpus(CAST_TO_FN_PTR(numa_node_to_cpus_func_t,
                                           libnuma_dlsym(handle, "numa_node_to_cpus")));
      set_numa_max_node(CAST_TO_FN_PTR(numa_max_node_func_t,
                                       libnuma_dlsym(handle, "numa_max_node")));
      set_numa_available(CAST_TO_FN_PTR(numa_available_func_t,
                                        libnuma_dlsym(handle, "numa_available")));
      set_numa_tonode_memory(CAST_TO_FN_PTR(numa_tonode_memory_func_t,
                                            libnuma_dlsym(handle, "numa_tonode_memory")));
      set_numa_interleave_memory(CAST_TO_FN_PTR(numa_interleave_memory_func_t,
                                            libnuma_dlsym(handle, "numa_interleave_memory")));
      set_numa_set_bind_policy(CAST_TO_FN_PTR(numa_set_bind_policy_func_t,
                                            libnuma_dlsym(handle, "numa_set_bind_policy")));


      if (numa_available() != -1) {
        set_numa_all_nodes((unsigned long*)libnuma_dlsym(handle, "numa_all_nodes"));
        // Create a cpu -> node mapping
        _cpu_to_node = new (ResourceObj::C_HEAP, mtInternal) GrowableArray<int>(0, true);
        rebuild_cpu_to_node_map();
        return true;
      }
    }
  }
  return false;
}

// rebuild_cpu_to_node_map() constructs a table mapping cpud id to node id.
// The table is later used in get_node_by_cpu().
void os::Linux::rebuild_cpu_to_node_map() {
  const size_t NCPUS = 32768; // Since the buffer size computation is very obscure
                              // in libnuma (possible values are starting from 16,
                              // and continuing up with every other power of 2, but less
                              // than the maximum number of CPUs supported by kernel), and
                              // is a subject to change (in libnuma version 2 the requirements
                              // are more reasonable) we'll just hardcode the number they use
                              // in the library.
  const size_t BitsPerCLong = sizeof(long) * CHAR_BIT;

  size_t cpu_num = os::active_processor_count();
  size_t cpu_map_size = NCPUS / BitsPerCLong;
  size_t cpu_map_valid_size =
    MIN2((cpu_num + BitsPerCLong - 1) / BitsPerCLong, cpu_map_size);

  cpu_to_node()->clear();
  cpu_to_node()->at_grow(cpu_num - 1);
  size_t node_num = numa_get_groups_num();

  unsigned long *cpu_map = NEW_C_HEAP_ARRAY(unsigned long, cpu_map_size, mtInternal);
  for (size_t i = 0; i < node_num; i++) {
    if (numa_node_to_cpus(i, cpu_map, cpu_map_size * sizeof(unsigned long)) != -1) {
      for (size_t j = 0; j < cpu_map_valid_size; j++) {
        if (cpu_map[j] != 0) {
          for (size_t k = 0; k < BitsPerCLong; k++) {
            if (cpu_map[j] & (1UL << k)) {
              cpu_to_node()->at_put(j * BitsPerCLong + k, i);
            }
          }
        }
      }
    }
  }
  FREE_C_HEAP_ARRAY(unsigned long, cpu_map, mtInternal);
}

int os::Linux::get_node_by_cpu(int cpu_id) {
  if (cpu_to_node() != NULL && cpu_id >= 0 && cpu_id < cpu_to_node()->length()) {
    return cpu_to_node()->at(cpu_id);
  }
  return -1;
}

GrowableArray<int>* os::Linux::_cpu_to_node;
os::Linux::sched_getcpu_func_t os::Linux::_sched_getcpu;
os::Linux::numa_node_to_cpus_func_t os::Linux::_numa_node_to_cpus;
os::Linux::numa_max_node_func_t os::Linux::_numa_max_node;
os::Linux::numa_available_func_t os::Linux::_numa_available;
os::Linux::numa_tonode_memory_func_t os::Linux::_numa_tonode_memory;
os::Linux::numa_interleave_memory_func_t os::Linux::_numa_interleave_memory;
os::Linux::numa_set_bind_policy_func_t os::Linux::_numa_set_bind_policy;
unsigned long* os::Linux::_numa_all_nodes;

bool os::pd_uncommit_memory(char* addr, size_t size) {
  uintptr_t res = (uintptr_t) ::mmap(addr, size, PROT_NONE,
                MAP_PRIVATE|MAP_FIXED|MAP_NORESERVE|MAP_ANONYMOUS, -1, 0);
  return res  != (uintptr_t) MAP_FAILED;
}

static
address get_stack_commited_bottom(address bottom, size_t size) {
  address nbot = bottom;
  address ntop = bottom + size;

  size_t page_sz = os::vm_page_size();
  unsigned pages = size / page_sz;

  unsigned char vec[1];
  unsigned imin = 1, imax = pages + 1, imid;
  int mincore_return_value;

  while (imin < imax) {
    imid = (imax + imin) / 2;
    nbot = ntop - (imid * page_sz);

    // Use a trick with mincore to check whether the page is mapped or not.
    // mincore sets vec to 1 if page resides in memory and to 0 if page
    // is swapped output but if page we are asking for is unmapped
    // it returns -1,ENOMEM
    mincore_return_value = mincore(nbot, page_sz, vec);

    if (mincore_return_value == -1) {
      // Page is not mapped go up
      // to find first mapped page
      if (errno != EAGAIN) {
        assert(errno == ENOMEM, "Unexpected mincore errno");
        imax = imid;
      }
    } else {
      // Page is mapped go down
      // to find first not mapped page
      imin = imid + 1;
    }
  }

  nbot = nbot + page_sz;

  // Adjust stack bottom one page up if last checked page is not mapped
  if (mincore_return_value == -1) {
    nbot = nbot + page_sz;
  }

  return nbot;
}


// Linux uses a growable mapping for the stack, and if the mapping for
// the stack guard pages is not removed when we detach a thread the
// stack cannot grow beyond the pages where the stack guard was
// mapped.  If at some point later in the process the stack expands to
// that point, the Linux kernel cannot expand the stack any further
// because the guard pages are in the way, and a segfault occurs.
//
// However, it's essential not to split the stack region by unmapping
// a region (leaving a hole) that's already part of the stack mapping,
// so if the stack mapping has already grown beyond the guard pages at
// the time we create them, we have to truncate the stack mapping.
// So, we need to know the extent of the stack mapping when
// create_stack_guard_pages() is called.

// We only need this for stacks that are growable: at the time of
// writing thread stacks don't use growable mappings (i.e. those
// creeated with MAP_GROWSDOWN), and aren't marked "[stack]", so this
// only applies to the main thread.

// If the (growable) stack mapping already extends beyond the point
// where we're going to put our guard pages, truncate the mapping at
// that point by munmap()ping it.  This ensures that when we later
// munmap() the guard pages we don't leave a hole in the stack
// mapping. This only affects the main/initial thread

bool os::pd_create_stack_guard_pages(char* addr, size_t size) {

  if (os::Linux::is_initial_thread()) {
    // As we manually grow stack up to bottom inside create_attached_thread(),
    // it's likely that os::Linux::initial_thread_stack_bottom is mapped and
    // we don't need to do anything special.
    // Check it first, before calling heavy function.
    uintptr_t stack_extent = (uintptr_t) os::Linux::initial_thread_stack_bottom();
    unsigned char vec[1];

    if (mincore((address)stack_extent, os::vm_page_size(), vec) == -1) {
      // Fallback to slow path on all errors, including EAGAIN
      stack_extent = (uintptr_t) get_stack_commited_bottom(
                                    os::Linux::initial_thread_stack_bottom(),
                                    (size_t)addr - stack_extent);
    }

    if (stack_extent < (uintptr_t)addr) {
      ::munmap((void*)stack_extent, (uintptr_t)(addr - stack_extent));
    }
  }

  return os::commit_memory(addr, size, !ExecMem);
}

// If this is a growable mapping, remove the guard pages entirely by
// munmap()ping them.  If not, just call uncommit_memory(). This only
// affects the main/initial thread, but guard against future OS changes
// It's safe to always unmap guard pages for initial thread because we
// always place it right after end of the mapped region

bool os::remove_stack_guard_pages(char* addr, size_t size) {
  uintptr_t stack_extent, stack_base;

  if (os::Linux::is_initial_thread()) {
    return ::munmap(addr, size) == 0;
  }

  return os::uncommit_memory(addr, size);
}

static address _highest_vm_reserved_address = NULL;

// If 'fixed' is true, anon_mmap() will attempt to reserve anonymous memory
// at 'requested_addr'. If there are existing memory mappings at the same
// location, however, they will be overwritten. If 'fixed' is false,
// 'requested_addr' is only treated as a hint, the return value may or
// may not start from the requested address. Unlike Linux mmap(), this
// function returns NULL to indicate failure.
static char* anon_mmap(char* requested_addr, size_t bytes, bool fixed) {
  char * addr;
  int flags;

  flags = MAP_PRIVATE | MAP_NORESERVE | MAP_ANONYMOUS;
  if (fixed) {
    assert((uintptr_t)requested_addr % os::Linux::page_size() == 0, "unaligned address");
    flags |= MAP_FIXED;
  }

  // Map reserved/uncommitted pages PROT_NONE so we fail early if we
  // touch an uncommitted page. Otherwise, the read/write might
  // succeed if we have enough swap space to back the physical page.
  addr = (char*)::mmap(requested_addr, bytes, PROT_NONE,
                       flags, -1, 0);

  if (addr != MAP_FAILED) {
    // anon_mmap() should only get called during VM initialization,
    // don't need lock (actually we can skip locking even it can be called
    // from multiple threads, because _highest_vm_reserved_address is just a
    // hint about the upper limit of non-stack memory regions.)
    if ((address)addr + bytes > _highest_vm_reserved_address) {
      _highest_vm_reserved_address = (address)addr + bytes;
    }
  }

  return addr == MAP_FAILED ? NULL : addr;
}

// Don't update _highest_vm_reserved_address, because there might be memory
// regions above addr + size. If so, releasing a memory region only creates
// a hole in the address space, it doesn't help prevent heap-stack collision.
//
static int anon_munmap(char * addr, size_t size) {
  return ::munmap(addr, size) == 0;
}

char* os::pd_reserve_memory(size_t bytes, char* requested_addr,
                         size_t alignment_hint) {
  return anon_mmap(requested_addr, bytes, (requested_addr != NULL));
}

bool os::pd_release_memory(char* addr, size_t size) {
  return anon_munmap(addr, size);
}

static address highest_vm_reserved_address() {
  return _highest_vm_reserved_address;
}

static bool linux_mprotect(char* addr, size_t size, int prot) {
  // Linux wants the mprotect address argument to be page aligned.
  char* bottom = (char*)align_size_down((intptr_t)addr, os::Linux::page_size());

  // According to SUSv3, mprotect() should only be used with mappings
  // established by mmap(), and mmap() always maps whole pages. Unaligned
  // 'addr' likely indicates problem in the VM (e.g. trying to change
  // protection of malloc'ed or statically allocated memory). Check the
  // caller if you hit this assert.
  assert(addr == bottom, "sanity check");

  size = align_size_up(pointer_delta(addr, bottom, 1) + size, os::Linux::page_size());
  return ::mprotect(bottom, size, prot) == 0;
}

// Set protections specified
bool os::protect_memory(char* addr, size_t bytes, ProtType prot,
                        bool is_committed) {
  unsigned int p = 0;
  switch (prot) {
  case MEM_PROT_NONE: p = PROT_NONE; break;
  case MEM_PROT_READ: p = PROT_READ; break;
  case MEM_PROT_RW:   p = PROT_READ|PROT_WRITE; break;
  case MEM_PROT_RWX:  p = PROT_READ|PROT_WRITE|PROT_EXEC; break;
  default:
    ShouldNotReachHere();
  }
  // is_committed is unused.
  return linux_mprotect(addr, bytes, p);
}

bool os::guard_memory(char* addr, size_t size) {
  return linux_mprotect(addr, size, PROT_NONE);
}

bool os::unguard_memory(char* addr, size_t size) {
  return linux_mprotect(addr, size, PROT_READ|PROT_WRITE);
}

bool os::Linux::transparent_huge_pages_sanity_check(bool warn, size_t page_size) {
  bool result = false;
  void *p = mmap(NULL, page_size * 2, PROT_READ|PROT_WRITE,
                 MAP_ANONYMOUS|MAP_PRIVATE,
                 -1, 0);
  if (p != MAP_FAILED) {
    void *aligned_p = align_ptr_up(p, page_size);

    result = madvise(aligned_p, page_size, MADV_HUGEPAGE) == 0;

    munmap(p, page_size * 2);
  }

  if (warn && !result) {
    warning("TransparentHugePages is not supported by the operating system.");
  }

  return result;
}

bool os::Linux::hugetlbfs_sanity_check(bool warn, size_t page_size) {
  bool result = false;
  void *p = mmap(NULL, page_size, PROT_READ|PROT_WRITE,
                 MAP_ANONYMOUS|MAP_PRIVATE|MAP_HUGETLB,
                 -1, 0);

  if (p != MAP_FAILED) {
    // We don't know if this really is a huge page or not.
    FILE *fp = fopen("/proc/self/maps", "r");
    if (fp) {
      while (!feof(fp)) {
        char chars[257];
        long x = 0;
        if (fgets(chars, sizeof(chars), fp)) {
          if (sscanf(chars, "%lx-%*x", &x) == 1
              && x == (long)p) {
            if (strstr (chars, "hugepage")) {
              result = true;
              break;
            }
          }
        }
      }
      fclose(fp);
    }
    munmap(p, page_size);
  }

  if (warn && !result) {
    warning("HugeTLBFS is not supported by the operating system.");
  }

  return result;
}

/*
* Set the coredump_filter bits to include largepages in core dump (bit 6)
*
* From the coredump_filter documentation:
*
* - (bit 0) anonymous private memory
* - (bit 1) anonymous shared memory
* - (bit 2) file-backed private memory
* - (bit 3) file-backed shared memory
* - (bit 4) ELF header pages in file-backed private memory areas (it is
*           effective only if the bit 2 is cleared)
* - (bit 5) hugetlb private memory
* - (bit 6) hugetlb shared memory
*/
static void set_coredump_filter(void) {
  FILE *f;
  long cdm;

  if ((f = fopen("/proc/self/coredump_filter", "r+")) == NULL) {
    return;
  }

  if (fscanf(f, "%lx", &cdm) != 1) {
    fclose(f);
    return;
  }

  rewind(f);

  if ((cdm & LARGEPAGES_BIT) == 0) {
    cdm |= LARGEPAGES_BIT;
    fprintf(f, "%#lx", cdm);
  }

  fclose(f);
}

// Large page support

static size_t _large_page_size = 0;

size_t os::Linux::find_large_page_size() {
  size_t large_page_size = 0;

  // large_page_size on Linux is used to round up heap size. x86 uses either
  // 2M or 4M page, depending on whether PAE (Physical Address Extensions)
  // mode is enabled. AMD64/EM64T uses 2M page in 64bit mode. IA64 can use
  // page as large as 256M.
  //
  // Here we try to figure out page size by parsing /proc/meminfo and looking
  // for a line with the following format:
  //    Hugepagesize:     2048 kB
  //
  // If we can't determine the value (e.g. /proc is not mounted, or the text
  // format has been changed), we'll use the largest page size supported by
  // the processor.

<<<<<<< HEAD
#if !defined(ZERO)
    _large_page_size = IA32_ONLY(4 * M) AMD64_ONLY(2 * M) IA64_ONLY(256 * M) SPARC_ONLY(4 * M)
                       ARM_ONLY(2 * M) PPC_ONLY(4 * M) AARCH64_ONLY(2 * M);
=======
#ifndef ZERO
  large_page_size = IA32_ONLY(4 * M) AMD64_ONLY(2 * M) IA64_ONLY(256 * M) SPARC_ONLY(4 * M)
                     ARM_ONLY(2 * M) PPC_ONLY(4 * M);
>>>>>>> 2ce34909
#endif // ZERO

  FILE *fp = fopen("/proc/meminfo", "r");
  if (fp) {
    while (!feof(fp)) {
      int x = 0;
      char buf[16];
      if (fscanf(fp, "Hugepagesize: %d", &x) == 1) {
        if (x && fgets(buf, sizeof(buf), fp) && strcmp(buf, " kB\n") == 0) {
          large_page_size = x * K;
          break;
        }
      } else {
        // skip to next line
        for (;;) {
          int ch = fgetc(fp);
          if (ch == EOF || ch == (int)'\n') break;
        }
      }
    }
    fclose(fp);
  }

  if (!FLAG_IS_DEFAULT(LargePageSizeInBytes) && LargePageSizeInBytes != large_page_size) {
    warning("Setting LargePageSizeInBytes has no effect on this OS. Large page size is "
        SIZE_FORMAT "%s.", byte_size_in_proper_unit(large_page_size),
        proper_unit_for_byte_size(large_page_size));
  }

  return large_page_size;
}

size_t os::Linux::setup_large_page_size() {
  _large_page_size = Linux::find_large_page_size();
  const size_t default_page_size = (size_t)Linux::page_size();
  if (_large_page_size > default_page_size) {
    _page_sizes[0] = _large_page_size;
    _page_sizes[1] = default_page_size;
    _page_sizes[2] = 0;
  }

  return _large_page_size;
}

bool os::Linux::setup_large_page_type(size_t page_size) {
  if (FLAG_IS_DEFAULT(UseHugeTLBFS) &&
      FLAG_IS_DEFAULT(UseSHM) &&
      FLAG_IS_DEFAULT(UseTransparentHugePages)) {
    // If UseLargePages is specified on the command line try all methods,
    // if it's default, then try only UseTransparentHugePages.
    if (FLAG_IS_DEFAULT(UseLargePages)) {
      UseTransparentHugePages = true;
    } else {
      UseHugeTLBFS = UseTransparentHugePages = UseSHM = true;
    }
  }

  if (UseTransparentHugePages) {
    bool warn_on_failure = !FLAG_IS_DEFAULT(UseTransparentHugePages);
    if (transparent_huge_pages_sanity_check(warn_on_failure, page_size)) {
      UseHugeTLBFS = false;
      UseSHM = false;
      return true;
    }
    UseTransparentHugePages = false;
  }

  if (UseHugeTLBFS) {
    bool warn_on_failure = !FLAG_IS_DEFAULT(UseHugeTLBFS);
    if (hugetlbfs_sanity_check(warn_on_failure, page_size)) {
      UseSHM = false;
      return true;
    }
    UseHugeTLBFS = false;
  }

  return UseSHM;
}

void os::large_page_init() {
  if (!UseLargePages) {
    UseHugeTLBFS = false;
    UseTransparentHugePages = false;
    UseSHM = false;
    return;
  }

  size_t large_page_size = Linux::setup_large_page_size();
  UseLargePages          = Linux::setup_large_page_type(large_page_size);

  set_coredump_filter();
}

#ifndef SHM_HUGETLB
#define SHM_HUGETLB 04000
#endif

char* os::Linux::reserve_memory_special_shm(size_t bytes, size_t alignment, char* req_addr, bool exec) {
  // "exec" is passed in but not used.  Creating the shared image for
  // the code cache doesn't have an SHM_X executable permission to check.
  assert(UseLargePages && UseSHM, "only for SHM large pages");
  assert(is_ptr_aligned(req_addr, os::large_page_size()), "Unaligned address");

  if (!is_size_aligned(bytes, os::large_page_size()) || alignment > os::large_page_size()) {
    return NULL; // Fallback to small pages.
  }

  key_t key = IPC_PRIVATE;
  char *addr;

  bool warn_on_failure = UseLargePages &&
                        (!FLAG_IS_DEFAULT(UseLargePages) ||
                         !FLAG_IS_DEFAULT(UseSHM) ||
                         !FLAG_IS_DEFAULT(LargePageSizeInBytes)
                        );
  char msg[128];

  // Create a large shared memory region to attach to based on size.
  // Currently, size is the total size of the heap
  int shmid = shmget(key, bytes, SHM_HUGETLB|IPC_CREAT|SHM_R|SHM_W);
  if (shmid == -1) {
     // Possible reasons for shmget failure:
     // 1. shmmax is too small for Java heap.
     //    > check shmmax value: cat /proc/sys/kernel/shmmax
     //    > increase shmmax value: echo "0xffffffff" > /proc/sys/kernel/shmmax
     // 2. not enough large page memory.
     //    > check available large pages: cat /proc/meminfo
     //    > increase amount of large pages:
     //          echo new_value > /proc/sys/vm/nr_hugepages
     //      Note 1: different Linux may use different name for this property,
     //            e.g. on Redhat AS-3 it is "hugetlb_pool".
     //      Note 2: it's possible there's enough physical memory available but
     //            they are so fragmented after a long run that they can't
     //            coalesce into large pages. Try to reserve large pages when
     //            the system is still "fresh".
     if (warn_on_failure) {
       jio_snprintf(msg, sizeof(msg), "Failed to reserve shared memory (errno = %d).", errno);
       warning(msg);
     }
     return NULL;
  }

  // attach to the region
  addr = (char*)shmat(shmid, req_addr, 0);
  int err = errno;

  // Remove shmid. If shmat() is successful, the actual shared memory segment
  // will be deleted when it's detached by shmdt() or when the process
  // terminates. If shmat() is not successful this will remove the shared
  // segment immediately.
  shmctl(shmid, IPC_RMID, NULL);

  if ((intptr_t)addr == -1) {
     if (warn_on_failure) {
       jio_snprintf(msg, sizeof(msg), "Failed to attach shared memory (errno = %d).", err);
       warning(msg);
     }
     return NULL;
  }

  return addr;
}

static void warn_on_large_pages_failure(char* req_addr, size_t bytes, int error) {
  assert(error == ENOMEM, "Only expect to fail if no memory is available");

  bool warn_on_failure = UseLargePages &&
      (!FLAG_IS_DEFAULT(UseLargePages) ||
       !FLAG_IS_DEFAULT(UseHugeTLBFS) ||
       !FLAG_IS_DEFAULT(LargePageSizeInBytes));

  if (warn_on_failure) {
    char msg[128];
    jio_snprintf(msg, sizeof(msg), "Failed to reserve large pages memory req_addr: "
        PTR_FORMAT " bytes: " SIZE_FORMAT " (errno = %d).", req_addr, bytes, error);
    warning(msg);
  }
}

char* os::Linux::reserve_memory_special_huge_tlbfs_only(size_t bytes, char* req_addr, bool exec) {
  assert(UseLargePages && UseHugeTLBFS, "only for Huge TLBFS large pages");
  assert(is_size_aligned(bytes, os::large_page_size()), "Unaligned size");
  assert(is_ptr_aligned(req_addr, os::large_page_size()), "Unaligned address");

  int prot = exec ? PROT_READ|PROT_WRITE|PROT_EXEC : PROT_READ|PROT_WRITE;
  char* addr = (char*)::mmap(req_addr, bytes, prot,
                             MAP_PRIVATE|MAP_ANONYMOUS|MAP_HUGETLB,
                             -1, 0);

  if (addr == MAP_FAILED) {
    warn_on_large_pages_failure(req_addr, bytes, errno);
    return NULL;
  }

  assert(is_ptr_aligned(addr, os::large_page_size()), "Must be");

  return addr;
}

char* os::Linux::reserve_memory_special_huge_tlbfs_mixed(size_t bytes, size_t alignment, char* req_addr, bool exec) {
  size_t large_page_size = os::large_page_size();

  assert(bytes >= large_page_size, "Shouldn't allocate large pages for small sizes");

  // Allocate small pages.

  char* start;
  if (req_addr != NULL) {
    assert(is_ptr_aligned(req_addr, alignment), "Must be");
    assert(is_size_aligned(bytes, alignment), "Must be");
    start = os::reserve_memory(bytes, req_addr);
    assert(start == NULL || start == req_addr, "Must be");
  } else {
    start = os::reserve_memory_aligned(bytes, alignment);
  }

  if (start == NULL) {
    return NULL;
  }

  assert(is_ptr_aligned(start, alignment), "Must be");

  // os::reserve_memory_special will record this memory area.
  // Need to release it here to prevent overlapping reservations.
  MemTracker::record_virtual_memory_release((address)start, bytes);

  char* end = start + bytes;

  // Find the regions of the allocated chunk that can be promoted to large pages.
  char* lp_start = (char*)align_ptr_up(start, large_page_size);
  char* lp_end   = (char*)align_ptr_down(end, large_page_size);

  size_t lp_bytes = lp_end - lp_start;

  assert(is_size_aligned(lp_bytes, large_page_size), "Must be");

  if (lp_bytes == 0) {
    // The mapped region doesn't even span the start and the end of a large page.
    // Fall back to allocate a non-special area.
    ::munmap(start, end - start);
    return NULL;
  }

  int prot = exec ? PROT_READ|PROT_WRITE|PROT_EXEC : PROT_READ|PROT_WRITE;


  void* result;

  if (start != lp_start) {
    result = ::mmap(start, lp_start - start, prot,
                    MAP_PRIVATE|MAP_ANONYMOUS|MAP_FIXED,
                    -1, 0);
    if (result == MAP_FAILED) {
      ::munmap(lp_start, end - lp_start);
      return NULL;
    }
  }

  result = ::mmap(lp_start, lp_bytes, prot,
                  MAP_PRIVATE|MAP_ANONYMOUS|MAP_FIXED|MAP_HUGETLB,
                  -1, 0);
  if (result == MAP_FAILED) {
    warn_on_large_pages_failure(req_addr, bytes, errno);
    // If the mmap above fails, the large pages region will be unmapped and we
    // have regions before and after with small pages. Release these regions.
    //
    // |  mapped  |  unmapped  |  mapped  |
    // ^          ^            ^          ^
    // start      lp_start     lp_end     end
    //
    ::munmap(start, lp_start - start);
    ::munmap(lp_end, end - lp_end);
    return NULL;
  }

  if (lp_end != end) {
      result = ::mmap(lp_end, end - lp_end, prot,
                      MAP_PRIVATE|MAP_ANONYMOUS|MAP_FIXED,
                      -1, 0);
    if (result == MAP_FAILED) {
      ::munmap(start, lp_end - start);
      return NULL;
    }
  }

  return start;
}

char* os::Linux::reserve_memory_special_huge_tlbfs(size_t bytes, size_t alignment, char* req_addr, bool exec) {
  assert(UseLargePages && UseHugeTLBFS, "only for Huge TLBFS large pages");
  assert(is_ptr_aligned(req_addr, alignment), "Must be");
  assert(is_power_of_2(alignment), "Must be");
  assert(is_power_of_2(os::large_page_size()), "Must be");
  assert(bytes >= os::large_page_size(), "Shouldn't allocate large pages for small sizes");

  if (is_size_aligned(bytes, os::large_page_size()) && alignment <= os::large_page_size()) {
    return reserve_memory_special_huge_tlbfs_only(bytes, req_addr, exec);
  } else {
    return reserve_memory_special_huge_tlbfs_mixed(bytes, alignment, req_addr, exec);
  }
}

char* os::reserve_memory_special(size_t bytes, size_t alignment, char* req_addr, bool exec) {
  assert(UseLargePages, "only for large pages");

  char* addr;
  if (UseSHM) {
    addr = os::Linux::reserve_memory_special_shm(bytes, alignment, req_addr, exec);
  } else {
    assert(UseHugeTLBFS, "must be");
    addr = os::Linux::reserve_memory_special_huge_tlbfs(bytes, alignment, req_addr, exec);
  }

  if (addr != NULL) {
    if (UseNUMAInterleaving) {
      numa_make_global(addr, bytes);
    }

    // The memory is committed
    MemTracker::record_virtual_memory_reserve_and_commit((address)addr, bytes, mtNone, CALLER_PC);
  }

  return addr;
}

bool os::Linux::release_memory_special_shm(char* base, size_t bytes) {
  // detaching the SHM segment will also delete it, see reserve_memory_special_shm()
  return shmdt(base) == 0;
}

bool os::Linux::release_memory_special_huge_tlbfs(char* base, size_t bytes) {
  return pd_release_memory(base, bytes);
}

bool os::release_memory_special(char* base, size_t bytes) {
  assert(UseLargePages, "only for large pages");

  MemTracker::Tracker tkr = MemTracker::get_virtual_memory_release_tracker();

  bool res;
  if (UseSHM) {
    res = os::Linux::release_memory_special_shm(base, bytes);
  } else {
    assert(UseHugeTLBFS, "must be");
    res = os::Linux::release_memory_special_huge_tlbfs(base, bytes);
  }

  if (res) {
    tkr.record((address)base, bytes);
  } else {
    tkr.discard();
  }

  return res;
}

size_t os::large_page_size() {
  return _large_page_size;
}

// With SysV SHM the entire memory region must be allocated as shared
// memory.
// HugeTLBFS allows application to commit large page memory on demand.
// However, when committing memory with HugeTLBFS fails, the region
// that was supposed to be committed will lose the old reservation
// and allow other threads to steal that memory region. Because of this
// behavior we can't commit HugeTLBFS memory.
bool os::can_commit_large_page_memory() {
  return UseTransparentHugePages;
}

bool os::can_execute_large_page_memory() {
  return UseTransparentHugePages || UseHugeTLBFS;
}

// Reserve memory at an arbitrary address, only if that area is
// available (and not reserved for something else).

char* os::pd_attempt_reserve_memory_at(size_t bytes, char* requested_addr) {
  const int max_tries = 10;
  char* base[max_tries];
  size_t size[max_tries];
  const size_t gap = 0x000000;

  // Assert only that the size is a multiple of the page size, since
  // that's all that mmap requires, and since that's all we really know
  // about at this low abstraction level.  If we need higher alignment,
  // we can either pass an alignment to this method or verify alignment
  // in one of the methods further up the call chain.  See bug 5044738.
  assert(bytes % os::vm_page_size() == 0, "reserving unexpected size block");

  // Repeatedly allocate blocks until the block is allocated at the
  // right spot. Give up after max_tries. Note that reserve_memory() will
  // automatically update _highest_vm_reserved_address if the call is
  // successful. The variable tracks the highest memory address every reserved
  // by JVM. It is used to detect heap-stack collision if running with
  // fixed-stack LinuxThreads. Because here we may attempt to reserve more
  // space than needed, it could confuse the collision detecting code. To
  // solve the problem, save current _highest_vm_reserved_address and
  // calculate the correct value before return.
  address old_highest = _highest_vm_reserved_address;

  // Linux mmap allows caller to pass an address as hint; give it a try first,
  // if kernel honors the hint then we can return immediately.
  char * addr = anon_mmap(requested_addr, bytes, false);
  if (addr == requested_addr) {
     return requested_addr;
  }

  if (addr != NULL) {
     // mmap() is successful but it fails to reserve at the requested address
     anon_munmap(addr, bytes);
  }

  int i;
  for (i = 0; i < max_tries; ++i) {
    base[i] = reserve_memory(bytes);

    if (base[i] != NULL) {
      // Is this the block we wanted?
      if (base[i] == requested_addr) {
        size[i] = bytes;
        break;
      }

      // Does this overlap the block we wanted? Give back the overlapped
      // parts and try again.

      size_t top_overlap = requested_addr + (bytes + gap) - base[i];
      if (top_overlap >= 0 && top_overlap < bytes) {
        unmap_memory(base[i], top_overlap);
        base[i] += top_overlap;
        size[i] = bytes - top_overlap;
      } else {
        size_t bottom_overlap = base[i] + bytes - requested_addr;
        if (bottom_overlap >= 0 && bottom_overlap < bytes) {
          unmap_memory(requested_addr, bottom_overlap);
          size[i] = bytes - bottom_overlap;
        } else {
          size[i] = bytes;
        }
      }
    }
  }

  // Give back the unused reserved pieces.

  for (int j = 0; j < i; ++j) {
    if (base[j] != NULL) {
      unmap_memory(base[j], size[j]);
    }
  }

  if (i < max_tries) {
    _highest_vm_reserved_address = MAX2(old_highest, (address)requested_addr + bytes);
    return requested_addr;
  } else {
    _highest_vm_reserved_address = old_highest;
    return NULL;
  }
}

size_t os::read(int fd, void *buf, unsigned int nBytes) {
  return ::read(fd, buf, nBytes);
}

// TODO-FIXME: reconcile Solaris' os::sleep with the linux variation.
// Solaris uses poll(), linux uses park().
// Poll() is likely a better choice, assuming that Thread.interrupt()
// generates a SIGUSRx signal. Note that SIGUSR1 can interfere with
// SIGSEGV, see 4355769.

int os::sleep(Thread* thread, jlong millis, bool interruptible) {
  assert(thread == Thread::current(),  "thread consistency check");

  ParkEvent * const slp = thread->_SleepEvent ;
  slp->reset() ;
  OrderAccess::fence() ;

  if (interruptible) {
    jlong prevtime = javaTimeNanos();

    for (;;) {
      if (os::is_interrupted(thread, true)) {
        return OS_INTRPT;
      }

      jlong newtime = javaTimeNanos();

      if (newtime - prevtime < 0) {
        // time moving backwards, should only happen if no monotonic clock
        // not a guarantee() because JVM should not abort on kernel/glibc bugs
        assert(!Linux::supports_monotonic_clock(), "time moving backwards");
      } else {
        millis -= (newtime - prevtime) / NANOSECS_PER_MILLISEC;
      }

      if(millis <= 0) {
        return OS_OK;
      }

      prevtime = newtime;

      {
        assert(thread->is_Java_thread(), "sanity check");
        JavaThread *jt = (JavaThread *) thread;
        ThreadBlockInVM tbivm(jt);
        OSThreadWaitState osts(jt->osthread(), false /* not Object.wait() */);

        jt->set_suspend_equivalent();
        // cleared by handle_special_suspend_equivalent_condition() or
        // java_suspend_self() via check_and_wait_while_suspended()

        slp->park(millis);

        // were we externally suspended while we were waiting?
        jt->check_and_wait_while_suspended();
      }
    }
  } else {
    OSThreadWaitState osts(thread->osthread(), false /* not Object.wait() */);
    jlong prevtime = javaTimeNanos();

    for (;;) {
      // It'd be nice to avoid the back-to-back javaTimeNanos() calls on
      // the 1st iteration ...
      jlong newtime = javaTimeNanos();

      if (newtime - prevtime < 0) {
        // time moving backwards, should only happen if no monotonic clock
        // not a guarantee() because JVM should not abort on kernel/glibc bugs
        assert(!Linux::supports_monotonic_clock(), "time moving backwards");
      } else {
        millis -= (newtime - prevtime) / NANOSECS_PER_MILLISEC;
      }

      if(millis <= 0) break ;

      prevtime = newtime;
      slp->park(millis);
    }
    return OS_OK ;
  }
}

int os::naked_sleep() {
  // %% make the sleep time an integer flag. for now use 1 millisec.
  return os::sleep(Thread::current(), 1, false);
}

// Sleep forever; naked call to OS-specific sleep; use with CAUTION
void os::infinite_sleep() {
  while (true) {    // sleep forever ...
    ::sleep(100);   // ... 100 seconds at a time
  }
}

// Used to convert frequent JVM_Yield() to nops
bool os::dont_yield() {
  return DontYieldALot;
}

void os::yield() {
  sched_yield();
}

os::YieldResult os::NakedYield() { sched_yield(); return os::YIELD_UNKNOWN ;}

void os::yield_all(int attempts) {
  // Yields to all threads, including threads with lower priorities
  // Threads on Linux are all with same priority. The Solaris style
  // os::yield_all() with nanosleep(1ms) is not necessary.
  sched_yield();
}

// Called from the tight loops to possibly influence time-sharing heuristics
void os::loop_breaker(int attempts) {
  os::yield_all(attempts);
}

////////////////////////////////////////////////////////////////////////////////
// thread priority support

// Note: Normal Linux applications are run with SCHED_OTHER policy. SCHED_OTHER
// only supports dynamic priority, static priority must be zero. For real-time
// applications, Linux supports SCHED_RR which allows static priority (1-99).
// However, for large multi-threaded applications, SCHED_RR is not only slower
// than SCHED_OTHER, but also very unstable (my volano tests hang hard 4 out
// of 5 runs - Sep 2005).
//
// The following code actually changes the niceness of kernel-thread/LWP. It
// has an assumption that setpriority() only modifies one kernel-thread/LWP,
// not the entire user process, and user level threads are 1:1 mapped to kernel
// threads. It has always been the case, but could change in the future. For
// this reason, the code should not be used as default (ThreadPriorityPolicy=0).
// It is only used when ThreadPriorityPolicy=1 and requires root privilege.

int os::java_to_os_priority[CriticalPriority + 1] = {
  19,              // 0 Entry should never be used

   4,              // 1 MinPriority
   3,              // 2
   2,              // 3

   1,              // 4
   0,              // 5 NormPriority
  -1,              // 6

  -2,              // 7
  -3,              // 8
  -4,              // 9 NearMaxPriority

  -5,              // 10 MaxPriority

  -5               // 11 CriticalPriority
};

static int prio_init() {
  if (ThreadPriorityPolicy == 1) {
    // Only root can raise thread priority. Don't allow ThreadPriorityPolicy=1
    // if effective uid is not root. Perhaps, a more elegant way of doing
    // this is to test CAP_SYS_NICE capability, but that will require libcap.so
    if (geteuid() != 0) {
      if (!FLAG_IS_DEFAULT(ThreadPriorityPolicy)) {
        warning("-XX:ThreadPriorityPolicy requires root privilege on Linux");
      }
      ThreadPriorityPolicy = 0;
    }
  }
  if (UseCriticalJavaThreadPriority) {
    os::java_to_os_priority[MaxPriority] = os::java_to_os_priority[CriticalPriority];
  }
  return 0;
}

OSReturn os::set_native_priority(Thread* thread, int newpri) {
  if ( !UseThreadPriorities || ThreadPriorityPolicy == 0 ) return OS_OK;

  int ret = setpriority(PRIO_PROCESS, thread->osthread()->thread_id(), newpri);
  return (ret == 0) ? OS_OK : OS_ERR;
}

OSReturn os::get_native_priority(const Thread* const thread, int *priority_ptr) {
  if ( !UseThreadPriorities || ThreadPriorityPolicy == 0 ) {
    *priority_ptr = java_to_os_priority[NormPriority];
    return OS_OK;
  }

  errno = 0;
  *priority_ptr = getpriority(PRIO_PROCESS, thread->osthread()->thread_id());
  return (*priority_ptr != -1 || errno == 0 ? OS_OK : OS_ERR);
}

// Hint to the underlying OS that a task switch would not be good.
// Void return because it's a hint and can fail.
void os::hint_no_preempt() {}

////////////////////////////////////////////////////////////////////////////////
// suspend/resume support

//  the low-level signal-based suspend/resume support is a remnant from the
//  old VM-suspension that used to be for java-suspension, safepoints etc,
//  within hotspot. Now there is a single use-case for this:
//    - calling get_thread_pc() on the VMThread by the flat-profiler task
//      that runs in the watcher thread.
//  The remaining code is greatly simplified from the more general suspension
//  code that used to be used.
//
//  The protocol is quite simple:
//  - suspend:
//      - sends a signal to the target thread
//      - polls the suspend state of the osthread using a yield loop
//      - target thread signal handler (SR_handler) sets suspend state
//        and blocks in sigsuspend until continued
//  - resume:
//      - sets target osthread state to continue
//      - sends signal to end the sigsuspend loop in the SR_handler
//
//  Note that the SR_lock plays no role in this suspend/resume protocol.
//

static void resume_clear_context(OSThread *osthread) {
  osthread->set_ucontext(NULL);
  osthread->set_siginfo(NULL);
}

static void suspend_save_context(OSThread *osthread, siginfo_t* siginfo, ucontext_t* context) {
  osthread->set_ucontext(context);
  osthread->set_siginfo(siginfo);
}

//
// Handler function invoked when a thread's execution is suspended or
// resumed. We have to be careful that only async-safe functions are
// called here (Note: most pthread functions are not async safe and
// should be avoided.)
//
// Note: sigwait() is a more natural fit than sigsuspend() from an
// interface point of view, but sigwait() prevents the signal hander
// from being run. libpthread would get very confused by not having
// its signal handlers run and prevents sigwait()'s use with the
// mutex granting granting signal.
//
// Currently only ever called on the VMThread and JavaThreads (PC sampling)
//
static void SR_handler(int sig, siginfo_t* siginfo, ucontext_t* context) {
  // Save and restore errno to avoid confusing native code with EINTR
  // after sigsuspend.
  int old_errno = errno;

  Thread* thread = Thread::current();
  OSThread* osthread = thread->osthread();
  assert(thread->is_VM_thread() || thread->is_Java_thread(), "Must be VMThread or JavaThread");

  os::SuspendResume::State current = osthread->sr.state();
  if (current == os::SuspendResume::SR_SUSPEND_REQUEST) {
    suspend_save_context(osthread, siginfo, context);

    // attempt to switch the state, we assume we had a SUSPEND_REQUEST
    os::SuspendResume::State state = osthread->sr.suspended();
    if (state == os::SuspendResume::SR_SUSPENDED) {
      sigset_t suspend_set;  // signals for sigsuspend()

      // get current set of blocked signals and unblock resume signal
      pthread_sigmask(SIG_BLOCK, NULL, &suspend_set);
      sigdelset(&suspend_set, SR_signum);

      sr_semaphore.signal();
      // wait here until we are resumed
      while (1) {
        sigsuspend(&suspend_set);

        os::SuspendResume::State result = osthread->sr.running();
        if (result == os::SuspendResume::SR_RUNNING) {
          sr_semaphore.signal();
          break;
        }
      }

    } else if (state == os::SuspendResume::SR_RUNNING) {
      // request was cancelled, continue
    } else {
      ShouldNotReachHere();
    }

    resume_clear_context(osthread);
  } else if (current == os::SuspendResume::SR_RUNNING) {
    // request was cancelled, continue
  } else if (current == os::SuspendResume::SR_WAKEUP_REQUEST) {
    // ignore
  } else {
    // ignore
  }

  errno = old_errno;
}


static int SR_initialize() {
  struct sigaction act;
  char *s;
  /* Get signal number to use for suspend/resume */
  if ((s = ::getenv("_JAVA_SR_SIGNUM")) != 0) {
    int sig = ::strtol(s, 0, 10);
    if (sig > 0 || sig < _NSIG) {
        SR_signum = sig;
    }
  }

  assert(SR_signum > SIGSEGV && SR_signum > SIGBUS,
        "SR_signum must be greater than max(SIGSEGV, SIGBUS), see 4355769");

  sigemptyset(&SR_sigset);
  sigaddset(&SR_sigset, SR_signum);

  /* Set up signal handler for suspend/resume */
  act.sa_flags = SA_RESTART|SA_SIGINFO;
  act.sa_handler = (void (*)(int)) SR_handler;

  // SR_signum is blocked by default.
  // 4528190 - We also need to block pthread restart signal (32 on all
  // supported Linux platforms). Note that LinuxThreads need to block
  // this signal for all threads to work properly. So we don't have
  // to use hard-coded signal number when setting up the mask.
  pthread_sigmask(SIG_BLOCK, NULL, &act.sa_mask);

  if (sigaction(SR_signum, &act, 0) == -1) {
    return -1;
  }

  // Save signal flag
  os::Linux::set_our_sigflags(SR_signum, act.sa_flags);
  return 0;
}

static int sr_notify(OSThread* osthread) {
  int status = pthread_kill(osthread->pthread_id(), SR_signum);
  assert_status(status == 0, status, "pthread_kill");
  return status;
}

// "Randomly" selected value for how long we want to spin
// before bailing out on suspending a thread, also how often
// we send a signal to a thread we want to resume
static const int RANDOMLY_LARGE_INTEGER = 1000000;
static const int RANDOMLY_LARGE_INTEGER2 = 100;

// returns true on success and false on error - really an error is fatal
// but this seems the normal response to library errors
static bool do_suspend(OSThread* osthread) {
  assert(osthread->sr.is_running(), "thread should be running");
  assert(!sr_semaphore.trywait(), "semaphore has invalid state");

  // mark as suspended and send signal
  if (osthread->sr.request_suspend() != os::SuspendResume::SR_SUSPEND_REQUEST) {
    // failed to switch, state wasn't running?
    ShouldNotReachHere();
    return false;
  }

  if (sr_notify(osthread) != 0) {
    ShouldNotReachHere();
  }

  // managed to send the signal and switch to SUSPEND_REQUEST, now wait for SUSPENDED
  while (true) {
    if (sr_semaphore.timedwait(0, 2 * NANOSECS_PER_MILLISEC)) {
      break;
    } else {
      // timeout
      os::SuspendResume::State cancelled = osthread->sr.cancel_suspend();
      if (cancelled == os::SuspendResume::SR_RUNNING) {
        return false;
      } else if (cancelled == os::SuspendResume::SR_SUSPENDED) {
        // make sure that we consume the signal on the semaphore as well
        sr_semaphore.wait();
        break;
      } else {
        ShouldNotReachHere();
        return false;
      }
    }
  }

  guarantee(osthread->sr.is_suspended(), "Must be suspended");
  return true;
}

static void do_resume(OSThread* osthread) {
  assert(osthread->sr.is_suspended(), "thread should be suspended");
  assert(!sr_semaphore.trywait(), "invalid semaphore state");

  if (osthread->sr.request_wakeup() != os::SuspendResume::SR_WAKEUP_REQUEST) {
    // failed to switch to WAKEUP_REQUEST
    ShouldNotReachHere();
    return;
  }

  while (true) {
    if (sr_notify(osthread) == 0) {
      if (sr_semaphore.timedwait(0, 2 * NANOSECS_PER_MILLISEC)) {
        if (osthread->sr.is_running()) {
          return;
        }
      }
    } else {
      ShouldNotReachHere();
    }
  }

  guarantee(osthread->sr.is_running(), "Must be running!");
}

////////////////////////////////////////////////////////////////////////////////
// interrupt support

void os::interrupt(Thread* thread) {
  assert(Thread::current() == thread || Threads_lock->owned_by_self(),
    "possibility of dangling Thread pointer");

  OSThread* osthread = thread->osthread();

  if (!osthread->interrupted()) {
    osthread->set_interrupted(true);
    // More than one thread can get here with the same value of osthread,
    // resulting in multiple notifications.  We do, however, want the store
    // to interrupted() to be visible to other threads before we execute unpark().
    OrderAccess::fence();
    ParkEvent * const slp = thread->_SleepEvent ;
    if (slp != NULL) slp->unpark() ;
  }

  // For JSR166. Unpark even if interrupt status already was set
  if (thread->is_Java_thread())
    ((JavaThread*)thread)->parker()->unpark();

  ParkEvent * ev = thread->_ParkEvent ;
  if (ev != NULL) ev->unpark() ;

}

bool os::is_interrupted(Thread* thread, bool clear_interrupted) {
  assert(Thread::current() == thread || Threads_lock->owned_by_self(),
    "possibility of dangling Thread pointer");

  OSThread* osthread = thread->osthread();

  bool interrupted = osthread->interrupted();

  if (interrupted && clear_interrupted) {
    osthread->set_interrupted(false);
    // consider thread->_SleepEvent->reset() ... optional optimization
  }

  return interrupted;
}

///////////////////////////////////////////////////////////////////////////////////
// signal handling (except suspend/resume)

// This routine may be used by user applications as a "hook" to catch signals.
// The user-defined signal handler must pass unrecognized signals to this
// routine, and if it returns true (non-zero), then the signal handler must
// return immediately.  If the flag "abort_if_unrecognized" is true, then this
// routine will never retun false (zero), but instead will execute a VM panic
// routine kill the process.
//
// If this routine returns false, it is OK to call it again.  This allows
// the user-defined signal handler to perform checks either before or after
// the VM performs its own checks.  Naturally, the user code would be making
// a serious error if it tried to handle an exception (such as a null check
// or breakpoint) that the VM was generating for its own correct operation.
//
// This routine may recognize any of the following kinds of signals:
//    SIGBUS, SIGSEGV, SIGILL, SIGFPE, SIGQUIT, SIGPIPE, SIGXFSZ, SIGUSR1.
// It should be consulted by handlers for any of those signals.
//
// The caller of this routine must pass in the three arguments supplied
// to the function referred to in the "sa_sigaction" (not the "sa_handler")
// field of the structure passed to sigaction().  This routine assumes that
// the sa_flags field passed to sigaction() includes SA_SIGINFO and SA_RESTART.
//
// Note that the VM will print warnings if it detects conflicting signal
// handlers, unless invoked with the option "-XX:+AllowUserSignalHandlers".
//
extern "C" JNIEXPORT int
JVM_handle_linux_signal(int signo, siginfo_t* siginfo,
                        void* ucontext, int abort_if_unrecognized);

void signalHandler(int sig, siginfo_t* info, void* uc) {
  assert(info != NULL && uc != NULL, "it must be old kernel");
  int orig_errno = errno;  // Preserve errno value over signal handler.
  JVM_handle_linux_signal(sig, info, uc, true);
  errno = orig_errno;
}


// This boolean allows users to forward their own non-matching signals
// to JVM_handle_linux_signal, harmlessly.
bool os::Linux::signal_handlers_are_installed = false;

// For signal-chaining
struct sigaction os::Linux::sigact[MAXSIGNUM];
unsigned int os::Linux::sigs = 0;
bool os::Linux::libjsig_is_loaded = false;
typedef struct sigaction *(*get_signal_t)(int);
get_signal_t os::Linux::get_signal_action = NULL;

struct sigaction* os::Linux::get_chained_signal_action(int sig) {
  struct sigaction *actp = NULL;

  if (libjsig_is_loaded) {
    // Retrieve the old signal handler from libjsig
    actp = (*get_signal_action)(sig);
  }
  if (actp == NULL) {
    // Retrieve the preinstalled signal handler from jvm
    actp = get_preinstalled_handler(sig);
  }

  return actp;
}

static bool call_chained_handler(struct sigaction *actp, int sig,
                                 siginfo_t *siginfo, void *context) {
  // Call the old signal handler
  if (actp->sa_handler == SIG_DFL) {
    // It's more reasonable to let jvm treat it as an unexpected exception
    // instead of taking the default action.
    return false;
  } else if (actp->sa_handler != SIG_IGN) {
    if ((actp->sa_flags & SA_NODEFER) == 0) {
      // automaticlly block the signal
      sigaddset(&(actp->sa_mask), sig);
    }

    sa_handler_t hand;
    sa_sigaction_t sa;
    bool siginfo_flag_set = (actp->sa_flags & SA_SIGINFO) != 0;
    // retrieve the chained handler
    if (siginfo_flag_set) {
      sa = actp->sa_sigaction;
    } else {
      hand = actp->sa_handler;
    }

    if ((actp->sa_flags & SA_RESETHAND) != 0) {
      actp->sa_handler = SIG_DFL;
    }

    // try to honor the signal mask
    sigset_t oset;
    pthread_sigmask(SIG_SETMASK, &(actp->sa_mask), &oset);

    // call into the chained handler
    if (siginfo_flag_set) {
      (*sa)(sig, siginfo, context);
    } else {
      (*hand)(sig);
    }

    // restore the signal mask
    pthread_sigmask(SIG_SETMASK, &oset, 0);
  }
  // Tell jvm's signal handler the signal is taken care of.
  return true;
}

bool os::Linux::chained_handler(int sig, siginfo_t* siginfo, void* context) {
  bool chained = false;
  // signal-chaining
  if (UseSignalChaining) {
    struct sigaction *actp = get_chained_signal_action(sig);
    if (actp != NULL) {
      chained = call_chained_handler(actp, sig, siginfo, context);
    }
  }
  return chained;
}

struct sigaction* os::Linux::get_preinstalled_handler(int sig) {
  if ((( (unsigned int)1 << sig ) & sigs) != 0) {
    return &sigact[sig];
  }
  return NULL;
}

void os::Linux::save_preinstalled_handler(int sig, struct sigaction& oldAct) {
  assert(sig > 0 && sig < MAXSIGNUM, "vm signal out of expected range");
  sigact[sig] = oldAct;
  sigs |= (unsigned int)1 << sig;
}

// for diagnostic
int os::Linux::sigflags[MAXSIGNUM];

int os::Linux::get_our_sigflags(int sig) {
  assert(sig > 0 && sig < MAXSIGNUM, "vm signal out of expected range");
  return sigflags[sig];
}

void os::Linux::set_our_sigflags(int sig, int flags) {
  assert(sig > 0 && sig < MAXSIGNUM, "vm signal out of expected range");
  sigflags[sig] = flags;
}

void os::Linux::set_signal_handler(int sig, bool set_installed) {
  // Check for overwrite.
  struct sigaction oldAct;
  sigaction(sig, (struct sigaction*)NULL, &oldAct);

  void* oldhand = oldAct.sa_sigaction
                ? CAST_FROM_FN_PTR(void*,  oldAct.sa_sigaction)
                : CAST_FROM_FN_PTR(void*,  oldAct.sa_handler);
  if (oldhand != CAST_FROM_FN_PTR(void*, SIG_DFL) &&
      oldhand != CAST_FROM_FN_PTR(void*, SIG_IGN) &&
      oldhand != CAST_FROM_FN_PTR(void*, (sa_sigaction_t)signalHandler)) {
    if (AllowUserSignalHandlers || !set_installed) {
      // Do not overwrite; user takes responsibility to forward to us.
      return;
    } else if (UseSignalChaining) {
      // save the old handler in jvm
      save_preinstalled_handler(sig, oldAct);
      // libjsig also interposes the sigaction() call below and saves the
      // old sigaction on it own.
    } else {
      fatal(err_msg("Encountered unexpected pre-existing sigaction handler "
                    "%#lx for signal %d.", (long)oldhand, sig));
    }
  }

  struct sigaction sigAct;
  sigfillset(&(sigAct.sa_mask));
  sigAct.sa_handler = SIG_DFL;
  if (!set_installed) {
    sigAct.sa_flags = SA_SIGINFO|SA_RESTART;
  } else {
    sigAct.sa_sigaction = signalHandler;
    sigAct.sa_flags = SA_SIGINFO|SA_RESTART;
  }
  // Save flags, which are set by ours
  assert(sig > 0 && sig < MAXSIGNUM, "vm signal out of expected range");
  sigflags[sig] = sigAct.sa_flags;

  int ret = sigaction(sig, &sigAct, &oldAct);
  assert(ret == 0, "check");

  void* oldhand2  = oldAct.sa_sigaction
                  ? CAST_FROM_FN_PTR(void*, oldAct.sa_sigaction)
                  : CAST_FROM_FN_PTR(void*, oldAct.sa_handler);
  assert(oldhand2 == oldhand, "no concurrent signal handler installation");
}

// install signal handlers for signals that HotSpot needs to
// handle in order to support Java-level exception handling.

void os::Linux::install_signal_handlers() {
  if (!signal_handlers_are_installed) {
    signal_handlers_are_installed = true;

    // signal-chaining
    typedef void (*signal_setting_t)();
    signal_setting_t begin_signal_setting = NULL;
    signal_setting_t end_signal_setting = NULL;
    begin_signal_setting = CAST_TO_FN_PTR(signal_setting_t,
                             dlsym(RTLD_DEFAULT, "JVM_begin_signal_setting"));
    if (begin_signal_setting != NULL) {
      end_signal_setting = CAST_TO_FN_PTR(signal_setting_t,
                             dlsym(RTLD_DEFAULT, "JVM_end_signal_setting"));
      get_signal_action = CAST_TO_FN_PTR(get_signal_t,
                            dlsym(RTLD_DEFAULT, "JVM_get_signal_action"));
      libjsig_is_loaded = true;
      assert(UseSignalChaining, "should enable signal-chaining");
    }
    if (libjsig_is_loaded) {
      // Tell libjsig jvm is setting signal handlers
      (*begin_signal_setting)();
    }

    set_signal_handler(SIGSEGV, true);
    set_signal_handler(SIGPIPE, true);
    set_signal_handler(SIGBUS, true);
    set_signal_handler(SIGILL, true);
    set_signal_handler(SIGFPE, true);
    set_signal_handler(SIGXFSZ, true);

    if (libjsig_is_loaded) {
      // Tell libjsig jvm finishes setting signal handlers
      (*end_signal_setting)();
    }

    // We don't activate signal checker if libjsig is in place, we trust ourselves
    // and if UserSignalHandler is installed all bets are off.
    // Log that signal checking is off only if -verbose:jni is specified.
    if (CheckJNICalls) {
      if (libjsig_is_loaded) {
        if (PrintJNIResolving) {
          tty->print_cr("Info: libjsig is activated, all active signal checking is disabled");
        }
        check_signals = false;
      }
      if (AllowUserSignalHandlers) {
        if (PrintJNIResolving) {
          tty->print_cr("Info: AllowUserSignalHandlers is activated, all active signal checking is disabled");
        }
        check_signals = false;
      }
    }
  }
}

// This is the fastest way to get thread cpu time on Linux.
// Returns cpu time (user+sys) for any thread, not only for current.
// POSIX compliant clocks are implemented in the kernels 2.6.16+.
// It might work on 2.6.10+ with a special kernel/glibc patch.
// For reference, please, see IEEE Std 1003.1-2004:
//   http://www.unix.org/single_unix_specification

jlong os::Linux::fast_thread_cpu_time(clockid_t clockid) {
  struct timespec tp;
  int rc = os::Linux::clock_gettime(clockid, &tp);
  assert(rc == 0, "clock_gettime is expected to return 0 code");

  return (tp.tv_sec * NANOSECS_PER_SEC) + tp.tv_nsec;
}

/////
// glibc on Linux platform uses non-documented flag
// to indicate, that some special sort of signal
// trampoline is used.
// We will never set this flag, and we should
// ignore this flag in our diagnostic
#ifdef SIGNIFICANT_SIGNAL_MASK
#undef SIGNIFICANT_SIGNAL_MASK
#endif
#define SIGNIFICANT_SIGNAL_MASK (~0x04000000)

static const char* get_signal_handler_name(address handler,
                                           char* buf, int buflen) {
  int offset;
  bool found = os::dll_address_to_library_name(handler, buf, buflen, &offset);
  if (found) {
    // skip directory names
    const char *p1, *p2;
    p1 = buf;
    size_t len = strlen(os::file_separator());
    while ((p2 = strstr(p1, os::file_separator())) != NULL) p1 = p2 + len;
    jio_snprintf(buf, buflen, "%s+0x%x", p1, offset);
  } else {
    jio_snprintf(buf, buflen, PTR_FORMAT, handler);
  }
  return buf;
}

static void print_signal_handler(outputStream* st, int sig,
                                 char* buf, size_t buflen) {
  struct sigaction sa;

  sigaction(sig, NULL, &sa);

  // See comment for SIGNIFICANT_SIGNAL_MASK define
  sa.sa_flags &= SIGNIFICANT_SIGNAL_MASK;

  st->print("%s: ", os::exception_name(sig, buf, buflen));

  address handler = (sa.sa_flags & SA_SIGINFO)
    ? CAST_FROM_FN_PTR(address, sa.sa_sigaction)
    : CAST_FROM_FN_PTR(address, sa.sa_handler);

  if (handler == CAST_FROM_FN_PTR(address, SIG_DFL)) {
    st->print("SIG_DFL");
  } else if (handler == CAST_FROM_FN_PTR(address, SIG_IGN)) {
    st->print("SIG_IGN");
  } else {
    st->print("[%s]", get_signal_handler_name(handler, buf, buflen));
  }

  st->print(", sa_mask[0]=" PTR32_FORMAT, *(uint32_t*)&sa.sa_mask);

  address rh = VMError::get_resetted_sighandler(sig);
  // May be, handler was resetted by VMError?
  if(rh != NULL) {
    handler = rh;
    sa.sa_flags = VMError::get_resetted_sigflags(sig) & SIGNIFICANT_SIGNAL_MASK;
  }

  st->print(", sa_flags="   PTR32_FORMAT, sa.sa_flags);

  // Check: is it our handler?
  if(handler == CAST_FROM_FN_PTR(address, (sa_sigaction_t)signalHandler) ||
     handler == CAST_FROM_FN_PTR(address, (sa_sigaction_t)SR_handler)) {
    // It is our signal handler
    // check for flags, reset system-used one!
    if((int)sa.sa_flags != os::Linux::get_our_sigflags(sig)) {
      st->print(
                ", flags was changed from " PTR32_FORMAT ", consider using jsig library",
                os::Linux::get_our_sigflags(sig));
    }
  }
  st->cr();
}


#define DO_SIGNAL_CHECK(sig) \
  if (!sigismember(&check_signal_done, sig)) \
    os::Linux::check_signal_handler(sig)

// This method is a periodic task to check for misbehaving JNI applications
// under CheckJNI, we can add any periodic checks here

void os::run_periodic_checks() {

  if (check_signals == false) return;

  // SEGV and BUS if overridden could potentially prevent
  // generation of hs*.log in the event of a crash, debugging
  // such a case can be very challenging, so we absolutely
  // check the following for a good measure:
  DO_SIGNAL_CHECK(SIGSEGV);
  DO_SIGNAL_CHECK(SIGILL);
  DO_SIGNAL_CHECK(SIGFPE);
  DO_SIGNAL_CHECK(SIGBUS);
  DO_SIGNAL_CHECK(SIGPIPE);
  DO_SIGNAL_CHECK(SIGXFSZ);


  // ReduceSignalUsage allows the user to override these handlers
  // see comments at the very top and jvm_solaris.h
  if (!ReduceSignalUsage) {
    DO_SIGNAL_CHECK(SHUTDOWN1_SIGNAL);
    DO_SIGNAL_CHECK(SHUTDOWN2_SIGNAL);
    DO_SIGNAL_CHECK(SHUTDOWN3_SIGNAL);
    DO_SIGNAL_CHECK(BREAK_SIGNAL);
  }

  DO_SIGNAL_CHECK(SR_signum);
  DO_SIGNAL_CHECK(INTERRUPT_SIGNAL);
}

typedef int (*os_sigaction_t)(int, const struct sigaction *, struct sigaction *);

static os_sigaction_t os_sigaction = NULL;

void os::Linux::check_signal_handler(int sig) {
  char buf[O_BUFLEN];
  address jvmHandler = NULL;


  struct sigaction act;
  if (os_sigaction == NULL) {
    // only trust the default sigaction, in case it has been interposed
    os_sigaction = (os_sigaction_t)dlsym(RTLD_DEFAULT, "sigaction");
    if (os_sigaction == NULL) return;
  }

  os_sigaction(sig, (struct sigaction*)NULL, &act);


  act.sa_flags &= SIGNIFICANT_SIGNAL_MASK;

  address thisHandler = (act.sa_flags & SA_SIGINFO)
    ? CAST_FROM_FN_PTR(address, act.sa_sigaction)
    : CAST_FROM_FN_PTR(address, act.sa_handler) ;


  switch(sig) {
  case SIGSEGV:
  case SIGBUS:
  case SIGFPE:
  case SIGPIPE:
  case SIGILL:
  case SIGXFSZ:
    jvmHandler = CAST_FROM_FN_PTR(address, (sa_sigaction_t)signalHandler);
    break;

  case SHUTDOWN1_SIGNAL:
  case SHUTDOWN2_SIGNAL:
  case SHUTDOWN3_SIGNAL:
  case BREAK_SIGNAL:
    jvmHandler = (address)user_handler();
    break;

  case INTERRUPT_SIGNAL:
    jvmHandler = CAST_FROM_FN_PTR(address, SIG_DFL);
    break;

  default:
    if (sig == SR_signum) {
      jvmHandler = CAST_FROM_FN_PTR(address, (sa_sigaction_t)SR_handler);
    } else {
      return;
    }
    break;
  }

  if (thisHandler != jvmHandler) {
    tty->print("Warning: %s handler ", exception_name(sig, buf, O_BUFLEN));
    tty->print("expected:%s", get_signal_handler_name(jvmHandler, buf, O_BUFLEN));
    tty->print_cr("  found:%s", get_signal_handler_name(thisHandler, buf, O_BUFLEN));
    // No need to check this sig any longer
    sigaddset(&check_signal_done, sig);
  } else if(os::Linux::get_our_sigflags(sig) != 0 && (int)act.sa_flags != os::Linux::get_our_sigflags(sig)) {
    tty->print("Warning: %s handler flags ", exception_name(sig, buf, O_BUFLEN));
    tty->print("expected:" PTR32_FORMAT, os::Linux::get_our_sigflags(sig));
    tty->print_cr("  found:" PTR32_FORMAT, act.sa_flags);
    // No need to check this sig any longer
    sigaddset(&check_signal_done, sig);
  }

  // Dump all the signal
  if (sigismember(&check_signal_done, sig)) {
    print_signal_handlers(tty, buf, O_BUFLEN);
  }
}

extern void report_error(char* file_name, int line_no, char* title, char* format, ...);

extern bool signal_name(int signo, char* buf, size_t len);

const char* os::exception_name(int exception_code, char* buf, size_t size) {
  if (0 < exception_code && exception_code <= SIGRTMAX) {
    // signal
    if (!signal_name(exception_code, buf, size)) {
      jio_snprintf(buf, size, "SIG%d", exception_code);
    }
    return buf;
  } else {
    return NULL;
  }
}

// this is called _before_ the most of global arguments have been parsed
void os::init(void) {
  char dummy;   /* used to get a guess on initial stack address */
//  first_hrtime = gethrtime();

  // With LinuxThreads the JavaMain thread pid (primordial thread)
  // is different than the pid of the java launcher thread.
  // So, on Linux, the launcher thread pid is passed to the VM
  // via the sun.java.launcher.pid property.
  // Use this property instead of getpid() if it was correctly passed.
  // See bug 6351349.
  pid_t java_launcher_pid = (pid_t) Arguments::sun_java_launcher_pid();

  _initial_pid = (java_launcher_pid > 0) ? java_launcher_pid : getpid();

  clock_tics_per_sec = sysconf(_SC_CLK_TCK);

  init_random(1234567);

  ThreadCritical::initialize();

  Linux::set_page_size(sysconf(_SC_PAGESIZE));
  if (Linux::page_size() == -1) {
    fatal(err_msg("os_linux.cpp: os::init: sysconf failed (%s)",
                  strerror(errno)));
  }
  init_page_sizes((size_t) Linux::page_size());

  Linux::initialize_system_info();

  // main_thread points to the aboriginal thread
  Linux::_main_thread = pthread_self();

  Linux::clock_init();
  initial_time_count = os::elapsed_counter();

  // pthread_condattr initialization for monotonic clock
  int status;
  pthread_condattr_t* _condattr = os::Linux::condAttr();
  if ((status = pthread_condattr_init(_condattr)) != 0) {
    fatal(err_msg("pthread_condattr_init: %s", strerror(status)));
  }
  // Only set the clock if CLOCK_MONOTONIC is available
  if (Linux::supports_monotonic_clock()) {
    if ((status = pthread_condattr_setclock(_condattr, CLOCK_MONOTONIC)) != 0) {
      if (status == EINVAL) {
        warning("Unable to use monotonic clock with relative timed-waits" \
                " - changes to the time-of-day clock may have adverse affects");
      } else {
        fatal(err_msg("pthread_condattr_setclock: %s", strerror(status)));
      }
    }
  }
  // else it defaults to CLOCK_REALTIME

  pthread_mutex_init(&dl_mutex, NULL);

  // If the pagesize of the VM is greater than 8K determine the appropriate
  // number of initial guard pages.  The user can change this with the
  // command line arguments, if needed.
  if (vm_page_size() > (int)Linux::vm_default_page_size()) {
    StackYellowPages = 1;
    StackRedPages = 1;
    StackShadowPages = round_to((StackShadowPages*Linux::vm_default_page_size()), vm_page_size()) / vm_page_size();
  }
}

// To install functions for atexit system call
extern "C" {
  static void perfMemory_exit_helper() {
    perfMemory_exit();
  }
}

// this is called _after_ the global arguments have been parsed
jint os::init_2(void)
{
  Linux::fast_thread_clock_init();

  // Allocate a single page and mark it as readable for safepoint polling
  address polling_page = (address) ::mmap(NULL, Linux::page_size(), PROT_READ, MAP_PRIVATE|MAP_ANONYMOUS, -1, 0);
  guarantee( polling_page != MAP_FAILED, "os::init_2: failed to allocate polling page" );

  os::set_polling_page( polling_page );

#ifndef PRODUCT
  if(Verbose && PrintMiscellaneous)
    tty->print("[SafePoint Polling address: " INTPTR_FORMAT "]\n", (intptr_t)polling_page);
#endif

  if (!UseMembar) {
    address mem_serialize_page = (address) ::mmap(NULL, Linux::page_size(), PROT_READ | PROT_WRITE, MAP_PRIVATE|MAP_ANONYMOUS, -1, 0);
    guarantee( mem_serialize_page != MAP_FAILED, "mmap Failed for memory serialize page");
    os::set_memory_serialize_page( mem_serialize_page );

#ifndef PRODUCT
    if(Verbose && PrintMiscellaneous)
      tty->print("[Memory Serialize  Page address: " INTPTR_FORMAT "]\n", (intptr_t)mem_serialize_page);
#endif
  }

  // initialize suspend/resume support - must do this before signal_sets_init()
  if (SR_initialize() != 0) {
    perror("SR_initialize failed");
    return JNI_ERR;
  }

  Linux::signal_sets_init();
  Linux::install_signal_handlers();

  // Check minimum allowable stack size for thread creation and to initialize
  // the java system classes, including StackOverflowError - depends on page
  // size.  Add a page for compiler2 recursion in main thread.
  // Add in 2*BytesPerWord times page size to account for VM stack during
  // class initialization depending on 32 or 64 bit VM.
  os::Linux::min_stack_allowed = MAX2(os::Linux::min_stack_allowed,
            (size_t)(StackYellowPages+StackRedPages+StackShadowPages) * Linux::page_size() +
                    (2*BytesPerWord COMPILER2_PRESENT(+1)) * Linux::vm_default_page_size());

  size_t threadStackSizeInBytes = ThreadStackSize * K;
  if (threadStackSizeInBytes != 0 &&
      threadStackSizeInBytes < os::Linux::min_stack_allowed) {
        tty->print_cr("\nThe stack size specified is too small, "
                      "Specify at least %dk",
                      os::Linux::min_stack_allowed/ K);
        return JNI_ERR;
  }

  // Make the stack size a multiple of the page size so that
  // the yellow/red zones can be guarded.
  JavaThread::set_stack_size_at_create(round_to(threadStackSizeInBytes,
        vm_page_size()));

  Linux::capture_initial_stack(JavaThread::stack_size_at_create());

  Linux::libpthread_init();
  if (PrintMiscellaneous && (Verbose || WizardMode)) {
     tty->print_cr("[HotSpot is running with %s, %s(%s)]\n",
          Linux::glibc_version(), Linux::libpthread_version(),
          Linux::is_floating_stack() ? "floating stack" : "fixed stack");
  }

  if (UseNUMA) {
    if (!Linux::libnuma_init()) {
      UseNUMA = false;
    } else {
      if ((Linux::numa_max_node() < 1)) {
        // There's only one node(they start from 0), disable NUMA.
        UseNUMA = false;
      }
    }
    // With SHM and HugeTLBFS large pages we cannot uncommit a page, so there's no way
    // we can make the adaptive lgrp chunk resizing work. If the user specified
    // both UseNUMA and UseLargePages (or UseSHM/UseHugeTLBFS) on the command line - warn and
    // disable adaptive resizing.
    if (UseNUMA && UseLargePages && !can_commit_large_page_memory()) {
      if (FLAG_IS_DEFAULT(UseNUMA)) {
        UseNUMA = false;
      } else {
        if (FLAG_IS_DEFAULT(UseLargePages) &&
            FLAG_IS_DEFAULT(UseSHM) &&
            FLAG_IS_DEFAULT(UseHugeTLBFS)) {
          UseLargePages = false;
        } else {
          warning("UseNUMA is not fully compatible with SHM/HugeTLBFS large pages, disabling adaptive resizing");
          UseAdaptiveSizePolicy = false;
          UseAdaptiveNUMAChunkSizing = false;
        }
      }
    }
    if (!UseNUMA && ForceNUMA) {
      UseNUMA = true;
    }
  }

  if (MaxFDLimit) {
    // set the number of file descriptors to max. print out error
    // if getrlimit/setrlimit fails but continue regardless.
    struct rlimit nbr_files;
    int status = getrlimit(RLIMIT_NOFILE, &nbr_files);
    if (status != 0) {
      if (PrintMiscellaneous && (Verbose || WizardMode))
        perror("os::init_2 getrlimit failed");
    } else {
      nbr_files.rlim_cur = nbr_files.rlim_max;
      status = setrlimit(RLIMIT_NOFILE, &nbr_files);
      if (status != 0) {
        if (PrintMiscellaneous && (Verbose || WizardMode))
          perror("os::init_2 setrlimit failed");
      }
    }
  }

  // Initialize lock used to serialize thread creation (see os::create_thread)
  Linux::set_createThread_lock(new Mutex(Mutex::leaf, "createThread_lock", false));

  // at-exit methods are called in the reverse order of their registration.
  // atexit functions are called on return from main or as a result of a
  // call to exit(3C). There can be only 32 of these functions registered
  // and atexit() does not set errno.

  if (PerfAllowAtExitRegistration) {
    // only register atexit functions if PerfAllowAtExitRegistration is set.
    // atexit functions can be delayed until process exit time, which
    // can be problematic for embedded VM situations. Embedded VMs should
    // call DestroyJavaVM() to assure that VM resources are released.

    // note: perfMemory_exit_helper atexit function may be removed in
    // the future if the appropriate cleanup code can be added to the
    // VM_Exit VMOperation's doit method.
    if (atexit(perfMemory_exit_helper) != 0) {
      warning("os::init2 atexit(perfMemory_exit_helper) failed");
    }
  }

  // initialize thread priority policy
  prio_init();

  return JNI_OK;
}

// this is called at the end of vm_initialization
void os::init_3(void)
{
#ifdef JAVASE_EMBEDDED
  // Start the MemNotifyThread
  if (LowMemoryProtection) {
    MemNotifyThread::start();
  }
  return;
#endif
}

// Mark the polling page as unreadable
void os::make_polling_page_unreadable(void) {
  if( !guard_memory((char*)_polling_page, Linux::page_size()) )
    fatal("Could not disable polling page");
};

// Mark the polling page as readable
void os::make_polling_page_readable(void) {
  if( !linux_mprotect((char *)_polling_page, Linux::page_size(), PROT_READ)) {
    fatal("Could not enable polling page");
  }
};

int os::active_processor_count() {
  // Linux doesn't yet have a (official) notion of processor sets,
  // so just return the number of online processors.
  int online_cpus = ::sysconf(_SC_NPROCESSORS_ONLN);
  assert(online_cpus > 0 && online_cpus <= processor_count(), "sanity check");
  return online_cpus;
}

void os::set_native_thread_name(const char *name) {
  // Not yet implemented.
  return;
}

bool os::distribute_processes(uint length, uint* distribution) {
  // Not yet implemented.
  return false;
}

bool os::bind_to_processor(uint processor_id) {
  // Not yet implemented.
  return false;
}

///

void os::SuspendedThreadTask::internal_do_task() {
  if (do_suspend(_thread->osthread())) {
    SuspendedThreadTaskContext context(_thread, _thread->osthread()->ucontext());
    do_task(context);
    do_resume(_thread->osthread());
  }
}

class PcFetcher : public os::SuspendedThreadTask {
public:
  PcFetcher(Thread* thread) : os::SuspendedThreadTask(thread) {}
  ExtendedPC result();
protected:
  void do_task(const os::SuspendedThreadTaskContext& context);
private:
  ExtendedPC _epc;
};

ExtendedPC PcFetcher::result() {
  guarantee(is_done(), "task is not done yet.");
  return _epc;
}

void PcFetcher::do_task(const os::SuspendedThreadTaskContext& context) {
  Thread* thread = context.thread();
  OSThread* osthread = thread->osthread();
  if (osthread->ucontext() != NULL) {
    _epc = os::Linux::ucontext_get_pc((ucontext_t *) context.ucontext());
  } else {
    // NULL context is unexpected, double-check this is the VMThread
    guarantee(thread->is_VM_thread(), "can only be called for VMThread");
  }
}

// Suspends the target using the signal mechanism and then grabs the PC before
// resuming the target. Used by the flat-profiler only
ExtendedPC os::get_thread_pc(Thread* thread) {
  // Make sure that it is called by the watcher for the VMThread
  assert(Thread::current()->is_Watcher_thread(), "Must be watcher");
  assert(thread->is_VM_thread(), "Can only be called for VMThread");

  PcFetcher fetcher(thread);
  fetcher.run();
  return fetcher.result();
}

int os::Linux::safe_cond_timedwait(pthread_cond_t *_cond, pthread_mutex_t *_mutex, const struct timespec *_abstime)
{
   if (is_NPTL()) {
      return pthread_cond_timedwait(_cond, _mutex, _abstime);
   } else {
      // 6292965: LinuxThreads pthread_cond_timedwait() resets FPU control
      // word back to default 64bit precision if condvar is signaled. Java
      // wants 53bit precision.  Save and restore current value.
      int fpu = get_fpu_control_word();
      int status = pthread_cond_timedwait(_cond, _mutex, _abstime);
      set_fpu_control_word(fpu);
      return status;
   }
}

////////////////////////////////////////////////////////////////////////////////
// debug support

bool os::find(address addr, outputStream* st) {
  Dl_info dlinfo;
  memset(&dlinfo, 0, sizeof(dlinfo));
  if (dladdr(addr, &dlinfo) != 0) {
    st->print(PTR_FORMAT ": ", addr);
    if (dlinfo.dli_sname != NULL && dlinfo.dli_saddr != NULL) {
      st->print("%s+%#x", dlinfo.dli_sname,
                 addr - (intptr_t)dlinfo.dli_saddr);
    } else if (dlinfo.dli_fbase != NULL) {
      st->print("<offset %#x>", addr - (intptr_t)dlinfo.dli_fbase);
    } else {
      st->print("<absolute address>");
    }
    if (dlinfo.dli_fname != NULL) {
      st->print(" in %s", dlinfo.dli_fname);
    }
    if (dlinfo.dli_fbase != NULL) {
      st->print(" at " PTR_FORMAT, dlinfo.dli_fbase);
    }
    st->cr();

    if (Verbose) {
      // decode some bytes around the PC
      address begin = clamp_address_in_page(addr-40, addr, os::vm_page_size());
      address end   = clamp_address_in_page(addr+40, addr, os::vm_page_size());
      address       lowest = (address) dlinfo.dli_sname;
      if (!lowest)  lowest = (address) dlinfo.dli_fbase;
      if (begin < lowest)  begin = lowest;
      Dl_info dlinfo2;
      if (dladdr(end, &dlinfo2) != 0 && dlinfo2.dli_saddr != dlinfo.dli_saddr
          && end > dlinfo2.dli_saddr && dlinfo2.dli_saddr > begin)
        end = (address) dlinfo2.dli_saddr;
      Disassembler::decode(begin, end, st);
    }
    return true;
  }
  return false;
}

////////////////////////////////////////////////////////////////////////////////
// misc

// This does not do anything on Linux. This is basically a hook for being
// able to use structured exception handling (thread-local exception filters)
// on, e.g., Win32.
void
os::os_exception_wrapper(java_call_t f, JavaValue* value, methodHandle* method,
                         JavaCallArguments* args, Thread* thread) {
  f(value, method, args, thread);
}

void os::print_statistics() {
}

int os::message_box(const char* title, const char* message) {
  int i;
  fdStream err(defaultStream::error_fd());
  for (i = 0; i < 78; i++) err.print_raw("=");
  err.cr();
  err.print_raw_cr(title);
  for (i = 0; i < 78; i++) err.print_raw("-");
  err.cr();
  err.print_raw_cr(message);
  for (i = 0; i < 78; i++) err.print_raw("=");
  err.cr();

  char buf[16];
  // Prevent process from exiting upon "read error" without consuming all CPU
  while (::read(0, buf, sizeof(buf)) <= 0) { ::sleep(100); }

  return buf[0] == 'y' || buf[0] == 'Y';
}

int os::stat(const char *path, struct stat *sbuf) {
  char pathbuf[MAX_PATH];
  if (strlen(path) > MAX_PATH - 1) {
    errno = ENAMETOOLONG;
    return -1;
  }
  os::native_path(strcpy(pathbuf, path));
  return ::stat(pathbuf, sbuf);
}

bool os::check_heap(bool force) {
  return true;
}

int local_vsnprintf(char* buf, size_t count, const char* format, va_list args) {
  return ::vsnprintf(buf, count, format, args);
}

// Is a (classpath) directory empty?
bool os::dir_is_empty(const char* path) {
  DIR *dir = NULL;
  struct dirent *ptr;

  dir = opendir(path);
  if (dir == NULL) return true;

  /* Scan the directory */
  bool result = true;
  char buf[sizeof(struct dirent) + MAX_PATH];
  while (result && (ptr = ::readdir(dir)) != NULL) {
    if (strcmp(ptr->d_name, ".") != 0 && strcmp(ptr->d_name, "..") != 0) {
      result = false;
    }
  }
  closedir(dir);
  return result;
}

// This code originates from JDK's sysOpen and open64_w
// from src/solaris/hpi/src/system_md.c

#ifndef O_DELETE
#define O_DELETE 0x10000
#endif

// Open a file. Unlink the file immediately after open returns
// if the specified oflag has the O_DELETE flag set.
// O_DELETE is used only in j2se/src/share/native/java/util/zip/ZipFile.c

int os::open(const char *path, int oflag, int mode) {

  if (strlen(path) > MAX_PATH - 1) {
    errno = ENAMETOOLONG;
    return -1;
  }
  int fd;
  int o_delete = (oflag & O_DELETE);
  oflag = oflag & ~O_DELETE;

  fd = ::open64(path, oflag, mode);
  if (fd == -1) return -1;

  //If the open succeeded, the file might still be a directory
  {
    struct stat64 buf64;
    int ret = ::fstat64(fd, &buf64);
    int st_mode = buf64.st_mode;

    if (ret != -1) {
      if ((st_mode & S_IFMT) == S_IFDIR) {
        errno = EISDIR;
        ::close(fd);
        return -1;
      }
    } else {
      ::close(fd);
      return -1;
    }
  }

    /*
     * All file descriptors that are opened in the JVM and not
     * specifically destined for a subprocess should have the
     * close-on-exec flag set.  If we don't set it, then careless 3rd
     * party native code might fork and exec without closing all
     * appropriate file descriptors (e.g. as we do in closeDescriptors in
     * UNIXProcess.c), and this in turn might:
     *
     * - cause end-of-file to fail to be detected on some file
     *   descriptors, resulting in mysterious hangs, or
     *
     * - might cause an fopen in the subprocess to fail on a system
     *   suffering from bug 1085341.
     *
     * (Yes, the default setting of the close-on-exec flag is a Unix
     * design flaw)
     *
     * See:
     * 1085341: 32-bit stdio routines should support file descriptors >255
     * 4843136: (process) pipe file descriptor from Runtime.exec not being closed
     * 6339493: (process) Runtime.exec does not close all file descriptors on Solaris 9
     */
#ifdef FD_CLOEXEC
    {
        int flags = ::fcntl(fd, F_GETFD);
        if (flags != -1)
            ::fcntl(fd, F_SETFD, flags | FD_CLOEXEC);
    }
#endif

  if (o_delete != 0) {
    ::unlink(path);
  }
  return fd;
}


// create binary file, rewriting existing file if required
int os::create_binary_file(const char* path, bool rewrite_existing) {
  int oflags = O_WRONLY | O_CREAT;
  if (!rewrite_existing) {
    oflags |= O_EXCL;
  }
  return ::open64(path, oflags, S_IREAD | S_IWRITE);
}

// return current position of file pointer
jlong os::current_file_offset(int fd) {
  return (jlong)::lseek64(fd, (off64_t)0, SEEK_CUR);
}

// move file pointer to the specified offset
jlong os::seek_to_file_offset(int fd, jlong offset) {
  return (jlong)::lseek64(fd, (off64_t)offset, SEEK_SET);
}

// This code originates from JDK's sysAvailable
// from src/solaris/hpi/src/native_threads/src/sys_api_td.c

int os::available(int fd, jlong *bytes) {
  jlong cur, end;
  int mode;
  struct stat64 buf64;

  if (::fstat64(fd, &buf64) >= 0) {
    mode = buf64.st_mode;
    if (S_ISCHR(mode) || S_ISFIFO(mode) || S_ISSOCK(mode)) {
      /*
      * XXX: is the following call interruptible? If so, this might
      * need to go through the INTERRUPT_IO() wrapper as for other
      * blocking, interruptible calls in this file.
      */
      int n;
      if (::ioctl(fd, FIONREAD, &n) >= 0) {
        *bytes = n;
        return 1;
      }
    }
  }
  if ((cur = ::lseek64(fd, 0L, SEEK_CUR)) == -1) {
    return 0;
  } else if ((end = ::lseek64(fd, 0L, SEEK_END)) == -1) {
    return 0;
  } else if (::lseek64(fd, cur, SEEK_SET) == -1) {
    return 0;
  }
  *bytes = end - cur;
  return 1;
}

int os::socket_available(int fd, jint *pbytes) {
  // Linux doc says EINTR not returned, unlike Solaris
  int ret = ::ioctl(fd, FIONREAD, pbytes);

  //%% note ioctl can return 0 when successful, JVM_SocketAvailable
  // is expected to return 0 on failure and 1 on success to the jdk.
  return (ret < 0) ? 0 : 1;
}

// Map a block of memory.
char* os::pd_map_memory(int fd, const char* file_name, size_t file_offset,
                     char *addr, size_t bytes, bool read_only,
                     bool allow_exec) {
  int prot;
  int flags = MAP_PRIVATE;

  if (read_only) {
    prot = PROT_READ;
  } else {
    prot = PROT_READ | PROT_WRITE;
  }

  if (allow_exec) {
    prot |= PROT_EXEC;
  }

  if (addr != NULL) {
    flags |= MAP_FIXED;
  }

  char* mapped_address = (char*)mmap(addr, (size_t)bytes, prot, flags,
                                     fd, file_offset);
  if (mapped_address == MAP_FAILED) {
    return NULL;
  }
  return mapped_address;
}


// Remap a block of memory.
char* os::pd_remap_memory(int fd, const char* file_name, size_t file_offset,
                       char *addr, size_t bytes, bool read_only,
                       bool allow_exec) {
  // same as map_memory() on this OS
  return os::map_memory(fd, file_name, file_offset, addr, bytes, read_only,
                        allow_exec);
}


// Unmap a block of memory.
bool os::pd_unmap_memory(char* addr, size_t bytes) {
  return munmap(addr, bytes) == 0;
}

static jlong slow_thread_cpu_time(Thread *thread, bool user_sys_cpu_time);

static clockid_t thread_cpu_clockid(Thread* thread) {
  pthread_t tid = thread->osthread()->pthread_id();
  clockid_t clockid;

  // Get thread clockid
  int rc = os::Linux::pthread_getcpuclockid(tid, &clockid);
  assert(rc == 0, "pthread_getcpuclockid is expected to return 0 code");
  return clockid;
}

// current_thread_cpu_time(bool) and thread_cpu_time(Thread*, bool)
// are used by JVM M&M and JVMTI to get user+sys or user CPU time
// of a thread.
//
// current_thread_cpu_time() and thread_cpu_time(Thread*) returns
// the fast estimate available on the platform.

jlong os::current_thread_cpu_time() {
  if (os::Linux::supports_fast_thread_cpu_time()) {
    return os::Linux::fast_thread_cpu_time(CLOCK_THREAD_CPUTIME_ID);
  } else {
    // return user + sys since the cost is the same
    return slow_thread_cpu_time(Thread::current(), true /* user + sys */);
  }
}

jlong os::thread_cpu_time(Thread* thread) {
  // consistent with what current_thread_cpu_time() returns
  if (os::Linux::supports_fast_thread_cpu_time()) {
    return os::Linux::fast_thread_cpu_time(thread_cpu_clockid(thread));
  } else {
    return slow_thread_cpu_time(thread, true /* user + sys */);
  }
}

jlong os::current_thread_cpu_time(bool user_sys_cpu_time) {
  if (user_sys_cpu_time && os::Linux::supports_fast_thread_cpu_time()) {
    return os::Linux::fast_thread_cpu_time(CLOCK_THREAD_CPUTIME_ID);
  } else {
    return slow_thread_cpu_time(Thread::current(), user_sys_cpu_time);
  }
}

jlong os::thread_cpu_time(Thread *thread, bool user_sys_cpu_time) {
  if (user_sys_cpu_time && os::Linux::supports_fast_thread_cpu_time()) {
    return os::Linux::fast_thread_cpu_time(thread_cpu_clockid(thread));
  } else {
    return slow_thread_cpu_time(thread, user_sys_cpu_time);
  }
}

//
//  -1 on error.
//

static jlong slow_thread_cpu_time(Thread *thread, bool user_sys_cpu_time) {
  static bool proc_task_unchecked = true;
  static const char *proc_stat_path = "/proc/%d/stat";
  pid_t  tid = thread->osthread()->thread_id();
  char *s;
  char stat[2048];
  int statlen;
  char proc_name[64];
  int count;
  long sys_time, user_time;
  char cdummy;
  int idummy;
  long ldummy;
  FILE *fp;

  // The /proc/<tid>/stat aggregates per-process usage on
  // new Linux kernels 2.6+ where NPTL is supported.
  // The /proc/self/task/<tid>/stat still has the per-thread usage.
  // See bug 6328462.
  // There possibly can be cases where there is no directory
  // /proc/self/task, so we check its availability.
  if (proc_task_unchecked && os::Linux::is_NPTL()) {
    // This is executed only once
    proc_task_unchecked = false;
    fp = fopen("/proc/self/task", "r");
    if (fp != NULL) {
      proc_stat_path = "/proc/self/task/%d/stat";
      fclose(fp);
    }
  }

  sprintf(proc_name, proc_stat_path, tid);
  fp = fopen(proc_name, "r");
  if ( fp == NULL ) return -1;
  statlen = fread(stat, 1, 2047, fp);
  stat[statlen] = '\0';
  fclose(fp);

  // Skip pid and the command string. Note that we could be dealing with
  // weird command names, e.g. user could decide to rename java launcher
  // to "java 1.4.2 :)", then the stat file would look like
  //                1234 (java 1.4.2 :)) R ... ...
  // We don't really need to know the command string, just find the last
  // occurrence of ")" and then start parsing from there. See bug 4726580.
  s = strrchr(stat, ')');
  if (s == NULL ) return -1;

  // Skip blank chars
  do s++; while (isspace(*s));

  count = sscanf(s,"%c %d %d %d %d %d %lu %lu %lu %lu %lu %lu %lu",
                 &cdummy, &idummy, &idummy, &idummy, &idummy, &idummy,
                 &ldummy, &ldummy, &ldummy, &ldummy, &ldummy,
                 &user_time, &sys_time);
  if ( count != 13 ) return -1;
  if (user_sys_cpu_time) {
    return ((jlong)sys_time + (jlong)user_time) * (1000000000 / clock_tics_per_sec);
  } else {
    return (jlong)user_time * (1000000000 / clock_tics_per_sec);
  }
}

void os::current_thread_cpu_time_info(jvmtiTimerInfo *info_ptr) {
  info_ptr->max_value = ALL_64_BITS;       // will not wrap in less than 64 bits
  info_ptr->may_skip_backward = false;     // elapsed time not wall time
  info_ptr->may_skip_forward = false;      // elapsed time not wall time
  info_ptr->kind = JVMTI_TIMER_TOTAL_CPU;  // user+system time is returned
}

void os::thread_cpu_time_info(jvmtiTimerInfo *info_ptr) {
  info_ptr->max_value = ALL_64_BITS;       // will not wrap in less than 64 bits
  info_ptr->may_skip_backward = false;     // elapsed time not wall time
  info_ptr->may_skip_forward = false;      // elapsed time not wall time
  info_ptr->kind = JVMTI_TIMER_TOTAL_CPU;  // user+system time is returned
}

bool os::is_thread_cpu_time_supported() {
  return true;
}

// System loadavg support.  Returns -1 if load average cannot be obtained.
// Linux doesn't yet have a (official) notion of processor sets,
// so just return the system wide load average.
int os::loadavg(double loadavg[], int nelem) {
  return ::getloadavg(loadavg, nelem);
}

void os::pause() {
  char filename[MAX_PATH];
  if (PauseAtStartupFile && PauseAtStartupFile[0]) {
    jio_snprintf(filename, MAX_PATH, PauseAtStartupFile);
  } else {
    jio_snprintf(filename, MAX_PATH, "./vm.paused.%d", current_process_id());
  }

  int fd = ::open(filename, O_WRONLY | O_CREAT | O_TRUNC, 0666);
  if (fd != -1) {
    struct stat buf;
    ::close(fd);
    while (::stat(filename, &buf) == 0) {
      (void)::poll(NULL, 0, 100);
    }
  } else {
    jio_fprintf(stderr,
      "Could not open pause file '%s', continuing immediately.\n", filename);
  }
}


// Refer to the comments in os_solaris.cpp park-unpark.
//
// Beware -- Some versions of NPTL embody a flaw where pthread_cond_timedwait() can
// hang indefinitely.  For instance NPTL 0.60 on 2.4.21-4ELsmp is vulnerable.
// For specifics regarding the bug see GLIBC BUGID 261237 :
//    http://www.mail-archive.com/debian-glibc@lists.debian.org/msg10837.html.
// Briefly, pthread_cond_timedwait() calls with an expiry time that's not in the future
// will either hang or corrupt the condvar, resulting in subsequent hangs if the condvar
// is used.  (The simple C test-case provided in the GLIBC bug report manifests the
// hang).  The JVM is vulernable via sleep(), Object.wait(timo), LockSupport.parkNanos()
// and monitorenter when we're using 1-0 locking.  All those operations may result in
// calls to pthread_cond_timedwait().  Using LD_ASSUME_KERNEL to use an older version
// of libpthread avoids the problem, but isn't practical.
//
// Possible remedies:
//
// 1.   Establish a minimum relative wait time.  50 to 100 msecs seems to work.
//      This is palliative and probabilistic, however.  If the thread is preempted
//      between the call to compute_abstime() and pthread_cond_timedwait(), more
//      than the minimum period may have passed, and the abstime may be stale (in the
//      past) resultin in a hang.   Using this technique reduces the odds of a hang
//      but the JVM is still vulnerable, particularly on heavily loaded systems.
//
// 2.   Modify park-unpark to use per-thread (per ParkEvent) pipe-pairs instead
//      of the usual flag-condvar-mutex idiom.  The write side of the pipe is set
//      NDELAY. unpark() reduces to write(), park() reduces to read() and park(timo)
//      reduces to poll()+read().  This works well, but consumes 2 FDs per extant
//      thread.
//
// 3.   Embargo pthread_cond_timedwait() and implement a native "chron" thread
//      that manages timeouts.  We'd emulate pthread_cond_timedwait() by enqueuing
//      a timeout request to the chron thread and then blocking via pthread_cond_wait().
//      This also works well.  In fact it avoids kernel-level scalability impediments
//      on certain platforms that don't handle lots of active pthread_cond_timedwait()
//      timers in a graceful fashion.
//
// 4.   When the abstime value is in the past it appears that control returns
//      correctly from pthread_cond_timedwait(), but the condvar is left corrupt.
//      Subsequent timedwait/wait calls may hang indefinitely.  Given that, we
//      can avoid the problem by reinitializing the condvar -- by cond_destroy()
//      followed by cond_init() -- after all calls to pthread_cond_timedwait().
//      It may be possible to avoid reinitialization by checking the return
//      value from pthread_cond_timedwait().  In addition to reinitializing the
//      condvar we must establish the invariant that cond_signal() is only called
//      within critical sections protected by the adjunct mutex.  This prevents
//      cond_signal() from "seeing" a condvar that's in the midst of being
//      reinitialized or that is corrupt.  Sadly, this invariant obviates the
//      desirable signal-after-unlock optimization that avoids futile context switching.
//
//      I'm also concerned that some versions of NTPL might allocate an auxilliary
//      structure when a condvar is used or initialized.  cond_destroy()  would
//      release the helper structure.  Our reinitialize-after-timedwait fix
//      put excessive stress on malloc/free and locks protecting the c-heap.
//
// We currently use (4).  See the WorkAroundNTPLTimedWaitHang flag.
// It may be possible to refine (4) by checking the kernel and NTPL verisons
// and only enabling the work-around for vulnerable environments.

// utility to compute the abstime argument to timedwait:
// millis is the relative timeout time
// abstime will be the absolute timeout time
// TODO: replace compute_abstime() with unpackTime()

static struct timespec* compute_abstime(timespec* abstime, jlong millis) {
  if (millis < 0)  millis = 0;

  jlong seconds = millis / 1000;
  millis %= 1000;
  if (seconds > 50000000) { // see man cond_timedwait(3T)
    seconds = 50000000;
  }

  if (os::Linux::supports_monotonic_clock()) {
    struct timespec now;
    int status = os::Linux::clock_gettime(CLOCK_MONOTONIC, &now);
    assert_status(status == 0, status, "clock_gettime");
    abstime->tv_sec = now.tv_sec  + seconds;
    long nanos = now.tv_nsec + millis * NANOSECS_PER_MILLISEC;
    if (nanos >= NANOSECS_PER_SEC) {
      abstime->tv_sec += 1;
      nanos -= NANOSECS_PER_SEC;
    }
    abstime->tv_nsec = nanos;
  } else {
    struct timeval now;
    int status = gettimeofday(&now, NULL);
    assert(status == 0, "gettimeofday");
    abstime->tv_sec = now.tv_sec  + seconds;
    long usec = now.tv_usec + millis * 1000;
    if (usec >= 1000000) {
      abstime->tv_sec += 1;
      usec -= 1000000;
    }
    abstime->tv_nsec = usec * 1000;
  }
  return abstime;
}


// Test-and-clear _Event, always leaves _Event set to 0, returns immediately.
// Conceptually TryPark() should be equivalent to park(0).

int os::PlatformEvent::TryPark() {
  for (;;) {
    const int v = _Event ;
    guarantee ((v == 0) || (v == 1), "invariant") ;
    if (Atomic::cmpxchg (0, &_Event, v) == v) return v  ;
  }
}

void os::PlatformEvent::park() {       // AKA "down()"
  // Invariant: Only the thread associated with the Event/PlatformEvent
  // may call park().
  // TODO: assert that _Assoc != NULL or _Assoc == Self
  int v ;
  for (;;) {
      v = _Event ;
      if (Atomic::cmpxchg (v-1, &_Event, v) == v) break ;
  }
  guarantee (v >= 0, "invariant") ;
  if (v == 0) {
     // Do this the hard way by blocking ...
     int status = pthread_mutex_lock(_mutex);
     assert_status(status == 0, status, "mutex_lock");
     guarantee (_nParked == 0, "invariant") ;
     ++ _nParked ;
     while (_Event < 0) {
        status = pthread_cond_wait(_cond, _mutex);
        // for some reason, under 2.7 lwp_cond_wait() may return ETIME ...
        // Treat this the same as if the wait was interrupted
        if (status == ETIME) { status = EINTR; }
        assert_status(status == 0 || status == EINTR, status, "cond_wait");
     }
     -- _nParked ;

    _Event = 0 ;
     status = pthread_mutex_unlock(_mutex);
     assert_status(status == 0, status, "mutex_unlock");
    // Paranoia to ensure our locked and lock-free paths interact
    // correctly with each other.
    OrderAccess::fence();
  }
  guarantee (_Event >= 0, "invariant") ;
}

int os::PlatformEvent::park(jlong millis) {
  guarantee (_nParked == 0, "invariant") ;

  int v ;
  for (;;) {
      v = _Event ;
      if (Atomic::cmpxchg (v-1, &_Event, v) == v) break ;
  }
  guarantee (v >= 0, "invariant") ;
  if (v != 0) return OS_OK ;

  // We do this the hard way, by blocking the thread.
  // Consider enforcing a minimum timeout value.
  struct timespec abst;
  compute_abstime(&abst, millis);

  int ret = OS_TIMEOUT;
  int status = pthread_mutex_lock(_mutex);
  assert_status(status == 0, status, "mutex_lock");
  guarantee (_nParked == 0, "invariant") ;
  ++_nParked ;

  // Object.wait(timo) will return because of
  // (a) notification
  // (b) timeout
  // (c) thread.interrupt
  //
  // Thread.interrupt and object.notify{All} both call Event::set.
  // That is, we treat thread.interrupt as a special case of notification.
  // The underlying Solaris implementation, cond_timedwait, admits
  // spurious/premature wakeups, but the JLS/JVM spec prevents the
  // JVM from making those visible to Java code.  As such, we must
  // filter out spurious wakeups.  We assume all ETIME returns are valid.
  //
  // TODO: properly differentiate simultaneous notify+interrupt.
  // In that case, we should propagate the notify to another waiter.

  while (_Event < 0) {
    status = os::Linux::safe_cond_timedwait(_cond, _mutex, &abst);
    if (status != 0 && WorkAroundNPTLTimedWaitHang) {
      pthread_cond_destroy (_cond);
      pthread_cond_init (_cond, os::Linux::condAttr()) ;
    }
    assert_status(status == 0 || status == EINTR ||
                  status == ETIME || status == ETIMEDOUT,
                  status, "cond_timedwait");
    if (!FilterSpuriousWakeups) break ;                 // previous semantics
    if (status == ETIME || status == ETIMEDOUT) break ;
    // We consume and ignore EINTR and spurious wakeups.
  }
  --_nParked ;
  if (_Event >= 0) {
     ret = OS_OK;
  }
  _Event = 0 ;
  status = pthread_mutex_unlock(_mutex);
  assert_status(status == 0, status, "mutex_unlock");
  assert (_nParked == 0, "invariant") ;
  // Paranoia to ensure our locked and lock-free paths interact
  // correctly with each other.
  OrderAccess::fence();
  return ret;
}

void os::PlatformEvent::unpark() {
  // Transitions for _Event:
  //    0 :=> 1
  //    1 :=> 1
  //   -1 :=> either 0 or 1; must signal target thread
  //          That is, we can safely transition _Event from -1 to either
  //          0 or 1. Forcing 1 is slightly more efficient for back-to-back
  //          unpark() calls.
  // See also: "Semaphores in Plan 9" by Mullender & Cox
  //
  // Note: Forcing a transition from "-1" to "1" on an unpark() means
  // that it will take two back-to-back park() calls for the owning
  // thread to block. This has the benefit of forcing a spurious return
  // from the first park() call after an unpark() call which will help
  // shake out uses of park() and unpark() without condition variables.

  if (Atomic::xchg(1, &_Event) >= 0) return;

  // Wait for the thread associated with the event to vacate
  int status = pthread_mutex_lock(_mutex);
  assert_status(status == 0, status, "mutex_lock");
  int AnyWaiters = _nParked;
  assert(AnyWaiters == 0 || AnyWaiters == 1, "invariant");
  if (AnyWaiters != 0 && WorkAroundNPTLTimedWaitHang) {
    AnyWaiters = 0;
    pthread_cond_signal(_cond);
  }
  status = pthread_mutex_unlock(_mutex);
  assert_status(status == 0, status, "mutex_unlock");
  if (AnyWaiters != 0) {
    status = pthread_cond_signal(_cond);
    assert_status(status == 0, status, "cond_signal");
  }

  // Note that we signal() _after dropping the lock for "immortal" Events.
  // This is safe and avoids a common class of  futile wakeups.  In rare
  // circumstances this can cause a thread to return prematurely from
  // cond_{timed}wait() but the spurious wakeup is benign and the victim will
  // simply re-test the condition and re-park itself.
}


// JSR166
// -------------------------------------------------------

/*
 * The solaris and linux implementations of park/unpark are fairly
 * conservative for now, but can be improved. They currently use a
 * mutex/condvar pair, plus a a count.
 * Park decrements count if > 0, else does a condvar wait.  Unpark
 * sets count to 1 and signals condvar.  Only one thread ever waits
 * on the condvar. Contention seen when trying to park implies that someone
 * is unparking you, so don't wait. And spurious returns are fine, so there
 * is no need to track notifications.
 */

#define MAX_SECS 100000000
/*
 * This code is common to linux and solaris and will be moved to a
 * common place in dolphin.
 *
 * The passed in time value is either a relative time in nanoseconds
 * or an absolute time in milliseconds. Either way it has to be unpacked
 * into suitable seconds and nanoseconds components and stored in the
 * given timespec structure.
 * Given time is a 64-bit value and the time_t used in the timespec is only
 * a signed-32-bit value (except on 64-bit Linux) we have to watch for
 * overflow if times way in the future are given. Further on Solaris versions
 * prior to 10 there is a restriction (see cond_timedwait) that the specified
 * number of seconds, in abstime, is less than current_time  + 100,000,000.
 * As it will be 28 years before "now + 100000000" will overflow we can
 * ignore overflow and just impose a hard-limit on seconds using the value
 * of "now + 100,000,000". This places a limit on the timeout of about 3.17
 * years from "now".
 */

static void unpackTime(timespec* absTime, bool isAbsolute, jlong time) {
  assert (time > 0, "convertTime");
  time_t max_secs = 0;

  if (!os::Linux::supports_monotonic_clock() || isAbsolute) {
    struct timeval now;
    int status = gettimeofday(&now, NULL);
    assert(status == 0, "gettimeofday");

    max_secs = now.tv_sec + MAX_SECS;

    if (isAbsolute) {
      jlong secs = time / 1000;
      if (secs > max_secs) {
        absTime->tv_sec = max_secs;
      } else {
        absTime->tv_sec = secs;
      }
      absTime->tv_nsec = (time % 1000) * NANOSECS_PER_MILLISEC;
    } else {
      jlong secs = time / NANOSECS_PER_SEC;
      if (secs >= MAX_SECS) {
        absTime->tv_sec = max_secs;
        absTime->tv_nsec = 0;
      } else {
        absTime->tv_sec = now.tv_sec + secs;
        absTime->tv_nsec = (time % NANOSECS_PER_SEC) + now.tv_usec*1000;
        if (absTime->tv_nsec >= NANOSECS_PER_SEC) {
          absTime->tv_nsec -= NANOSECS_PER_SEC;
          ++absTime->tv_sec; // note: this must be <= max_secs
        }
      }
    }
  } else {
    // must be relative using monotonic clock
    struct timespec now;
    int status = os::Linux::clock_gettime(CLOCK_MONOTONIC, &now);
    assert_status(status == 0, status, "clock_gettime");
    max_secs = now.tv_sec + MAX_SECS;
    jlong secs = time / NANOSECS_PER_SEC;
    if (secs >= MAX_SECS) {
      absTime->tv_sec = max_secs;
      absTime->tv_nsec = 0;
    } else {
      absTime->tv_sec = now.tv_sec + secs;
      absTime->tv_nsec = (time % NANOSECS_PER_SEC) + now.tv_nsec;
      if (absTime->tv_nsec >= NANOSECS_PER_SEC) {
        absTime->tv_nsec -= NANOSECS_PER_SEC;
        ++absTime->tv_sec; // note: this must be <= max_secs
      }
    }
  }
  assert(absTime->tv_sec >= 0, "tv_sec < 0");
  assert(absTime->tv_sec <= max_secs, "tv_sec > max_secs");
  assert(absTime->tv_nsec >= 0, "tv_nsec < 0");
  assert(absTime->tv_nsec < NANOSECS_PER_SEC, "tv_nsec >= nanos_per_sec");
}

void Parker::park(bool isAbsolute, jlong time) {
  // Ideally we'd do something useful while spinning, such
  // as calling unpackTime().

  // Optional fast-path check:
  // Return immediately if a permit is available.
  // We depend on Atomic::xchg() having full barrier semantics
  // since we are doing a lock-free update to _counter.
  if (Atomic::xchg(0, &_counter) > 0) return;

  Thread* thread = Thread::current();
  assert(thread->is_Java_thread(), "Must be JavaThread");
  JavaThread *jt = (JavaThread *)thread;

  // Optional optimization -- avoid state transitions if there's an interrupt pending.
  // Check interrupt before trying to wait
  if (Thread::is_interrupted(thread, false)) {
    return;
  }

  // Next, demultiplex/decode time arguments
  timespec absTime;
  if (time < 0 || (isAbsolute && time == 0) ) { // don't wait at all
    return;
  }
  if (time > 0) {
    unpackTime(&absTime, isAbsolute, time);
  }


  // Enter safepoint region
  // Beware of deadlocks such as 6317397.
  // The per-thread Parker:: mutex is a classic leaf-lock.
  // In particular a thread must never block on the Threads_lock while
  // holding the Parker:: mutex.  If safepoints are pending both the
  // the ThreadBlockInVM() CTOR and DTOR may grab Threads_lock.
  ThreadBlockInVM tbivm(jt);

  // Don't wait if cannot get lock since interference arises from
  // unblocking.  Also. check interrupt before trying wait
  if (Thread::is_interrupted(thread, false) || pthread_mutex_trylock(_mutex) != 0) {
    return;
  }

  int status ;
  if (_counter > 0)  { // no wait needed
    _counter = 0;
    status = pthread_mutex_unlock(_mutex);
    assert (status == 0, "invariant") ;
    // Paranoia to ensure our locked and lock-free paths interact
    // correctly with each other and Java-level accesses.
    OrderAccess::fence();
    return;
  }

#ifdef ASSERT
  // Don't catch signals while blocked; let the running threads have the signals.
  // (This allows a debugger to break into the running thread.)
  sigset_t oldsigs;
  sigset_t* allowdebug_blocked = os::Linux::allowdebug_blocked_signals();
  pthread_sigmask(SIG_BLOCK, allowdebug_blocked, &oldsigs);
#endif

  OSThreadWaitState osts(thread->osthread(), false /* not Object.wait() */);
  jt->set_suspend_equivalent();
  // cleared by handle_special_suspend_equivalent_condition() or java_suspend_self()

  assert(_cur_index == -1, "invariant");
  if (time == 0) {
    _cur_index = REL_INDEX; // arbitrary choice when not timed
    status = pthread_cond_wait (&_cond[_cur_index], _mutex) ;
  } else {
    _cur_index = isAbsolute ? ABS_INDEX : REL_INDEX;
    status = os::Linux::safe_cond_timedwait (&_cond[_cur_index], _mutex, &absTime) ;
    if (status != 0 && WorkAroundNPTLTimedWaitHang) {
      pthread_cond_destroy (&_cond[_cur_index]) ;
      pthread_cond_init    (&_cond[_cur_index], isAbsolute ? NULL : os::Linux::condAttr());
    }
  }
  _cur_index = -1;
  assert_status(status == 0 || status == EINTR ||
                status == ETIME || status == ETIMEDOUT,
                status, "cond_timedwait");

#ifdef ASSERT
  pthread_sigmask(SIG_SETMASK, &oldsigs, NULL);
#endif

  _counter = 0 ;
  status = pthread_mutex_unlock(_mutex) ;
  assert_status(status == 0, status, "invariant") ;
  // Paranoia to ensure our locked and lock-free paths interact
  // correctly with each other and Java-level accesses.
  OrderAccess::fence();

  // If externally suspended while waiting, re-suspend
  if (jt->handle_special_suspend_equivalent_condition()) {
    jt->java_suspend_self();
  }
}

void Parker::unpark() {
  int s, status ;
  status = pthread_mutex_lock(_mutex);
  assert (status == 0, "invariant") ;
  s = _counter;
  _counter = 1;
  if (s < 1) {
    // thread might be parked
    if (_cur_index != -1) {
      // thread is definitely parked
      if (WorkAroundNPTLTimedWaitHang) {
        status = pthread_cond_signal (&_cond[_cur_index]);
        assert (status == 0, "invariant");
        status = pthread_mutex_unlock(_mutex);
        assert (status == 0, "invariant");
      } else {
        status = pthread_mutex_unlock(_mutex);
        assert (status == 0, "invariant");
        status = pthread_cond_signal (&_cond[_cur_index]);
        assert (status == 0, "invariant");
      }
    } else {
      pthread_mutex_unlock(_mutex);
      assert (status == 0, "invariant") ;
    }
  } else {
    pthread_mutex_unlock(_mutex);
    assert (status == 0, "invariant") ;
  }
}


extern char** environ;

#ifndef __NR_fork
#ifdef BUILTIN_SIM
#define __NR_fork 57
#else
#define __NR_fork IA32_ONLY(2) IA64_ONLY(not defined) AMD64_ONLY(57) AARCH64_ONLY(1079)
#endif
#endif

#ifndef __NR_execve
#ifdef BUILTIN_SIM
#define __NR_execve 59
#else
#define __NR_execve IA32_ONLY(11) IA64_ONLY(1033) AMD64_ONLY(59) AARCH64_ONLY(221)
#endif
#endif

// Run the specified command in a separate process. Return its exit value,
// or -1 on failure (e.g. can't fork a new process).
// Unlike system(), this function can be called from signal handler. It
// doesn't block SIGINT et al.
int os::fork_and_exec(char* cmd) {
  const char * argv[4] = {"sh", "-c", cmd, NULL};

  // fork() in LinuxThreads/NPTL is not async-safe. It needs to run
  // pthread_atfork handlers and reset pthread library. All we need is a
  // separate process to execve. Make a direct syscall to fork process.
  // On IA64 there's no fork syscall, we have to use fork() and hope for
  // the best...
  pid_t pid = NOT_IA64(syscall(__NR_fork);)
              IA64_ONLY(fork();)

  if (pid < 0) {
    // fork failed
    return -1;

  } else if (pid == 0) {
    // child process

    // execve() in LinuxThreads will call pthread_kill_other_threads_np()
    // first to kill every thread on the thread list. Because this list is
    // not reset by fork() (see notes above), execve() will instead kill
    // every thread in the parent process. We know this is the only thread
    // in the new process, so make a system call directly.
    // IA64 should use normal execve() from glibc to match the glibc fork()
    // above.
    NOT_IA64(syscall(__NR_execve, "/bin/sh", argv, environ);)
    IA64_ONLY(execve("/bin/sh", (char* const*)argv, environ);)

    // execve failed
    _exit(-1);

  } else  {
    // copied from J2SE ..._waitForProcessExit() in UNIXProcess_md.c; we don't
    // care about the actual exit code, for now.

    int status;

    // Wait for the child process to exit.  This returns immediately if
    // the child has already exited. */
    while (waitpid(pid, &status, 0) < 0) {
        switch (errno) {
        case ECHILD: return 0;
        case EINTR: break;
        default: return -1;
        }
    }

    if (WIFEXITED(status)) {
       // The child exited normally; get its exit code.
       return WEXITSTATUS(status);
    } else if (WIFSIGNALED(status)) {
       // The child exited because of a signal
       // The best value to return is 0x80 + signal number,
       // because that is what all Unix shells do, and because
       // it allows callers to distinguish between process exit and
       // process death by signal.
       return 0x80 + WTERMSIG(status);
    } else {
       // Unknown exit code; pass it through
       return status;
    }
  }
}

// is_headless_jre()
//
// Test for the existence of xawt/libmawt.so or libawt_xawt.so
// in order to report if we are running in a headless jre
//
// Since JDK8 xawt/libmawt.so was moved into the same directory
// as libawt.so, and renamed libawt_xawt.so
//
bool os::is_headless_jre() {
    struct stat statbuf;
    char buf[MAXPATHLEN];
    char libmawtpath[MAXPATHLEN];
    const char *xawtstr  = "/xawt/libmawt.so";
    const char *new_xawtstr = "/libawt_xawt.so";
    char *p;

    // Get path to libjvm.so
    os::jvm_path(buf, sizeof(buf));

    // Get rid of libjvm.so
    p = strrchr(buf, '/');
    if (p == NULL) return false;
    else *p = '\0';

    // Get rid of client or server
    p = strrchr(buf, '/');
    if (p == NULL) return false;
    else *p = '\0';

    // check xawt/libmawt.so
    strcpy(libmawtpath, buf);
    strcat(libmawtpath, xawtstr);
    if (::stat(libmawtpath, &statbuf) == 0) return false;

    // check libawt_xawt.so
    strcpy(libmawtpath, buf);
    strcat(libmawtpath, new_xawtstr);
    if (::stat(libmawtpath, &statbuf) == 0) return false;

    return true;
}

// Get the default path to the core file
// Returns the length of the string
int os::get_core_path(char* buffer, size_t bufferSize) {
  const char* p = get_current_directory(buffer, bufferSize);

  if (p == NULL) {
    assert(p != NULL, "failed to get current directory");
    return 0;
  }

  return strlen(buffer);
}

#ifdef JAVASE_EMBEDDED
//
// A thread to watch the '/dev/mem_notify' device, which will tell us when the OS is running low on memory.
//
MemNotifyThread* MemNotifyThread::_memnotify_thread = NULL;

// ctor
//
MemNotifyThread::MemNotifyThread(int fd): Thread() {
  assert(memnotify_thread() == NULL, "we can only allocate one MemNotifyThread");
  _fd = fd;

  if (os::create_thread(this, os::os_thread)) {
    _memnotify_thread = this;
    os::set_priority(this, NearMaxPriority);
    os::start_thread(this);
  }
}

// Where all the work gets done
//
void MemNotifyThread::run() {
  assert(this == memnotify_thread(), "expected the singleton MemNotifyThread");

  // Set up the select arguments
  fd_set rfds;
  if (_fd != -1) {
    FD_ZERO(&rfds);
    FD_SET(_fd, &rfds);
  }

  // Now wait for the mem_notify device to wake up
  while (1) {
    // Wait for the mem_notify device to signal us..
    int rc = select(_fd+1, _fd != -1 ? &rfds : NULL, NULL, NULL, NULL);
    if (rc == -1) {
      perror("select!\n");
      break;
    } else if (rc) {
      //ssize_t free_before = os::available_memory();
      //tty->print ("Notified: Free: %dK \n",os::available_memory()/1024);

      // The kernel is telling us there is not much memory left...
      // try to do something about that

      // If we are not already in a GC, try one.
      if (!Universe::heap()->is_gc_active()) {
        Universe::heap()->collect(GCCause::_allocation_failure);

        //ssize_t free_after = os::available_memory();
        //tty->print ("Post-Notify: Free: %dK\n",free_after/1024);
        //tty->print ("GC freed: %dK\n", (free_after - free_before)/1024);
      }
      // We might want to do something like the following if we find the GC's are not helping...
      // Universe::heap()->size_policy()->set_gc_time_limit_exceeded(true);
    }
  }
}

//
// See if the /dev/mem_notify device exists, and if so, start a thread to monitor it.
//
void MemNotifyThread::start() {
  int    fd;
  fd = open ("/dev/mem_notify", O_RDONLY, 0);
  if (fd < 0) {
      return;
  }

  if (memnotify_thread() == NULL) {
    new MemNotifyThread(fd);
  }
}

#endif // JAVASE_EMBEDDED


/////////////// Unit tests ///////////////

#ifndef PRODUCT

#define test_log(...) \
  do {\
    if (VerboseInternalVMTests) { \
      tty->print_cr(__VA_ARGS__); \
      tty->flush(); \
    }\
  } while (false)

class TestReserveMemorySpecial : AllStatic {
 public:
  static void small_page_write(void* addr, size_t size) {
    size_t page_size = os::vm_page_size();

    char* end = (char*)addr + size;
    for (char* p = (char*)addr; p < end; p += page_size) {
      *p = 1;
    }
  }

  static void test_reserve_memory_special_huge_tlbfs_only(size_t size) {
    if (!UseHugeTLBFS) {
      return;
    }

    test_log("test_reserve_memory_special_huge_tlbfs_only(" SIZE_FORMAT ")", size);

    char* addr = os::Linux::reserve_memory_special_huge_tlbfs_only(size, NULL, false);

    if (addr != NULL) {
      small_page_write(addr, size);

      os::Linux::release_memory_special_huge_tlbfs(addr, size);
    }
  }

  static void test_reserve_memory_special_huge_tlbfs_only() {
    if (!UseHugeTLBFS) {
      return;
    }

    size_t lp = os::large_page_size();

    for (size_t size = lp; size <= lp * 10; size += lp) {
      test_reserve_memory_special_huge_tlbfs_only(size);
    }
  }

  static void test_reserve_memory_special_huge_tlbfs_mixed(size_t size, size_t alignment) {
    if (!UseHugeTLBFS) {
        return;
    }

    test_log("test_reserve_memory_special_huge_tlbfs_mixed(" SIZE_FORMAT ", " SIZE_FORMAT ")",
        size, alignment);

    assert(size >= os::large_page_size(), "Incorrect input to test");

    char* addr = os::Linux::reserve_memory_special_huge_tlbfs_mixed(size, alignment, NULL, false);

    if (addr != NULL) {
      small_page_write(addr, size);

      os::Linux::release_memory_special_huge_tlbfs(addr, size);
    }
  }

  static void test_reserve_memory_special_huge_tlbfs_mixed_all_alignments(size_t size) {
    size_t lp = os::large_page_size();
    size_t ag = os::vm_allocation_granularity();

    for (size_t alignment = ag; is_size_aligned(size, alignment); alignment *= 2) {
      test_reserve_memory_special_huge_tlbfs_mixed(size, alignment);
    }
  }

  static void test_reserve_memory_special_huge_tlbfs_mixed() {
    size_t lp = os::large_page_size();
    size_t ag = os::vm_allocation_granularity();

    test_reserve_memory_special_huge_tlbfs_mixed_all_alignments(lp);
    test_reserve_memory_special_huge_tlbfs_mixed_all_alignments(lp + ag);
    test_reserve_memory_special_huge_tlbfs_mixed_all_alignments(lp + lp / 2);
    test_reserve_memory_special_huge_tlbfs_mixed_all_alignments(lp * 2);
    test_reserve_memory_special_huge_tlbfs_mixed_all_alignments(lp * 2 + ag);
    test_reserve_memory_special_huge_tlbfs_mixed_all_alignments(lp * 2 - ag);
    test_reserve_memory_special_huge_tlbfs_mixed_all_alignments(lp * 2 + lp / 2);
    test_reserve_memory_special_huge_tlbfs_mixed_all_alignments(lp * 10);
    test_reserve_memory_special_huge_tlbfs_mixed_all_alignments(lp * 10 + lp / 2);
  }

  static void test_reserve_memory_special_huge_tlbfs() {
    if (!UseHugeTLBFS) {
      return;
    }

    test_reserve_memory_special_huge_tlbfs_only();
    test_reserve_memory_special_huge_tlbfs_mixed();
  }

  static void test_reserve_memory_special_shm(size_t size, size_t alignment) {
    if (!UseSHM) {
      return;
    }

    test_log("test_reserve_memory_special_shm(" SIZE_FORMAT ", " SIZE_FORMAT ")", size, alignment);

    char* addr = os::Linux::reserve_memory_special_shm(size, alignment, NULL, false);

    if (addr != NULL) {
      assert(is_ptr_aligned(addr, alignment), "Check");
      assert(is_ptr_aligned(addr, os::large_page_size()), "Check");

      small_page_write(addr, size);

      os::Linux::release_memory_special_shm(addr, size);
    }
  }

  static void test_reserve_memory_special_shm() {
    size_t lp = os::large_page_size();
    size_t ag = os::vm_allocation_granularity();

    for (size_t size = ag; size < lp * 3; size += ag) {
      for (size_t alignment = ag; is_size_aligned(size, alignment); alignment *= 2) {
        test_reserve_memory_special_shm(size, alignment);
      }
    }
  }

  static void test() {
    test_reserve_memory_special_huge_tlbfs();
    test_reserve_memory_special_shm();
  }
};

void TestReserveMemorySpecial_test() {
  TestReserveMemorySpecial::test();
}

#endif<|MERGE_RESOLUTION|>--- conflicted
+++ resolved
@@ -3325,15 +3325,9 @@
   // format has been changed), we'll use the largest page size supported by
   // the processor.
 
-<<<<<<< HEAD
 #if !defined(ZERO)
-    _large_page_size = IA32_ONLY(4 * M) AMD64_ONLY(2 * M) IA64_ONLY(256 * M) SPARC_ONLY(4 * M)
-                       ARM_ONLY(2 * M) PPC_ONLY(4 * M) AARCH64_ONLY(2 * M);
-=======
-#ifndef ZERO
   large_page_size = IA32_ONLY(4 * M) AMD64_ONLY(2 * M) IA64_ONLY(256 * M) SPARC_ONLY(4 * M)
-                     ARM_ONLY(2 * M) PPC_ONLY(4 * M);
->>>>>>> 2ce34909
+                       ARM_ONLY(2 * M) PPC_ONLY(4 * M);
 #endif // ZERO
 
   FILE *fp = fopen("/proc/meminfo", "r");
