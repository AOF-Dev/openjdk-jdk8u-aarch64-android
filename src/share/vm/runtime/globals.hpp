/*
 * Copyright (c) 1997, 2013, Oracle and/or its affiliates. All rights reserved.
 * DO NOT ALTER OR REMOVE COPYRIGHT NOTICES OR THIS FILE HEADER.
 *
 * This code is free software; you can redistribute it and/or modify it
 * under the terms of the GNU General Public License version 2 only, as
 * published by the Free Software Foundation.
 *
 * This code is distributed in the hope that it will be useful, but WITHOUT
 * ANY WARRANTY; without even the implied warranty of MERCHANTABILITY or
 * FITNESS FOR A PARTICULAR PURPOSE.  See the GNU General Public License
 * version 2 for more details (a copy is included in the LICENSE file that
 * accompanied this code).
 *
 * You should have received a copy of the GNU General Public License version
 * 2 along with this work; if not, write to the Free Software Foundation,
 * Inc., 51 Franklin St, Fifth Floor, Boston, MA 02110-1301 USA.
 *
 * Please contact Oracle, 500 Oracle Parkway, Redwood Shores, CA 94065 USA
 * or visit www.oracle.com if you need additional information or have any
 * questions.
 *
 */

#ifndef SHARE_VM_RUNTIME_GLOBALS_HPP
#define SHARE_VM_RUNTIME_GLOBALS_HPP

#include "utilities/debug.hpp"

// use this for flags that are true per default in the tiered build
// but false in non-tiered builds, and vice versa
#ifdef TIERED
#define  trueInTiered true
#define falseInTiered false
#else
#define  trueInTiered false
#define falseInTiered true
#endif

#ifdef TARGET_ARCH_x86
# include "globals_x86.hpp"
#endif
#ifdef TARGET_ARCH_aarch64
# include "globals_aarch64.hpp"
#endif
#ifdef TARGET_ARCH_sparc
# include "globals_sparc.hpp"
#endif
#ifdef TARGET_ARCH_zero
# include "globals_zero.hpp"
#endif
#ifdef TARGET_ARCH_arm
# include "globals_arm.hpp"
#endif
#ifdef TARGET_ARCH_ppc
# include "globals_ppc.hpp"
#endif
#ifdef TARGET_OS_FAMILY_linux
# include "globals_linux.hpp"
#endif
#ifdef TARGET_OS_FAMILY_solaris
# include "globals_solaris.hpp"
#endif
#ifdef TARGET_OS_FAMILY_windows
# include "globals_windows.hpp"
#endif
#ifdef TARGET_OS_FAMILY_bsd
# include "globals_bsd.hpp"
#endif
#ifdef TARGET_OS_ARCH_linux_x86
# include "globals_linux_x86.hpp"
#endif
#ifdef TARGET_OS_ARCH_linux_aarch64
# include "globals_linux_aarch64.hpp"
#endif
#ifdef TARGET_OS_ARCH_linux_sparc
# include "globals_linux_sparc.hpp"
#endif
#ifdef TARGET_OS_ARCH_linux_zero
# include "globals_linux_zero.hpp"
#endif
#ifdef TARGET_OS_ARCH_solaris_x86
# include "globals_solaris_x86.hpp"
#endif
#ifdef TARGET_OS_ARCH_solaris_sparc
# include "globals_solaris_sparc.hpp"
#endif
#ifdef TARGET_OS_ARCH_windows_x86
# include "globals_windows_x86.hpp"
#endif
#ifdef TARGET_OS_ARCH_linux_arm
# include "globals_linux_arm.hpp"
#endif
#ifdef TARGET_OS_ARCH_linux_ppc
# include "globals_linux_ppc.hpp"
#endif
#ifdef TARGET_OS_ARCH_bsd_x86
# include "globals_bsd_x86.hpp"
#endif
#ifdef TARGET_OS_ARCH_bsd_zero
# include "globals_bsd_zero.hpp"
#endif
#ifdef COMPILER1
#ifdef TARGET_ARCH_x86
# include "c1_globals_x86.hpp"
#endif
#ifdef TARGET_ARCH_aarch64
# include "c1_globals_aarch64.hpp"
#endif
#ifdef TARGET_ARCH_sparc
# include "c1_globals_sparc.hpp"
#endif
#ifdef TARGET_ARCH_arm
# include "c1_globals_arm.hpp"
#endif
#ifdef TARGET_ARCH_ppc
# include "c1_globals_ppc.hpp"
#endif
#ifdef TARGET_OS_FAMILY_linux
# include "c1_globals_linux.hpp"
#endif
#ifdef TARGET_OS_FAMILY_solaris
# include "c1_globals_solaris.hpp"
#endif
#ifdef TARGET_OS_FAMILY_windows
# include "c1_globals_windows.hpp"
#endif
#ifdef TARGET_OS_FAMILY_bsd
# include "c1_globals_bsd.hpp"
#endif
#endif
#ifdef COMPILER2
#ifdef TARGET_ARCH_x86
# include "c2_globals_x86.hpp"
#endif
#ifdef TARGET_ARCH_aarch64
# include "c2_globals_aarch64.hpp"
#endif
#ifdef TARGET_ARCH_sparc
# include "c2_globals_sparc.hpp"
#endif
#ifdef TARGET_ARCH_arm
# include "c2_globals_arm.hpp"
#endif
#ifdef TARGET_OS_FAMILY_linux
# include "c2_globals_linux.hpp"
#endif
#ifdef TARGET_OS_FAMILY_solaris
# include "c2_globals_solaris.hpp"
#endif
#ifdef TARGET_OS_FAMILY_windows
# include "c2_globals_windows.hpp"
#endif
#ifdef TARGET_OS_FAMILY_bsd
# include "c2_globals_bsd.hpp"
#endif
#endif
#ifdef SHARK
#ifdef TARGET_ARCH_zero
# include "shark_globals_zero.hpp"
#endif
#endif

#if !defined(COMPILER1) && !defined(COMPILER2) && !defined(SHARK)
define_pd_global(bool, BackgroundCompilation,        false);
define_pd_global(bool, UseTLAB,                      false);
define_pd_global(bool, CICompileOSR,                 false);
define_pd_global(bool, UseTypeProfile,               false);
define_pd_global(bool, UseOnStackReplacement,        false);
define_pd_global(bool, InlineIntrinsics,             false);
define_pd_global(bool, PreferInterpreterNativeStubs, true);
define_pd_global(bool, ProfileInterpreter,           false);
define_pd_global(bool, ProfileTraps,                 false);
define_pd_global(bool, TieredCompilation,            false);

define_pd_global(intx, CompileThreshold,             0);
define_pd_global(intx, BackEdgeThreshold,            0);

define_pd_global(intx, OnStackReplacePercentage,     0);
define_pd_global(bool, ResizeTLAB,                   false);
define_pd_global(intx, FreqInlineSize,               0);
define_pd_global(intx, InlineSmallCode,              0);
define_pd_global(intx, NewSizeThreadIncrease,        4*K);
define_pd_global(intx, InlineClassNatives,           true);
define_pd_global(intx, InlineUnsafeOps,              true);
define_pd_global(intx, InitialCodeCacheSize,         160*K);
define_pd_global(intx, ReservedCodeCacheSize,        32*M);
define_pd_global(intx, CodeCacheExpansionSize,       32*K);
define_pd_global(intx, CodeCacheMinBlockLength,      1);
define_pd_global(intx, CodeCacheMinimumUseSpace,     200*K);
define_pd_global(uintx,MetaspaceSize,    ScaleForWordSize(4*M));
define_pd_global(bool, NeverActAsServerClassMachine, true);
define_pd_global(uint64_t,MaxRAM,                    1ULL*G);
#define CI_COMPILER_COUNT 0
#else

#ifdef COMPILER2
#define CI_COMPILER_COUNT 2
#else
#define CI_COMPILER_COUNT 1
#endif // COMPILER2

#endif // no compilers

// string type aliases used only in this file
typedef const char* ccstr;
typedef const char* ccstrlist;   // represents string arguments which accumulate

enum FlagValueOrigin {
  DEFAULT          = 0,
  COMMAND_LINE     = 1,
  ENVIRON_VAR      = 2,
  CONFIG_FILE      = 3,
  MANAGEMENT       = 4,
  ERGONOMIC        = 5,
  ATTACH_ON_DEMAND = 6,
  INTERNAL         = 99
};

struct Flag {
  const char *type;
  const char *name;
  void*       addr;

  NOT_PRODUCT(const char *doc;)

  const char *kind;
  FlagValueOrigin origin;

  // points to all Flags static array
  static Flag *flags;

  // number of flags
  static size_t numFlags;

  static Flag* find_flag(const char* name, size_t length, bool allow_locked = false);
  static Flag* fuzzy_match(const char* name, size_t length, bool allow_locked = false);

  bool is_bool() const        { return strcmp(type, "bool") == 0; }
  bool get_bool() const       { return *((bool*) addr); }
  void set_bool(bool value)   { *((bool*) addr) = value; }

  bool is_intx()  const       { return strcmp(type, "intx")  == 0; }
  intx get_intx() const       { return *((intx*) addr); }
  void set_intx(intx value)   { *((intx*) addr) = value; }

  bool is_uintx() const       { return strcmp(type, "uintx") == 0; }
  uintx get_uintx() const     { return *((uintx*) addr); }
  void set_uintx(uintx value) { *((uintx*) addr) = value; }

  bool is_uint64_t() const          { return strcmp(type, "uint64_t") == 0; }
  uint64_t get_uint64_t() const     { return *((uint64_t*) addr); }
  void set_uint64_t(uint64_t value) { *((uint64_t*) addr) = value; }

  bool is_double() const        { return strcmp(type, "double") == 0; }
  double get_double() const     { return *((double*) addr); }
  void set_double(double value) { *((double*) addr) = value; }

  bool is_ccstr() const          { return strcmp(type, "ccstr") == 0 || strcmp(type, "ccstrlist") == 0; }
  bool ccstr_accumulates() const { return strcmp(type, "ccstrlist") == 0; }
  ccstr get_ccstr() const     { return *((ccstr*) addr); }
  void set_ccstr(ccstr value) { *((ccstr*) addr) = value; }

  bool is_unlocker() const;
  bool is_unlocked() const;
  bool is_writeable() const;
  bool is_external() const;

  bool is_unlocker_ext() const;
  bool is_unlocked_ext() const;
  bool is_writeable_ext() const;
  bool is_external_ext() const;

  void get_locked_message(char*, int) const;
  void get_locked_message_ext(char*, int) const;

  void print_on(outputStream* st, bool withComments = false );
  void print_as_flag(outputStream* st);
};

// debug flags control various aspects of the VM and are global accessible

// use FlagSetting to temporarily change some debug flag
// e.g. FlagSetting fs(DebugThisAndThat, true);
// restored to previous value upon leaving scope
class FlagSetting {
  bool val;
  bool* flag;
 public:
  FlagSetting(bool& fl, bool newValue) { flag = &fl; val = fl; fl = newValue; }
  ~FlagSetting()                       { *flag = val; }
};


class CounterSetting {
  intx* counter;
 public:
  CounterSetting(intx* cnt) { counter = cnt; (*counter)++; }
  ~CounterSetting()         { (*counter)--; }
};


class UIntFlagSetting {
  uintx val;
  uintx* flag;
 public:
  UIntFlagSetting(uintx& fl, uintx newValue) { flag = &fl; val = fl; fl = newValue; }
  ~UIntFlagSetting()                         { *flag = val; }
};


class DoubleFlagSetting {
  double val;
  double* flag;
 public:
  DoubleFlagSetting(double& fl, double newValue) { flag = &fl; val = fl; fl = newValue; }
  ~DoubleFlagSetting()                           { *flag = val; }
};


class CommandLineFlags {
 public:
  static bool boolAt(char* name, size_t len, bool* value);
  static bool boolAt(char* name, bool* value)      { return boolAt(name, strlen(name), value); }
  static bool boolAtPut(char* name, size_t len, bool* value, FlagValueOrigin origin);
  static bool boolAtPut(char* name, bool* value, FlagValueOrigin origin)   { return boolAtPut(name, strlen(name), value, origin); }

  static bool intxAt(char* name, size_t len, intx* value);
  static bool intxAt(char* name, intx* value)      { return intxAt(name, strlen(name), value); }
  static bool intxAtPut(char* name, size_t len, intx* value, FlagValueOrigin origin);
  static bool intxAtPut(char* name, intx* value, FlagValueOrigin origin)   { return intxAtPut(name, strlen(name), value, origin); }

  static bool uintxAt(char* name, size_t len, uintx* value);
  static bool uintxAt(char* name, uintx* value)    { return uintxAt(name, strlen(name), value); }
  static bool uintxAtPut(char* name, size_t len, uintx* value, FlagValueOrigin origin);
  static bool uintxAtPut(char* name, uintx* value, FlagValueOrigin origin) { return uintxAtPut(name, strlen(name), value, origin); }

  static bool uint64_tAt(char* name, size_t len, uint64_t* value);
  static bool uint64_tAt(char* name, uint64_t* value) { return uint64_tAt(name, strlen(name), value); }
  static bool uint64_tAtPut(char* name, size_t len, uint64_t* value, FlagValueOrigin origin);
  static bool uint64_tAtPut(char* name, uint64_t* value, FlagValueOrigin origin) { return uint64_tAtPut(name, strlen(name), value, origin); }

  static bool doubleAt(char* name, size_t len, double* value);
  static bool doubleAt(char* name, double* value)    { return doubleAt(name, strlen(name), value); }
  static bool doubleAtPut(char* name, size_t len, double* value, FlagValueOrigin origin);
  static bool doubleAtPut(char* name, double* value, FlagValueOrigin origin) { return doubleAtPut(name, strlen(name), value, origin); }

  static bool ccstrAt(char* name, size_t len, ccstr* value);
  static bool ccstrAt(char* name, ccstr* value)    { return ccstrAt(name, strlen(name), value); }
  static bool ccstrAtPut(char* name, size_t len, ccstr* value, FlagValueOrigin origin);
  static bool ccstrAtPut(char* name, ccstr* value, FlagValueOrigin origin) { return ccstrAtPut(name, strlen(name), value, origin); }

  // Returns false if name is not a command line flag.
  static bool wasSetOnCmdline(const char* name, bool* value);
  static void printSetFlags(outputStream* out);

  static void printFlags(outputStream* out, bool withComments);

  static void verify() PRODUCT_RETURN;
};

// use this for flags that are true by default in the debug version but
// false in the optimized version, and vice versa
#ifdef ASSERT
#define trueInDebug  true
#define falseInDebug false
#else
#define trueInDebug  false
#define falseInDebug true
#endif

// use this for flags that are true per default in the product build
// but false in development builds, and vice versa
#ifdef PRODUCT
#define trueInProduct  true
#define falseInProduct false
#else
#define trueInProduct  false
#define falseInProduct true
#endif

#ifdef JAVASE_EMBEDDED
#define falseInEmbedded false
#else
#define falseInEmbedded true
#endif

// develop flags are settable / visible only during development and are constant in the PRODUCT version
// product flags are always settable / visible
// notproduct flags are settable / visible only during development and are not declared in the PRODUCT version

// A flag must be declared with one of the following types:
// bool, intx, uintx, ccstr.
// The type "ccstr" is an alias for "const char*" and is used
// only in this file, because the macrology requires single-token type names.

// Note: Diagnostic options not meant for VM tuning or for product modes.
// They are to be used for VM quality assurance or field diagnosis
// of VM bugs.  They are hidden so that users will not be encouraged to
// try them as if they were VM ordinary execution options.  However, they
// are available in the product version of the VM.  Under instruction
// from support engineers, VM customers can turn them on to collect
// diagnostic information about VM problems.  To use a VM diagnostic
// option, you must first specify +UnlockDiagnosticVMOptions.
// (This master switch also affects the behavior of -Xprintflags.)
//
// experimental flags are in support of features that are not
//    part of the officially supported product, but are available
//    for experimenting with. They could, for example, be performance
//    features that may not have undergone full or rigorous QA, but which may
//    help performance in some cases and released for experimentation
//    by the community of users and developers. This flag also allows one to
//    be able to build a fully supported product that nonetheless also
//    ships with some unsupported, lightly tested, experimental features.
//    Like the UnlockDiagnosticVMOptions flag above, there is a corresponding
//    UnlockExperimentalVMOptions flag, which allows the control and
//    modification of the experimental flags.
//
// Nota bene: neither diagnostic nor experimental options should be used casually,
//    and they are not supported on production loads, except under explicit
//    direction from support engineers.
//
// manageable flags are writeable external product flags.
//    They are dynamically writeable through the JDK management interface
//    (com.sun.management.HotSpotDiagnosticMXBean API) and also through JConsole.
//    These flags are external exported interface (see CCC).  The list of
//    manageable flags can be queried programmatically through the management
//    interface.
//
//    A flag can be made as "manageable" only if
//    - the flag is defined in a CCC as an external exported interface.
//    - the VM implementation supports dynamic setting of the flag.
//      This implies that the VM must *always* query the flag variable
//      and not reuse state related to the flag state at any given time.
//    - you want the flag to be queried programmatically by the customers.
//
// product_rw flags are writeable internal product flags.
//    They are like "manageable" flags but for internal/private use.
//    The list of product_rw flags are internal/private flags which
//    may be changed/removed in a future release.  It can be set
//    through the management interface to get/set value
//    when the name of flag is supplied.
//
//    A flag can be made as "product_rw" only if
//    - the VM implementation supports dynamic setting of the flag.
//      This implies that the VM must *always* query the flag variable
//      and not reuse state related to the flag state at any given time.
//
// Note that when there is a need to support develop flags to be writeable,
// it can be done in the same way as product_rw.

#define RUNTIME_FLAGS(develop, develop_pd, product, product_pd, diagnostic, experimental, notproduct, manageable, product_rw, lp64_product) \
                                                                            \
  lp64_product(bool, UseCompressedOops, false,                              \
            "Use 32-bit object references in 64-bit VM  "                   \
            "lp64_product means flag is always constant in 32 bit VM")      \
                                                                            \
  lp64_product(bool, UseCompressedClassPointers, false,                     \
            "Use 32-bit class pointers in 64-bit VM  "                      \
            "lp64_product means flag is always constant in 32 bit VM")      \
                                                                            \
  notproduct(bool, CheckCompressedOops, true,                               \
            "generate checks in encoding/decoding code in debug VM")        \
                                                                            \
  product_pd(uintx, HeapBaseMinAddress,                                     \
            "OS specific low limit for heap base address")                  \
                                                                            \
  diagnostic(bool, PrintCompressedOopsMode, false,                          \
            "Print compressed oops base address and encoding mode")         \
                                                                            \
  lp64_product(intx, ObjectAlignmentInBytes, 8,                             \
          "Default object alignment in bytes, 8 is minimum")                \
                                                                            \
  product(bool, AssumeMP, false,                                            \
          "Instruct the VM to assume multiple processors are available")    \
                                                                            \
  /* UseMembar is theoretically a temp flag used for memory barrier         \
   * removal testing.  It was supposed to be removed before FCS but has     \
   * been re-added (see 6401008) */                                         \
  product_pd(bool, UseMembar,                                               \
          "(Unstable) Issues membars on thread state transitions")          \
                                                                            \
  /* Temp PPC Flag to allow disabling the use of lwsync on ppc platforms    \
   * that don't support it.  This will be replaced by processor detection   \
   * logic.                                                                 \
   */                                                                       \
  product(bool, UsePPCLWSYNC, true,                                         \
          "Use lwsync instruction if true, else use slower sync")           \
                                                                            \
  develop(bool, CleanChunkPoolAsync, falseInEmbedded,                       \
          "Whether to clean the chunk pool asynchronously")                 \
                                                                            \
  /* Temporary: See 6948537 */                                              \
  experimental(bool, UseMemSetInBOT, true,                                  \
          "(Unstable) uses memset in BOT updates in GC code")               \
                                                                            \
  diagnostic(bool, UnlockDiagnosticVMOptions, trueInDebug,                  \
          "Enable normal processing of flags relating to field diagnostics")\
                                                                            \
  experimental(bool, UnlockExperimentalVMOptions, false,                    \
          "Enable normal processing of flags relating to experimental features")\
                                                                            \
  product(bool, JavaMonitorsInStackTrace, true,                             \
          "Print info. about Java monitor locks when the stacks are dumped")\
                                                                            \
  product_pd(bool, UseLargePages,                                           \
          "Use large page memory")                                          \
                                                                            \
  product_pd(bool, UseLargePagesIndividualAllocation,                       \
          "Allocate large pages individually for better affinity")          \
                                                                            \
  develop(bool, LargePagesIndividualAllocationInjectError, false,           \
          "Fail large pages individual allocation")                         \
                                                                            \
  develop(bool, TracePageSizes, false,                                      \
          "Trace page size selection and usage.")                           \
                                                                            \
  product(bool, UseNUMA, false,                                             \
          "Use NUMA if available")                                          \
                                                                            \
  product(bool, UseNUMAInterleaving, false,                                 \
          "Interleave memory across NUMA nodes if available")               \
                                                                            \
  product(uintx, NUMAInterleaveGranularity, 2*M,                            \
          "Granularity to use for NUMA interleaving on Windows OS")         \
                                                                            \
  product(bool, ForceNUMA, false,                                           \
          "Force NUMA optimizations on single-node/UMA systems")            \
                                                                            \
  product(uintx, NUMAChunkResizeWeight, 20,                                 \
          "Percentage (0-100) used to weigh the current sample when "      \
          "computing exponentially decaying average for "                   \
          "AdaptiveNUMAChunkSizing")                                        \
                                                                            \
  product(uintx, NUMASpaceResizeRate, 1*G,                                  \
          "Do not reallocate more that this amount per collection")         \
                                                                            \
  product(bool, UseAdaptiveNUMAChunkSizing, true,                           \
          "Enable adaptive chunk sizing for NUMA")                          \
                                                                            \
  product(bool, NUMAStats, false,                                           \
          "Print NUMA stats in detailed heap information")                  \
                                                                            \
  product(uintx, NUMAPageScanRate, 256,                                     \
          "Maximum number of pages to include in the page scan procedure")  \
                                                                            \
  product_pd(bool, NeedsDeoptSuspend,                                       \
          "True for register window machines (sparc/ia64)")                 \
                                                                            \
  product(intx, UseSSE, 99,                                                 \
          "Highest supported SSE instructions set on x86/x64")              \
                                                                            \
  product(bool, UseAES, false,                                               \
          "Control whether AES instructions can be used on x86/x64")        \
                                                                            \
  product(uintx, LargePageSizeInBytes, 0,                                   \
          "Large page size (0 to let VM choose the page size")              \
                                                                            \
  product(uintx, LargePageHeapSizeThreshold, 128*M,                         \
          "Use large pages if max heap is at least this big")               \
                                                                            \
  product(bool, ForceTimeHighResolution, false,                             \
          "Using high time resolution(For Win32 only)")                     \
                                                                            \
  develop(bool, TraceItables, false,                                        \
          "Trace initialization and use of itables")                        \
                                                                            \
  develop(bool, TracePcPatching, false,                                     \
          "Trace usage of frame::patch_pc")                                 \
                                                                            \
  develop(bool, TraceJumps, false,                                          \
          "Trace assembly jumps in thread ring buffer")                     \
                                                                            \
  develop(bool, TraceRelocator, false,                                      \
          "Trace the bytecode relocator")                                   \
                                                                            \
  develop(bool, TraceLongCompiles, false,                                   \
          "Print out every time compilation is longer than "                \
          "a given threashold")                                             \
                                                                            \
  develop(bool, SafepointALot, false,                                       \
          "Generates a lot of safepoints. Works with "                      \
          "GuaranteedSafepointInterval")                                    \
                                                                            \
  product_pd(bool, BackgroundCompilation,                                   \
          "A thread requesting compilation is not blocked during "          \
          "compilation")                                                    \
                                                                            \
  product(bool, PrintVMQWaitTime, false,                                    \
          "Prints out the waiting time in VM operation queue")              \
                                                                            \
  develop(bool, NoYieldsInMicrolock, false,                                 \
          "Disable yields in microlock")                                    \
                                                                            \
  develop(bool, TraceOopMapGeneration, false,                               \
          "Shows oopmap generation")                                        \
                                                                            \
  product(bool, MethodFlushing, true,                                       \
          "Reclamation of zombie and not-entrant methods")                  \
                                                                            \
  develop(bool, VerifyStack, false,                                         \
          "Verify stack of each thread when it is entering a runtime call") \
                                                                            \
  diagnostic(bool, ForceUnreachable, false,                                 \
          "Make all non code cache addresses to be unreachable with forcing use of 64bit literal fixups") \
                                                                            \
  notproduct(bool, StressDerivedPointers, false,                            \
          "Force scavenge when a derived pointers is detected on stack "    \
          "after rtm call")                                                 \
                                                                            \
  develop(bool, TraceDerivedPointers, false,                                \
          "Trace traversal of derived pointers on stack")                   \
                                                                            \
  notproduct(bool, TraceCodeBlobStacks, false,                              \
          "Trace stack-walk of codeblobs")                                  \
                                                                            \
  product(bool, PrintJNIResolving, false,                                   \
          "Used to implement -v:jni")                                       \
                                                                            \
  notproduct(bool, PrintRewrites, false,                                    \
          "Print methods that are being rewritten")                         \
                                                                            \
  product(bool, UseInlineCaches, true,                                      \
          "Use Inline Caches for virtual calls ")                           \
                                                                            \
  develop(bool, InlineArrayCopy, true,                                      \
          "inline arraycopy native that is known to be part of "            \
          "base library DLL")                                               \
                                                                            \
  develop(bool, InlineObjectHash, true,                                     \
          "inline Object::hashCode() native that is known to be part "      \
          "of base library DLL")                                            \
                                                                            \
  develop(bool, InlineNatives, true,                                        \
          "inline natives that are known to be part of base library DLL")   \
                                                                            \
  develop(bool, InlineMathNatives, true,                                    \
          "inline SinD, CosD, etc.")                                        \
                                                                            \
  develop(bool, InlineClassNatives, true,                                   \
          "inline Class.isInstance, etc")                                   \
                                                                            \
  develop(bool, InlineThreadNatives, true,                                  \
          "inline Thread.currentThread, etc")                               \
                                                                            \
  develop(bool, InlineUnsafeOps, true,                                      \
          "inline memory ops (native methods) from sun.misc.Unsafe")        \
                                                                            \
  product(bool, CriticalJNINatives, true,                                   \
          "check for critical JNI entry points")                            \
                                                                            \
  notproduct(bool, StressCriticalJNINatives, false,                         \
            "Exercise register saving code in critical natives")            \
                                                                            \
  product(bool, UseSSE42Intrinsics, false,                                  \
          "SSE4.2 versions of intrinsics")                                  \
                                                                            \
  product(bool, UseAESIntrinsics, false,                                    \
          "use intrinsics for AES versions of crypto")                      \
                                                                            \
  product(bool, UseCRC32Intrinsics, false,                                  \
          "use intrinsics for java.util.zip.CRC32")                         \
                                                                            \
  develop(bool, TraceCallFixup, false,                                      \
          "traces all call fixups")                                         \
                                                                            \
  develop(bool, DeoptimizeALot, false,                                      \
          "deoptimize at every exit from the runtime system")               \
                                                                            \
  notproduct(ccstrlist, DeoptimizeOnlyAt, "",                               \
          "a comma separated list of bcis to deoptimize at")                \
                                                                            \
  product(bool, DeoptimizeRandom, false,                                    \
          "deoptimize random frames on random exit from the runtime system")\
                                                                            \
  notproduct(bool, ZombieALot, false,                                       \
          "creates zombies (non-entrant) at exit from the runt. system")    \
                                                                            \
  product(bool, UnlinkSymbolsALot, false,                                   \
          "unlink unreferenced symbols from the symbol table at safepoints")\
                                                                            \
  notproduct(bool, WalkStackALot, false,                                    \
          "trace stack (no print) at every exit from the runtime system")   \
                                                                            \
  product(bool, Debugging, false,                                           \
          "set when executing debug methods in debug.ccp "                  \
          "(to prevent triggering assertions)")                             \
                                                                            \
  notproduct(bool, StrictSafepointChecks, trueInDebug,                      \
          "Enable strict checks that safepoints cannot happen for threads " \
          "that used No_Safepoint_Verifier")                                \
                                                                            \
  notproduct(bool, VerifyLastFrame, false,                                  \
          "Verify oops on last frame on entry to VM")                       \
                                                                            \
  develop(bool, TraceHandleAllocation, false,                               \
          "Prints out warnings when suspicious many handles are allocated") \
                                                                            \
  product(bool, UseCompilerSafepoints, true,                                \
          "Stop at safepoints in compiled code")                            \
                                                                            \
  product(bool, FailOverToOldVerifier, true,                                \
          "fail over to old verifier when split verifier fails")            \
                                                                            \
  develop(bool, ShowSafepointMsgs, false,                                   \
          "Show msg. about safepoint synch.")                               \
                                                                            \
  product(bool, SafepointTimeout, false,                                    \
          "Time out and warn or fail after SafepointTimeoutDelay "          \
          "milliseconds if failed to reach safepoint")                      \
                                                                            \
  develop(bool, DieOnSafepointTimeout, false,                               \
          "Die upon failure to reach safepoint (see SafepointTimeout)")     \
                                                                            \
  /* 50 retries * (5 * current_retry_count) millis = ~6.375 seconds */      \
  /* typically, at most a few retries are needed */                         \
  product(intx, SuspendRetryCount, 50,                                      \
          "Maximum retry count for an external suspend request")            \
                                                                            \
  product(intx, SuspendRetryDelay, 5,                                       \
          "Milliseconds to delay per retry (* current_retry_count)")        \
                                                                            \
  product(bool, AssertOnSuspendWaitFailure, false,                          \
          "Assert/Guarantee on external suspend wait failure")              \
                                                                            \
  product(bool, TraceSuspendWaitFailures, false,                            \
          "Trace external suspend wait failures")                           \
                                                                            \
  product(bool, MaxFDLimit, true,                                           \
          "Bump the number of file descriptors to max in solaris.")         \
                                                                            \
  diagnostic(bool, LogEvents, true,                                         \
             "Enable the various ring buffer event logs")                   \
                                                                            \
  diagnostic(uintx, LogEventsBufferEntries, 10,                             \
             "Enable the various ring buffer event logs")                   \
                                                                            \
  product(bool, BytecodeVerificationRemote, true,                           \
          "Enables the Java bytecode verifier for remote classes")          \
                                                                            \
  product(bool, BytecodeVerificationLocal, false,                           \
          "Enables the Java bytecode verifier for local classes")           \
                                                                            \
  develop(bool, ForceFloatExceptions, trueInDebug,                          \
          "Force exceptions on FP stack under/overflow")                    \
                                                                            \
  develop(bool, VerifyStackAtCalls, false,                                  \
          "Verify that the stack pointer is unchanged after calls")         \
                                                                            \
  develop(bool, TraceJavaAssertions, false,                                 \
          "Trace java language assertions")                                 \
                                                                            \
  notproduct(bool, CheckAssertionStatusDirectives, false,                   \
          "temporary - see javaClasses.cpp")                                \
                                                                            \
  notproduct(bool, PrintMallocFree, false,                                  \
          "Trace calls to C heap malloc/free allocation")                   \
                                                                            \
  product(bool, PrintOopAddress, false,                                     \
          "Always print the location of the oop")                           \
                                                                            \
  notproduct(bool, VerifyCodeCacheOften, false,                             \
          "Verify compiled-code cache often")                               \
                                                                            \
  develop(bool, ZapDeadCompiledLocals, false,                               \
          "Zap dead locals in compiler frames")                             \
                                                                            \
  notproduct(bool, ZapDeadLocalsOld, false,                                 \
          "Zap dead locals (old version, zaps all frames when "             \
          "entering the VM")                                                \
                                                                            \
  notproduct(bool, CheckOopishValues, false,                                \
          "Warn if value contains oop ( requires ZapDeadLocals)")           \
                                                                            \
  develop(bool, UseMallocOnly, false,                                       \
          "use only malloc/free for allocation (no resource area/arena)")   \
                                                                            \
  develop(bool, PrintMalloc, false,                                         \
          "print all malloc/free calls")                                    \
                                                                            \
  develop(bool, PrintMallocStatistics, false,                               \
          "print malloc/free statistics")                                   \
                                                                            \
  develop(bool, ZapResourceArea, trueInDebug,                               \
          "Zap freed resource/arena space with 0xABABABAB")                 \
                                                                            \
  notproduct(bool, ZapVMHandleArea, trueInDebug,                            \
          "Zap freed VM handle space with 0xBCBCBCBC")                      \
                                                                            \
  develop(bool, ZapJNIHandleArea, trueInDebug,                              \
          "Zap freed JNI handle space with 0xFEFEFEFE")                     \
                                                                            \
  notproduct(bool, ZapStackSegments, trueInDebug,                           \
             "Zap allocated/freed Stack segments with 0xFADFADED")          \
                                                                            \
  develop(bool, ZapUnusedHeapArea, trueInDebug,                             \
          "Zap unused heap space with 0xBAADBABE")                          \
                                                                            \
  develop(bool, TraceZapUnusedHeapArea, false,                              \
          "Trace zapping of unused heap space")                             \
                                                                            \
  develop(bool, CheckZapUnusedHeapArea, false,                              \
          "Check zapping of unused heap space")                             \
                                                                            \
  develop(bool, ZapFillerObjects, trueInDebug,                              \
          "Zap filler objects with 0xDEAFBABE")                             \
                                                                            \
  develop(bool, PrintVMMessages, true,                                      \
          "Print vm messages on console")                                   \
                                                                            \
  product(bool, PrintGCApplicationConcurrentTime, false,                    \
          "Print the time the application has been running")                \
                                                                            \
  product(bool, PrintGCApplicationStoppedTime, false,                       \
          "Print the time the application has been stopped")                \
                                                                            \
  diagnostic(bool, VerboseVerification, false,                              \
             "Display detailed verification details")                       \
                                                                            \
  notproduct(uintx, ErrorHandlerTest, 0,                                    \
          "If > 0, provokes an error after VM initialization; the value"    \
          "determines which error to provoke.  See test_error_handler()"    \
          "in debug.cpp.")                                                  \
                                                                            \
  develop(bool, Verbose, false,                                             \
          "Prints additional debugging information from other modes")       \
                                                                            \
  develop(bool, PrintMiscellaneous, false,                                  \
          "Prints uncategorized debugging information (requires +Verbose)") \
                                                                            \
  develop(bool, WizardMode, false,                                          \
          "Prints much more debugging information")                         \
                                                                            \
  product(bool, ShowMessageBoxOnError, false,                               \
          "Keep process alive on VM fatal error")                           \
                                                                            \
  product(bool, CreateMinidumpOnCrash, false,                               \
          "Create minidump on VM fatal error")                              \
                                                                            \
  product_pd(bool, UseOSErrorReporting,                                     \
          "Let VM fatal error propagate to the OS (ie. WER on Windows)")    \
                                                                            \
  product(bool, SuppressFatalErrorMessage, false,                           \
          "Do NO Fatal Error report [Avoid deadlock]")                      \
                                                                            \
  product(ccstrlist, OnError, "",                                           \
          "Run user-defined commands on fatal error; see VMError.cpp "      \
          "for examples")                                                   \
                                                                            \
  product(ccstrlist, OnOutOfMemoryError, "",                                \
          "Run user-defined commands on first java.lang.OutOfMemoryError")  \
                                                                            \
  manageable(bool, HeapDumpBeforeFullGC, false,                             \
          "Dump heap to file before any major stop-world GC")               \
                                                                            \
  manageable(bool, HeapDumpAfterFullGC, false,                              \
          "Dump heap to file after any major stop-world GC")                \
                                                                            \
  manageable(bool, HeapDumpOnOutOfMemoryError, false,                       \
          "Dump heap to file when java.lang.OutOfMemoryError is thrown")    \
                                                                            \
  manageable(ccstr, HeapDumpPath, NULL,                                     \
          "When HeapDumpOnOutOfMemoryError is on, the path (filename or"    \
          "directory) of the dump file (defaults to java_pid<pid>.hprof"    \
          "in the working directory)")                                      \
                                                                            \
  develop(uintx, SegmentedHeapDumpThreshold, 2*G,                           \
          "Generate a segmented heap dump (JAVA PROFILE 1.0.2 format) "     \
          "when the heap usage is larger than this")                        \
                                                                            \
  develop(uintx, HeapDumpSegmentSize, 1*G,                                  \
          "Approximate segment size when generating a segmented heap dump") \
                                                                            \
  develop(bool, BreakAtWarning, false,                                      \
          "Execute breakpoint upon encountering VM warning")                \
                                                                            \
  develop(bool, TraceVMOperation, false,                                    \
          "Trace vm operations")                                            \
                                                                            \
  develop(bool, UseFakeTimers, false,                                       \
          "Tells whether the VM should use system time or a fake timer")    \
                                                                            \
  product(ccstr, NativeMemoryTracking, "off",                               \
          "Native memory tracking options")                                 \
                                                                            \
  diagnostic(bool, PrintNMTStatistics, false,                               \
          "Print native memory tracking summary data if it is on")          \
                                                                            \
  diagnostic(bool, AutoShutdownNMT, true,                                   \
          "Automatically shutdown native memory tracking under stress "     \
          "situation. When set to false, native memory tracking tries to "  \
          "stay alive at the expense of JVM performance")                   \
                                                                            \
  diagnostic(bool, LogCompilation, false,                                   \
          "Log compilation activity in detail to LogFile")                  \
                                                                            \
  product(bool, PrintCompilation, false,                                    \
          "Print compilations")                                             \
                                                                            \
  diagnostic(bool, TraceNMethodInstalls, false,                             \
             "Trace nmethod intallation")                                   \
                                                                            \
  diagnostic(intx, ScavengeRootsInCode, 2,                                  \
             "0: do not allow scavengable oops in the code cache; "         \
             "1: allow scavenging from the code cache; "                    \
             "2: emit as many constants as the compiler can see")           \
                                                                            \
  product(bool, AlwaysRestoreFPU, false,                                    \
          "Restore the FPU control word after every JNI call (expensive)")  \
                                                                            \
  diagnostic(bool, PrintCompilation2, false,                                \
          "Print additional statistics per compilation")                    \
                                                                            \
  diagnostic(bool, PrintAdapterHandlers, false,                             \
          "Print code generated for i2c/c2i adapters")                      \
                                                                            \
  diagnostic(bool, VerifyAdapterCalls, trueInDebug,                         \
          "Verify that i2c/c2i adapters are called properly")               \
                                                                            \
  develop(bool, VerifyAdapterSharing, false,                                \
          "Verify that the code for shared adapters is the equivalent")     \
                                                                            \
  diagnostic(bool, PrintAssembly, false,                                    \
          "Print assembly code (using external disassembler.so)")           \
                                                                            \
  diagnostic(ccstr, PrintAssemblyOptions, NULL,                             \
          "Options string passed to disassembler.so")                       \
                                                                            \
  diagnostic(bool, PrintNMethods, false,                                    \
          "Print assembly code for nmethods when generated")                \
                                                                            \
  diagnostic(bool, PrintNativeNMethods, false,                              \
          "Print assembly code for native nmethods when generated")         \
                                                                            \
  develop(bool, PrintDebugInfo, false,                                      \
          "Print debug information for all nmethods when generated")        \
                                                                            \
  develop(bool, PrintRelocations, false,                                    \
          "Print relocation information for all nmethods when generated")   \
                                                                            \
  develop(bool, PrintDependencies, false,                                   \
          "Print dependency information for all nmethods when generated")   \
                                                                            \
  develop(bool, PrintExceptionHandlers, false,                              \
          "Print exception handler tables for all nmethods when generated") \
                                                                            \
  develop(bool, StressCompiledExceptionHandlers, false,                     \
         "Exercise compiled exception handlers")                            \
                                                                            \
  develop(bool, InterceptOSException, false,                                \
          "Starts debugger when an implicit OS (e.g., NULL) "               \
          "exception happens")                                              \
                                                                            \
  product(bool, PrintCodeCache, false,                                      \
          "Print the code cache memory usage when exiting")                 \
                                                                            \
  develop(bool, PrintCodeCache2, false,                                     \
          "Print detailed usage info on the code cache when exiting")       \
                                                                            \
  product(bool, PrintCodeCacheOnCompilation, false,                         \
          "Print the code cache memory usage each time a method is compiled") \
                                                                            \
  diagnostic(bool, PrintStubCode, false,                                    \
          "Print generated stub code")                                      \
                                                                            \
  product(bool, StackTraceInThrowable, true,                                \
          "Collect backtrace in throwable when exception happens")          \
                                                                            \
  product(bool, OmitStackTraceInFastThrow, true,                            \
          "Omit backtraces for some 'hot' exceptions in optimized code")    \
                                                                            \
  product(bool, ProfilerPrintByteCodeStatistics, false,                     \
          "Prints byte code statictics when dumping profiler output")       \
                                                                            \
  product(bool, ProfilerRecordPC, false,                                    \
          "Collects tick for each 16 byte interval of compiled code")       \
                                                                            \
  product(bool, ProfileVM, false,                                           \
          "Profiles ticks that fall within VM (either in the VM Thread "    \
          "or VM code called through stubs)")                               \
                                                                            \
  product(bool, ProfileIntervals, false,                                    \
          "Prints profiles for each interval (see ProfileIntervalsTicks)")  \
                                                                            \
  notproduct(bool, ProfilerCheckIntervals, false,                           \
          "Collect and print info on spacing of profiler ticks")            \
                                                                            \
  develop(bool, PrintJVMWarnings, false,                                    \
          "Prints warnings for unimplemented JVM functions")                \
                                                                            \
  product(bool, PrintWarnings, true,                                        \
          "Prints JVM warnings to output stream")                           \
                                                                            \
  notproduct(uintx, WarnOnStalledSpinLock, 0,                               \
          "Prints warnings for stalled SpinLocks")                          \
                                                                            \
  product(bool, RegisterFinalizersAtInit, true,                             \
          "Register finalizable objects at end of Object.<init> or "        \
          "after allocation")                                               \
                                                                            \
  develop(bool, RegisterReferences, true,                                   \
          "Tells whether the VM should register soft/weak/final/phantom "   \
          "references")                                                     \
                                                                            \
  develop(bool, IgnoreRewrites, false,                                      \
          "Supress rewrites of bytecodes in the oopmap generator. "         \
          "This is unsafe!")                                                \
                                                                            \
  develop(bool, PrintCodeCacheExtension, false,                             \
          "Print extension of code cache")                                  \
                                                                            \
  develop(bool, UsePrivilegedStack, true,                                   \
          "Enable the security JVM functions")                              \
                                                                            \
  develop(bool, ProtectionDomainVerification, true,                         \
          "Verifies protection domain before resolution in system "         \
          "dictionary")                                                     \
                                                                            \
  product(bool, ClassUnloading, true,                                       \
          "Do unloading of classes")                                        \
                                                                            \
  develop(bool, DisableStartThread, false,                                  \
          "Disable starting of additional Java threads "                    \
          "(for debugging only)")                                           \
                                                                            \
  develop(bool, MemProfiling, false,                                        \
          "Write memory usage profiling to log file")                       \
                                                                            \
  notproduct(bool, PrintSystemDictionaryAtExit, false,                      \
          "Prints the system dictionary at exit")                           \
                                                                            \
  experimental(intx, PredictedLoadedClassCount, 0,                          \
          "Experimental: Tune loaded class cache starting size.")           \
                                                                            \
  diagnostic(bool, UnsyncloadClass, false,                                  \
          "Unstable: VM calls loadClass unsynchronized. Custom "            \
          "class loader  must call VM synchronized for findClass "          \
          "and defineClass.")                                               \
                                                                            \
  product(bool, AlwaysLockClassLoader, false,                               \
          "Require the VM to acquire the class loader lock before calling " \
          "loadClass() even for class loaders registering "                 \
          "as parallel capable")                                            \
                                                                            \
  product(bool, AllowParallelDefineClass, false,                            \
          "Allow parallel defineClass requests for class loaders "          \
          "registering as parallel capable")                                \
                                                                            \
  product(bool, MustCallLoadClassInternal, false,                           \
          "Call loadClassInternal() rather than loadClass()")               \
                                                                            \
  product_pd(bool, DontYieldALot,                                           \
          "Throw away obvious excess yield calls (for SOLARIS only)")       \
                                                                            \
  product_pd(bool, ConvertSleepToYield,                                     \
          "Converts sleep(0) to thread yield "                              \
          "(may be off for SOLARIS to improve GUI)")                        \
                                                                            \
  product(bool, ConvertYieldToSleep, false,                                 \
          "Converts yield to a sleep of MinSleepInterval to simulate Win32 "\
          "behavior (SOLARIS only)")                                        \
                                                                            \
  product(bool, UseBoundThreads, true,                                      \
          "Bind user level threads to kernel threads (for SOLARIS only)")   \
                                                                            \
  develop(bool, UseDetachedThreads, true,                                   \
          "Use detached threads that are recycled upon termination "        \
          "(for SOLARIS only)")                                             \
                                                                            \
  product(bool, UseLWPSynchronization, true,                                \
          "Use LWP-based instead of libthread-based synchronization "       \
          "(SPARC only)")                                                   \
                                                                            \
  product(ccstr, SyncKnobs, NULL,                                           \
          "(Unstable) Various monitor synchronization tunables")            \
                                                                            \
  product(intx, EmitSync, 0,                                                \
          "(Unsafe,Unstable) "                                              \
          " Controls emission of inline sync fast-path code")               \
                                                                            \
  product(intx, MonitorBound, 0, "Bound Monitor population")                \
                                                                            \
  product(bool, MonitorInUseLists, false, "Track Monitors for Deflation")   \
                                                                            \
  product(intx, SyncFlags, 0, "(Unsafe,Unstable) Experimental Sync flags" ) \
                                                                            \
  product(intx, SyncVerbose, 0, "(Unstable)" )                              \
                                                                            \
  product(intx, ClearFPUAtPark, 0, "(Unsafe,Unstable)" )                    \
                                                                            \
  product(intx, hashCode, 5,                                                \
         "(Unstable) select hashCode generation algorithm" )                \
                                                                            \
  product(intx, WorkAroundNPTLTimedWaitHang, 1,                             \
         "(Unstable, Linux-specific)"                                       \
         " avoid NPTL-FUTEX hang pthread_cond_timedwait" )                  \
                                                                            \
  product(bool, FilterSpuriousWakeups, true,                                \
          "Prevent spurious or premature wakeups from object.wait "         \
          "(Solaris only)")                                                 \
                                                                            \
  product(intx, NativeMonitorTimeout, -1, "(Unstable)" )                    \
  product(intx, NativeMonitorFlags, 0, "(Unstable)" )                       \
  product(intx, NativeMonitorSpinLimit, 20, "(Unstable)" )                  \
                                                                            \
  develop(bool, UsePthreads, false,                                         \
          "Use pthread-based instead of libthread-based synchronization "   \
          "(SPARC only)")                                                   \
                                                                            \
  product(bool, AdjustConcurrency, false,                                   \
          "call thr_setconcurrency at thread create time to avoid "         \
          "LWP starvation on MP systems (For Solaris Only)")                \
                                                                            \
  product(bool, ReduceSignalUsage, false,                                   \
          "Reduce the use of OS signals in Java and/or the VM")             \
                                                                            \
  develop_pd(bool, ShareVtableStubs,                                        \
          "Share vtable stubs (smaller code but worse branch prediction")   \
                                                                            \
  develop(bool, LoadLineNumberTables, true,                                 \
          "Tells whether the class file parser loads line number tables")   \
                                                                            \
  develop(bool, LoadLocalVariableTables, true,                              \
          "Tells whether the class file parser loads local variable tables")\
                                                                            \
  develop(bool, LoadLocalVariableTypeTables, true,                          \
          "Tells whether the class file parser loads local variable type tables")\
                                                                            \
  product(bool, AllowUserSignalHandlers, false,                             \
          "Do not complain if the application installs signal handlers "    \
          "(Solaris & Linux only)")                                         \
                                                                            \
  product(bool, UseSignalChaining, true,                                    \
          "Use signal-chaining to invoke signal handlers installed "        \
          "by the application (Solaris & Linux only)")                      \
                                                                            \
  product(bool, UseAltSigs, false,                                          \
          "Use alternate signals instead of SIGUSR1 & SIGUSR2 for VM "      \
          "internal signals (Solaris only)")                                \
                                                                            \
  product(bool, AllowJNIEnvProxy, false,                                    \
          "Allow JNIEnv proxies for jdbx")                                  \
                                                                            \
  product(bool, JNIDetachReleasesMonitors, true,                            \
          "JNI DetachCurrentThread releases monitors owned by thread")      \
                                                                            \
  product(bool, RestoreMXCSROnJNICalls, false,                              \
          "Restore MXCSR when returning from JNI calls")                    \
                                                                            \
  product(bool, CheckJNICalls, false,                                       \
          "Verify all arguments to JNI calls")                              \
                                                                            \
  product(bool, UseFastJNIAccessors, false,                                 \
          "Use optimized versions of Get<Primitive>Field")                  \
                                                                            \
  product(bool, EagerXrunInit, false,                                       \
          "Eagerly initialize -Xrun libraries; allows startup profiling, "  \
          " but not all -Xrun libraries may support the state of the VM at this time") \
                                                                            \
  product(bool, PreserveAllAnnotations, false,                              \
          "Preserve RuntimeInvisibleAnnotations as well as RuntimeVisibleAnnotations") \
                                                                            \
  develop(uintx, PreallocatedOutOfMemoryErrorCount, 4,                      \
          "Number of OutOfMemoryErrors preallocated with backtrace")        \
                                                                            \
  product(bool, LazyBootClassLoader, true,                                  \
          "Enable/disable lazy opening of boot class path entries")         \
                                                                            \
  product(bool, UseXMMForArrayCopy, false,                                  \
          "Use SSE2 MOVQ instruction for Arraycopy")                        \
                                                                            \
  product(intx, FieldsAllocationStyle, 1,                                   \
          "0 - type based with oops first, 1 - with oops last, "            \
          "2 - oops in super and sub classes are together")                 \
                                                                            \
  product(bool, CompactFields, true,                                        \
          "Allocate nonstatic fields in gaps between previous fields")      \
                                                                            \
<<<<<<< HEAD
  notproduct(bool, PrintCompactFieldsSavings, false,                        \
          "Print how many words were saved with CompactFields")             \
                                                                            \
  AARCH64_ONLY(product_pd(bool, UseBiasedLocking,                   \
			  "Enable biased locking in JVM"))		    \
  NOT_AARCH64(product(bool, UseBiasedLocking, true,                         \
		      "Enable biased locking in JVM"))			    \
=======
>>>>>>> 2ce34909
  notproduct(bool, PrintFieldLayout, false,                                 \
          "Print field layout for each class")                              \
                                                                            \
  product(intx, ContendedPaddingWidth, 128,                                 \
          "How many bytes to pad the fields/classes marked @Contended with")\
                                                                            \
  product(bool, EnableContended, true,                                      \
          "Enable @Contended annotation support")                           \
                                                                            \
  product(bool, RestrictContended, true,                                    \
          "Restrict @Contended to trusted classes")                         \
                                                                            \
                                                                            \
  product(intx, BiasedLockingStartupDelay, 4000,                            \
          "Number of milliseconds to wait before enabling biased locking")  \
                                                                            \
  diagnostic(bool, PrintBiasedLockingStatistics, false,                     \
          "Print statistics of biased locking in JVM")                      \
                                                                            \
  product(intx, BiasedLockingBulkRebiasThreshold, 20,                       \
          "Threshold of number of revocations per type to try to "          \
          "rebias all objects in the heap of that type")                    \
                                                                            \
  product(intx, BiasedLockingBulkRevokeThreshold, 40,                       \
          "Threshold of number of revocations per type to permanently "     \
          "revoke biases of all objects in the heap of that type")          \
                                                                            \
  product(intx, BiasedLockingDecayTime, 25000,                              \
          "Decay time (in milliseconds) to re-enable bulk rebiasing of a "  \
          "type after previous bulk rebias")                                \
                                                                            \
  /* tracing */                                                             \
                                                                            \
  notproduct(bool, TraceRuntimeCalls, false,                                \
          "Trace run-time calls")                                           \
                                                                            \
  develop(bool, TraceJNICalls, false,                                       \
          "Trace JNI calls")                                                \
                                                                            \
  notproduct(bool, TraceJVMCalls, false,                                    \
          "Trace JVM calls")                                                \
                                                                            \
  product(ccstr, TraceJVMTI, NULL,                                          \
          "Trace flags for JVMTI functions and events")                     \
                                                                            \
  /* This option can change an EMCP method into an obsolete method. */      \
  /* This can affect tests that except specific methods to be EMCP. */      \
  /* This option should be used with caution. */                            \
  product(bool, StressLdcRewrite, false,                                    \
          "Force ldc -> ldc_w rewrite during RedefineClasses")              \
                                                                            \
  product(intx, TraceRedefineClasses, 0,                                    \
          "Trace level for JVMTI RedefineClasses")                          \
                                                                            \
  develop(bool, StressMethodComparator, false,                              \
          "run the MethodComparator on all loaded methods")                 \
                                                                            \
  /* change to false by default sometime after Mustang */                   \
  product(bool, VerifyMergedCPBytecodes, true,                              \
          "Verify bytecodes after RedefineClasses constant pool merging")   \
                                                                            \
  develop(bool, TraceJNIHandleAllocation, false,                            \
          "Trace allocation/deallocation of JNI handle blocks")             \
                                                                            \
  develop(bool, TraceThreadEvents, false,                                   \
          "Trace all thread events")                                        \
                                                                            \
  develop(bool, TraceBytecodes, false,                                      \
          "Trace bytecode execution")                                       \
                                                                            \
  develop(bool, TraceClassInitialization, false,                            \
          "Trace class initialization")                                     \
                                                                            \
  develop(bool, TraceExceptions, false,                                     \
          "Trace exceptions")                                               \
                                                                            \
  develop(bool, TraceICs, false,                                            \
          "Trace inline cache changes")                                     \
                                                                            \
  notproduct(bool, TraceInvocationCounterOverflow, false,                   \
          "Trace method invocation counter overflow")                       \
                                                                            \
  develop(bool, TraceInlineCacheClearing, false,                            \
          "Trace clearing of inline caches in nmethods")                    \
                                                                            \
  develop(bool, TraceDependencies, false,                                   \
          "Trace dependencies")                                             \
                                                                            \
  develop(bool, VerifyDependencies, trueInDebug,                            \
         "Exercise and verify the compilation dependency mechanism")        \
                                                                            \
  develop(bool, TraceNewOopMapGeneration, false,                            \
          "Trace OopMapGeneration")                                         \
                                                                            \
  develop(bool, TraceNewOopMapGenerationDetailed, false,                    \
          "Trace OopMapGeneration: print detailed cell states")             \
                                                                            \
  develop(bool, TimeOopMap, false,                                          \
          "Time calls to GenerateOopMap::compute_map() in sum")             \
                                                                            \
  develop(bool, TimeOopMap2, false,                                         \
          "Time calls to GenerateOopMap::compute_map() individually")       \
                                                                            \
  develop(bool, TraceMonitorMismatch, false,                                \
          "Trace monitor matching failures during OopMapGeneration")        \
                                                                            \
  develop(bool, TraceOopMapRewrites, false,                                 \
          "Trace rewritting of method oops during oop map generation")      \
                                                                            \
  develop(bool, TraceSafepoint, false,                                      \
          "Trace safepoint operations")                                     \
                                                                            \
  develop(bool, TraceICBuffer, false,                                       \
          "Trace usage of IC buffer")                                       \
                                                                            \
  develop(bool, TraceCompiledIC, false,                                     \
          "Trace changes of compiled IC")                                   \
                                                                            \
  notproduct(bool, TraceZapDeadLocals, false,                               \
          "Trace zapping dead locals")                                      \
                                                                            \
  develop(bool, TraceStartupTime, false,                                    \
          "Trace setup time")                                               \
                                                                            \
  develop(bool, TraceProtectionDomainVerification, false,                   \
          "Trace protection domain verifcation")                            \
                                                                            \
  develop(bool, TraceClearedExceptions, false,                              \
          "Prints when an exception is forcibly cleared")                   \
                                                                            \
  product(bool, TraceClassResolution, false,                                \
          "Trace all constant pool resolutions (for debugging)")            \
                                                                            \
  product(bool, TraceBiasedLocking, false,                                  \
          "Trace biased locking in JVM")                                    \
                                                                            \
  product(bool, TraceMonitorInflation, false,                               \
          "Trace monitor inflation in JVM")                                 \
                                                                            \
  /* gc */                                                                  \
                                                                            \
  product(bool, UseSerialGC, false,                                         \
          "Use the serial garbage collector")                               \
                                                                            \
  product(bool, UseG1GC, false,                                             \
          "Use the Garbage-First garbage collector")                        \
                                                                            \
  product(bool, UseParallelGC, false,                                       \
          "Use the Parallel Scavenge garbage collector")                    \
                                                                            \
  product(bool, UseParallelOldGC, false,                                    \
          "Use the Parallel Old garbage collector")                         \
                                                                            \
  product(uintx, HeapMaximumCompactionInterval, 20,                         \
          "How often should we maximally compact the heap (not allowing "   \
          "any dead space)")                                                \
                                                                            \
  product(uintx, HeapFirstMaximumCompactionCount, 3,                        \
          "The collection count for the first maximum compaction")          \
                                                                            \
  product(bool, UseMaximumCompactionOnSystemGC, true,                       \
          "In the Parallel Old garbage collector maximum compaction for "   \
          "a system GC")                                                    \
                                                                            \
  product(uintx, ParallelOldDeadWoodLimiterMean, 50,                        \
          "The mean used by the par compact dead wood"                      \
          "limiter (a number between 0-100).")                              \
                                                                            \
  product(uintx, ParallelOldDeadWoodLimiterStdDev, 80,                      \
          "The standard deviation used by the par compact dead wood"        \
          "limiter (a number between 0-100).")                              \
                                                                            \
  product(uintx, ParallelGCThreads, 0,                                      \
          "Number of parallel threads parallel gc will use")                \
                                                                            \
  product(bool, UseDynamicNumberOfGCThreads, false,                         \
          "Dynamically choose the number of parallel threads "              \
          "parallel gc will use")                                           \
                                                                            \
  diagnostic(bool, ForceDynamicNumberOfGCThreads, false,                    \
          "Force dynamic selection of the number of"                        \
          "parallel threads parallel gc will use to aid debugging")         \
                                                                            \
  product(uintx, HeapSizePerGCThread, ScaleForWordSize(64*M),               \
          "Size of heap (bytes) per GC thread used in calculating the "     \
          "number of GC threads")                                           \
                                                                            \
  product(bool, TraceDynamicGCThreads, false,                               \
          "Trace the dynamic GC thread usage")                              \
                                                                            \
  develop(bool, ParallelOldGCSplitALot, false,                              \
          "Provoke splitting (copying data from a young gen space to"       \
          "multiple destination spaces)")                                   \
                                                                            \
  develop(uintx, ParallelOldGCSplitInterval, 3,                             \
          "How often to provoke splitting a young gen space")               \
                                                                            \
  product(uintx, ConcGCThreads, 0,                                          \
          "Number of threads concurrent gc will use")                       \
                                                                            \
  product(uintx, YoungPLABSize, 4096,                                       \
          "Size of young gen promotion labs (in HeapWords)")                \
                                                                            \
  product(uintx, OldPLABSize, 1024,                                         \
          "Size of old gen promotion labs (in HeapWords)")                  \
                                                                            \
  product(uintx, GCTaskTimeStampEntries, 200,                               \
          "Number of time stamp entries per gc worker thread")              \
                                                                            \
  product(bool, AlwaysTenure, false,                                        \
          "Always tenure objects in eden. (ParallelGC only)")               \
                                                                            \
  product(bool, NeverTenure, false,                                         \
          "Never tenure objects in eden, May tenure on overflow "           \
          "(ParallelGC only)")                                              \
                                                                            \
  product(bool, ScavengeBeforeFullGC, true,                                 \
          "Scavenge youngest generation before each full GC, "              \
          "used with UseParallelGC")                                        \
                                                                            \
  develop(bool, ScavengeWithObjectsInToSpace, false,                        \
          "Allow scavenges to occur when to_space contains objects.")       \
                                                                            \
  product(bool, UseConcMarkSweepGC, false,                                  \
          "Use Concurrent Mark-Sweep GC in the old generation")             \
                                                                            \
  product(bool, ExplicitGCInvokesConcurrent, false,                         \
          "A System.gc() request invokes a concurrent collection;"          \
          " (effective only when UseConcMarkSweepGC)")                      \
                                                                            \
  product(bool, ExplicitGCInvokesConcurrentAndUnloadsClasses, false,        \
          "A System.gc() request invokes a concurrent collection and "      \
          "also unloads classes during such a concurrent gc cycle "         \
          "(effective only when UseConcMarkSweepGC)")                       \
                                                                            \
  product(bool, GCLockerInvokesConcurrent, false,                           \
          "The exit of a JNI CS necessitating a scavenge also"              \
          " kicks off a bkgrd concurrent collection")                       \
                                                                            \
  product(uintx, GCLockerEdenExpansionPercent, 5,                           \
          "How much the GC can expand the eden by while the GC locker  "    \
          "is active (as a percentage)")                                    \
                                                                            \
  diagnostic(intx, GCLockerRetryAllocationCount, 2,                         \
          "Number of times to retry allocations when"                       \
          " blocked by the GC locker")                                      \
                                                                            \
  develop(bool, UseCMSAdaptiveFreeLists, true,                              \
          "Use Adaptive Free Lists in the CMS generation")                  \
                                                                            \
  develop(bool, UseAsyncConcMarkSweepGC, true,                              \
          "Use Asynchronous Concurrent Mark-Sweep GC in the old generation")\
                                                                            \
  develop(bool, RotateCMSCollectionTypes, false,                            \
          "Rotate the CMS collections among concurrent and STW")            \
                                                                            \
  product(bool, UseCMSBestFit, true,                                        \
          "Use CMS best fit allocation strategy")                           \
                                                                            \
  product(bool, UseCMSCollectionPassing, true,                              \
          "Use passing of collection from background to foreground")        \
                                                                            \
  product(bool, UseParNewGC, false,                                         \
          "Use parallel threads in the new generation.")                    \
                                                                            \
  product(bool, ParallelGCVerbose, false,                                   \
          "Verbose output for parallel GC.")                                \
                                                                            \
  product(uintx, ParallelGCBufferWastePct, 10,                              \
          "Wasted fraction of parallel allocation buffer.")                 \
                                                                            \
  diagnostic(bool, ParallelGCRetainPLAB, false,                             \
             "Retain parallel allocation buffers across scavenges; "        \
             " -- disabled because this currently conflicts with "          \
             " parallel card scanning under certain conditions ")           \
                                                                            \
  product(uintx, TargetPLABWastePct, 10,                                    \
          "Target wasted space in last buffer as percent of overall "       \
          "allocation")                                                     \
                                                                            \
  product(uintx, PLABWeight, 75,                                            \
          "Percentage (0-100) used to weight the current sample when"       \
          "computing exponentially decaying average for ResizePLAB.")       \
                                                                            \
  product(bool, ResizePLAB, true,                                           \
          "Dynamically resize (survivor space) promotion labs")             \
                                                                            \
  product(bool, PrintPLAB, false,                                           \
          "Print (survivor space) promotion labs sizing decisions")         \
                                                                            \
  product(intx, ParGCArrayScanChunk, 50,                                    \
          "Scan a subset and push remainder, if array is bigger than this") \
                                                                            \
  product(bool, ParGCUseLocalOverflow, false,                               \
          "Instead of a global overflow list, use local overflow stacks")   \
                                                                            \
  product(bool, ParGCTrimOverflow, true,                                    \
          "Eagerly trim the local overflow lists (when ParGCUseLocalOverflow") \
                                                                            \
  notproduct(bool, ParGCWorkQueueOverflowALot, false,                       \
          "Whether we should simulate work queue overflow in ParNew")       \
                                                                            \
  notproduct(uintx, ParGCWorkQueueOverflowInterval, 1000,                   \
          "An `interval' counter that determines how frequently "           \
          "we simulate overflow; a smaller number increases frequency")     \
                                                                            \
  product(uintx, ParGCDesiredObjsFromOverflowList, 20,                      \
          "The desired number of objects to claim from the overflow list")  \
                                                                            \
  diagnostic(uintx, ParGCStridesPerThread, 2,                               \
          "The number of strides per worker thread that we divide up the "  \
          "card table scanning work into")                                  \
                                                                            \
  diagnostic(intx, ParGCCardsPerStrideChunk, 256,                           \
          "The number of cards in each chunk of the parallel chunks used "  \
          "during card table scanning")                                     \
                                                                            \
  product(uintx, CMSParPromoteBlocksToClaim, 16,                            \
          "Number of blocks to attempt to claim when refilling CMS LAB for "\
          "parallel GC.")                                                   \
                                                                            \
  product(uintx, OldPLABWeight, 50,                                         \
          "Percentage (0-100) used to weight the current sample when"       \
          "computing exponentially decaying average for resizing CMSParPromoteBlocksToClaim.") \
                                                                            \
  product(bool, ResizeOldPLAB, true,                                        \
          "Dynamically resize (old gen) promotion labs")                    \
                                                                            \
  product(bool, PrintOldPLAB, false,                                        \
          "Print (old gen) promotion labs sizing decisions")                \
                                                                            \
  product(uintx, CMSOldPLABMin, 16,                                         \
          "Min size of CMS gen promotion lab caches per worker per blksize")\
                                                                            \
  product(uintx, CMSOldPLABMax, 1024,                                       \
          "Max size of CMS gen promotion lab caches per worker per blksize")\
                                                                            \
  product(uintx, CMSOldPLABNumRefills, 4,                                   \
          "Nominal number of refills of CMS gen promotion lab cache"        \
          " per worker per block size")                                     \
                                                                            \
  product(bool, CMSOldPLABResizeQuicker, false,                             \
          "Whether to react on-the-fly during a scavenge to a sudden"       \
          " change in block demand rate")                                   \
                                                                            \
  product(uintx, CMSOldPLABToleranceFactor, 4,                              \
          "The tolerance of the phase-change detector for on-the-fly"       \
          " PLAB resizing during a scavenge")                               \
                                                                            \
  product(uintx, CMSOldPLABReactivityFactor, 2,                             \
          "The gain in the feedback loop for on-the-fly PLAB resizing"      \
          " during a scavenge")                                             \
                                                                            \
  product(bool, AlwaysPreTouch, false,                                      \
          "It forces all freshly committed pages to be pre-touched.")       \
                                                                            \
  product_pd(uintx, CMSYoungGenPerWorker,                                   \
          "The maximum size of young gen chosen by default per GC worker "  \
          "thread available")                                               \
                                                                            \
  product(bool, CMSIncrementalMode, false,                                  \
          "Whether CMS GC should operate in \"incremental\" mode")          \
                                                                            \
  product(uintx, CMSIncrementalDutyCycle, 10,                               \
          "CMS incremental mode duty cycle (a percentage, 0-100).  If"      \
          "CMSIncrementalPacing is enabled, then this is just the initial"  \
          "value")                                                          \
                                                                            \
  product(bool, CMSIncrementalPacing, true,                                 \
          "Whether the CMS incremental mode duty cycle should be "          \
          "automatically adjusted")                                         \
                                                                            \
  product(uintx, CMSIncrementalDutyCycleMin, 0,                             \
          "Lower bound on the duty cycle when CMSIncrementalPacing is "     \
          "enabled (a percentage, 0-100)")                                  \
                                                                            \
  product(uintx, CMSIncrementalSafetyFactor, 10,                            \
          "Percentage (0-100) used to add conservatism when computing the " \
          "duty cycle")                                                     \
                                                                            \
  product(uintx, CMSIncrementalOffset, 0,                                   \
          "Percentage (0-100) by which the CMS incremental mode duty cycle" \
          " is shifted to the right within the period between young GCs")   \
                                                                            \
  product(uintx, CMSExpAvgFactor, 50,                                       \
          "Percentage (0-100) used to weight the current sample when"       \
          "computing exponential averages for CMS statistics.")             \
                                                                            \
  product(uintx, CMS_FLSWeight, 75,                                         \
          "Percentage (0-100) used to weight the current sample when"       \
          "computing exponentially decating averages for CMS FLS statistics.") \
                                                                            \
  product(uintx, CMS_FLSPadding, 1,                                         \
          "The multiple of deviation from mean to use for buffering"        \
          "against volatility in free list demand.")                        \
                                                                            \
  product(uintx, FLSCoalescePolicy, 2,                                      \
          "CMS: Aggression level for coalescing, increasing from 0 to 4")   \
                                                                            \
  product(bool, FLSAlwaysCoalesceLarge, false,                              \
          "CMS: Larger free blocks are always available for coalescing")    \
                                                                            \
  product(double, FLSLargestBlockCoalesceProximity, 0.99,                   \
          "CMS: the smaller the percentage the greater the coalition force")\
                                                                            \
  product(double, CMSSmallCoalSurplusPercent, 1.05,                         \
          "CMS: the factor by which to inflate estimated demand of small"   \
          " block sizes to prevent coalescing with an adjoining block")     \
                                                                            \
  product(double, CMSLargeCoalSurplusPercent, 0.95,                         \
          "CMS: the factor by which to inflate estimated demand of large"   \
          " block sizes to prevent coalescing with an adjoining block")     \
                                                                            \
  product(double, CMSSmallSplitSurplusPercent, 1.10,                        \
          "CMS: the factor by which to inflate estimated demand of small"   \
          " block sizes to prevent splitting to supply demand for smaller"  \
          " blocks")                                                        \
                                                                            \
  product(double, CMSLargeSplitSurplusPercent, 1.00,                        \
          "CMS: the factor by which to inflate estimated demand of large"   \
          " block sizes to prevent splitting to supply demand for smaller"  \
          " blocks")                                                        \
                                                                            \
  product(bool, CMSExtrapolateSweep, false,                                 \
          "CMS: cushion for block demand during sweep")                     \
                                                                            \
  product(uintx, CMS_SweepWeight, 75,                                       \
          "Percentage (0-100) used to weight the current sample when "      \
          "computing exponentially decaying average for inter-sweep "       \
          "duration")                                                       \
                                                                            \
  product(uintx, CMS_SweepPadding, 1,                                       \
          "The multiple of deviation from mean to use for buffering "       \
          "against volatility in inter-sweep duration.")                    \
                                                                            \
  product(uintx, CMS_SweepTimerThresholdMillis, 10,                         \
          "Skip block flux-rate sampling for an epoch unless inter-sweep "  \
          "duration exceeds this threhold in milliseconds")                 \
                                                                            \
  develop(bool, CMSTraceIncrementalMode, false,                             \
          "Trace CMS incremental mode")                                     \
                                                                            \
  develop(bool, CMSTraceIncrementalPacing, false,                           \
          "Trace CMS incremental mode pacing computation")                  \
                                                                            \
  develop(bool, CMSTraceThreadState, false,                                 \
          "Trace the CMS thread state (enable the trace_state() method)")   \
                                                                            \
  product(bool, CMSClassUnloadingEnabled, true,                             \
          "Whether class unloading enabled when using CMS GC")              \
                                                                            \
  product(uintx, CMSClassUnloadingMaxInterval, 0,                           \
          "When CMS class unloading is enabled, the maximum CMS cycle count"\
          " for which classes may not be unloaded")                         \
                                                                            \
  product(bool, CMSCompactWhenClearAllSoftRefs, true,                       \
          "Compact when asked to collect CMS gen with clear_all_soft_refs") \
                                                                            \
  product(bool, UseCMSCompactAtFullCollection, true,                        \
          "Use mark sweep compact at full collections")                     \
                                                                            \
  product(uintx, CMSFullGCsBeforeCompaction, 0,                             \
          "Number of CMS full collection done before compaction if > 0")    \
                                                                            \
  develop(intx, CMSDictionaryChoice, 0,                                     \
          "Use BinaryTreeDictionary as default in the CMS generation")      \
                                                                            \
  product(uintx, CMSIndexedFreeListReplenish, 4,                            \
          "Replenish an indexed free list with this number of chunks")      \
                                                                            \
  product(bool, CMSReplenishIntermediate, true,                             \
          "Replenish all intermediate free-list caches")                    \
                                                                            \
  product(bool, CMSSplitIndexedFreeListBlocks, true,                        \
          "When satisfying batched demand, split blocks from the "          \
          "IndexedFreeList whose size is a multiple of requested size")     \
                                                                            \
  product(bool, CMSLoopWarn, false,                                         \
          "Warn in case of excessive CMS looping")                          \
                                                                            \
  develop(bool, CMSOverflowEarlyRestoration, false,                         \
          "Whether preserved marks should be restored early")               \
                                                                            \
  product(uintx, MarkStackSize, NOT_LP64(32*K) LP64_ONLY(4*M),              \
          "Size of marking stack")                                          \
                                                                            \
  product(uintx, MarkStackSizeMax, NOT_LP64(4*M) LP64_ONLY(512*M),          \
          "Max size of marking stack")                                      \
                                                                            \
  notproduct(bool, CMSMarkStackOverflowALot, false,                         \
          "Whether we should simulate frequent marking stack / work queue"  \
          " overflow")                                                      \
                                                                            \
  notproduct(uintx, CMSMarkStackOverflowInterval, 1000,                     \
          "An `interval' counter that determines how frequently"            \
          " we simulate overflow; a smaller number increases frequency")    \
                                                                            \
  product(uintx, CMSMaxAbortablePrecleanLoops, 0,                           \
          "(Temporary, subject to experimentation)"                         \
          "Maximum number of abortable preclean iterations, if > 0")        \
                                                                            \
  product(intx, CMSMaxAbortablePrecleanTime, 5000,                          \
          "(Temporary, subject to experimentation)"                         \
          "Maximum time in abortable preclean in ms")                       \
                                                                            \
  product(uintx, CMSAbortablePrecleanMinWorkPerIteration, 100,              \
          "(Temporary, subject to experimentation)"                         \
          "Nominal minimum work per abortable preclean iteration")          \
                                                                            \
  manageable(intx, CMSAbortablePrecleanWaitMillis, 100,                     \
          "(Temporary, subject to experimentation)"                         \
          " Time that we sleep between iterations when not given"           \
          " enough work per iteration")                                     \
                                                                            \
  product(uintx, CMSRescanMultiple, 32,                                     \
          "Size (in cards) of CMS parallel rescan task")                    \
                                                                            \
  product(uintx, CMSConcMarkMultiple, 32,                                   \
          "Size (in cards) of CMS concurrent MT marking task")              \
                                                                            \
  product(bool, CMSAbortSemantics, false,                                   \
          "Whether abort-on-overflow semantics is implemented")             \
                                                                            \
  product(bool, CMSParallelInitialMarkEnabled, true,                        \
          "Use the parallel initial mark.")                                 \
                                                                            \
  product(bool, CMSParallelRemarkEnabled, true,                             \
          "Whether parallel remark enabled (only if ParNewGC)")             \
                                                                            \
  product(bool, CMSParallelSurvivorRemarkEnabled, true,                     \
          "Whether parallel remark of survivor space"                       \
          " enabled (effective only if CMSParallelRemarkEnabled)")          \
                                                                            \
  product(bool, CMSPLABRecordAlways, true,                                  \
          "Whether to always record survivor space PLAB bdries"             \
          " (effective only if CMSParallelSurvivorRemarkEnabled)")          \
                                                                            \
  product(bool, CMSEdenChunksRecordAlways, true,                            \
          "Whether to always record eden chunks used for "                  \
          "the parallel initial mark or remark of eden" )                   \
                                                                            \
  product(bool, CMSPrintEdenSurvivorChunks, false,                          \
          "Print the eden and the survivor chunks used for the parallel "   \
          "initial mark or remark of the eden/survivor spaces")             \
                                                                            \
  product(bool, CMSConcurrentMTEnabled, true,                               \
          "Whether multi-threaded concurrent work enabled (if ParNewGC)")   \
                                                                            \
  product(bool, CMSPrecleaningEnabled, true,                                \
          "Whether concurrent precleaning enabled")                         \
                                                                            \
  product(uintx, CMSPrecleanIter, 3,                                        \
          "Maximum number of precleaning iteration passes")                 \
                                                                            \
  product(uintx, CMSPrecleanNumerator, 2,                                   \
          "CMSPrecleanNumerator:CMSPrecleanDenominator yields convergence"  \
          " ratio")                                                         \
                                                                            \
  product(uintx, CMSPrecleanDenominator, 3,                                 \
          "CMSPrecleanNumerator:CMSPrecleanDenominator yields convergence"  \
          " ratio")                                                         \
                                                                            \
  product(bool, CMSPrecleanRefLists1, true,                                 \
          "Preclean ref lists during (initial) preclean phase")             \
                                                                            \
  product(bool, CMSPrecleanRefLists2, false,                                \
          "Preclean ref lists during abortable preclean phase")             \
                                                                            \
  product(bool, CMSPrecleanSurvivors1, false,                               \
          "Preclean survivors during (initial) preclean phase")             \
                                                                            \
  product(bool, CMSPrecleanSurvivors2, true,                                \
          "Preclean survivors during abortable preclean phase")             \
                                                                            \
  product(uintx, CMSPrecleanThreshold, 1000,                                \
          "Don't re-iterate if #dirty cards less than this")                \
                                                                            \
  product(bool, CMSCleanOnEnter, true,                                      \
          "Clean-on-enter optimization for reducing number of dirty cards") \
                                                                            \
  product(uintx, CMSRemarkVerifyVariant, 1,                                 \
          "Choose variant (1,2) of verification following remark")          \
                                                                            \
  product(uintx, CMSScheduleRemarkEdenSizeThreshold, 2*M,                   \
          "If Eden used is below this value, don't try to schedule remark") \
                                                                            \
  product(uintx, CMSScheduleRemarkEdenPenetration, 50,                      \
          "The Eden occupancy % at which to try and schedule remark pause") \
                                                                            \
  product(uintx, CMSScheduleRemarkSamplingRatio, 5,                         \
          "Start sampling Eden top at least before yg occupancy reaches"    \
          " 1/<ratio> of the size at which we plan to schedule remark")     \
                                                                            \
  product(uintx, CMSSamplingGrain, 16*K,                                    \
          "The minimum distance between eden samples for CMS (see above)")  \
                                                                            \
  product(bool, CMSScavengeBeforeRemark, false,                             \
          "Attempt scavenge before the CMS remark step")                    \
                                                                            \
  develop(bool, CMSTraceSweeper, false,                                     \
          "Trace some actions of the CMS sweeper")                          \
                                                                            \
  product(uintx, CMSWorkQueueDrainThreshold, 10,                            \
          "Don't drain below this size per parallel worker/thief")          \
                                                                            \
  manageable(intx, CMSWaitDuration, 2000,                                   \
          "Time in milliseconds that CMS thread waits for young GC")        \
                                                                            \
  develop(uintx, CMSCheckInterval, 1000,                                    \
          "Interval in milliseconds that CMS thread checks if it "          \
          "should start a collection cycle")                                \
                                                                            \
  product(bool, CMSYield, true,                                             \
          "Yield between steps of concurrent mark & sweep")                 \
                                                                            \
  product(uintx, CMSBitMapYieldQuantum, 10*M,                               \
          "Bitmap operations should process at most this many bits"         \
          "between yields")                                                 \
                                                                            \
  product(bool, CMSDumpAtPromotionFailure, false,                           \
          "Dump useful information about the state of the CMS old "         \
          " generation upon a promotion failure.")                          \
                                                                            \
  product(bool, CMSPrintChunksInDump, false,                                \
          "In a dump enabled by CMSDumpAtPromotionFailure, include "        \
          " more detailed information about the free chunks.")              \
                                                                            \
  product(bool, CMSPrintObjectsInDump, false,                               \
          "In a dump enabled by CMSDumpAtPromotionFailure, include "        \
          " more detailed information about the allocated objects.")        \
                                                                            \
  diagnostic(bool, FLSVerifyAllHeapReferences, false,                       \
          "Verify that all refs across the FLS boundary "                   \
          " are to valid objects")                                          \
                                                                            \
  diagnostic(bool, FLSVerifyLists, false,                                   \
          "Do lots of (expensive) FreeListSpace verification")              \
                                                                            \
  diagnostic(bool, FLSVerifyIndexTable, false,                              \
          "Do lots of (expensive) FLS index table verification")            \
                                                                            \
  develop(bool, FLSVerifyDictionary, false,                                 \
          "Do lots of (expensive) FLS dictionary verification")             \
                                                                            \
  develop(bool, VerifyBlockOffsetArray, false,                              \
          "Do (expensive!) block offset array verification")                \
                                                                            \
  diagnostic(bool, BlockOffsetArrayUseUnallocatedBlock, false,              \
          "Maintain _unallocated_block in BlockOffsetArray"                 \
          " (currently applicable only to CMS collector)")                  \
                                                                            \
  develop(bool, TraceCMSState, false,                                       \
          "Trace the state of the CMS collection")                          \
                                                                            \
  product(intx, RefDiscoveryPolicy, 0,                                      \
          "Whether reference-based(0) or referent-based(1)")                \
                                                                            \
  product(bool, ParallelRefProcEnabled, false,                              \
          "Enable parallel reference processing whenever possible")         \
                                                                            \
  product(bool, ParallelRefProcBalancingEnabled, true,                      \
          "Enable balancing of reference processing queues")                \
                                                                            \
  product(uintx, CMSTriggerRatio, 80,                                       \
          "Percentage of MinHeapFreeRatio in CMS generation that is "       \
          "allocated before a CMS collection cycle commences")              \
                                                                            \
  product(uintx, CMSBootstrapOccupancy, 50,                                 \
          "Percentage CMS generation occupancy at which to "                \
          "initiate CMS collection for bootstrapping collection stats")     \
                                                                            \
  product(intx, CMSInitiatingOccupancyFraction, -1,                         \
          "Percentage CMS generation occupancy to start a CMS collection "  \
          "cycle. A negative value means that CMSTriggerRatio is used")     \
                                                                            \
  product(uintx, InitiatingHeapOccupancyPercent, 45,                        \
          "Percentage of the (entire) heap occupancy to start a "           \
          "concurrent GC cycle. It is used by GCs that trigger a "          \
          "concurrent GC cycle based on the occupancy of the entire heap, " \
          "not just one of the generations (e.g., G1). A value of 0 "       \
          "denotes 'do constant GC cycles'.")                               \
                                                                            \
  product(bool, UseCMSInitiatingOccupancyOnly, false,                       \
          "Only use occupancy as a crierion for starting a CMS collection") \
                                                                            \
  product(uintx, CMSIsTooFullPercentage, 98,                                \
          "An absolute ceiling above which CMS will always consider the "   \
          "unloading of classes when class unloading is enabled")           \
                                                                            \
  develop(bool, CMSTestInFreeList, false,                                   \
          "Check if the coalesced range is already in the "                 \
          "free lists as claimed")                                          \
                                                                            \
  notproduct(bool, CMSVerifyReturnedBytes, false,                           \
          "Check that all the garbage collected was returned to the "       \
          "free lists.")                                                    \
                                                                            \
  notproduct(bool, ScavengeALot, false,                                     \
          "Force scavenge at every Nth exit from the runtime system "       \
          "(N=ScavengeALotInterval)")                                       \
                                                                            \
  develop(bool, FullGCALot, false,                                          \
          "Force full gc at every Nth exit from the runtime system "        \
          "(N=FullGCALotInterval)")                                         \
                                                                            \
  notproduct(bool, GCALotAtAllSafepoints, false,                            \
          "Enforce ScavengeALot/GCALot at all potential safepoints")        \
                                                                            \
  product(bool, PrintPromotionFailure, false,                               \
          "Print additional diagnostic information following "              \
          " promotion failure")                                             \
                                                                            \
  notproduct(bool, PromotionFailureALot, false,                             \
          "Use promotion failure handling on every youngest generation "    \
          "collection")                                                     \
                                                                            \
  develop(uintx, PromotionFailureALotCount, 1000,                           \
          "Number of promotion failures occurring at ParGCAllocBuffer"      \
          "refill attempts (ParNew) or promotion attempts "                 \
          "(other young collectors) ")                                      \
                                                                            \
  develop(uintx, PromotionFailureALotInterval, 5,                           \
          "Total collections between promotion failures alot")              \
                                                                            \
  experimental(uintx, WorkStealingSleepMillis, 1,                           \
          "Sleep time when sleep is used for yields")                       \
                                                                            \
  experimental(uintx, WorkStealingYieldsBeforeSleep, 5000,                  \
          "Number of yields before a sleep is done during workstealing")    \
                                                                            \
  experimental(uintx, WorkStealingHardSpins, 4096,                          \
          "Number of iterations in a spin loop between checks on "          \
          "time out of hard spin")                                          \
                                                                            \
  experimental(uintx, WorkStealingSpinToYieldRatio, 10,                     \
          "Ratio of hard spins to calls to yield")                          \
                                                                            \
  develop(uintx, ObjArrayMarkingStride, 512,                                \
          "Number of ObjArray elements to push onto the marking stack"      \
          "before pushing a continuation entry")                            \
                                                                            \
  develop(bool, MetadataAllocationFailALot, false,                          \
          "Fail metadata allocations at intervals controlled by "           \
          "MetadataAllocationFailALotInterval")                             \
                                                                            \
  develop(uintx, MetadataAllocationFailALotInterval, 1000,                  \
          "metadata allocation failure alot interval")                      \
                                                                            \
  develop(bool, MetaDataDeallocateALot, false,                              \
          "Deallocation bunches of metadata at intervals controlled by "    \
          "MetaDataAllocateALotInterval")                                   \
                                                                            \
  develop(uintx, MetaDataDeallocateALotInterval, 100,                       \
          "Metadata deallocation alot interval")                            \
                                                                            \
  develop(bool, TraceMetadataChunkAllocation, false,                        \
          "Trace chunk metadata allocations")                               \
                                                                            \
  product(bool, TraceMetadataHumongousAllocation, false,                    \
          "Trace humongous metadata allocations")                           \
                                                                            \
  develop(bool, TraceMetavirtualspaceAllocation, false,                     \
          "Trace virtual space metadata allocations")                       \
                                                                            \
  notproduct(bool, ExecuteInternalVMTests, false,                           \
          "Enable execution of internal VM tests.")                         \
                                                                            \
  notproduct(bool, VerboseInternalVMTests, false,                           \
          "Turn on logging for internal VM tests.")                         \
                                                                            \
  product_pd(bool, UseTLAB, "Use thread-local object allocation")           \
                                                                            \
  product_pd(bool, ResizeTLAB,                                              \
          "Dynamically resize tlab size for threads")                       \
                                                                            \
  product(bool, ZeroTLAB, false,                                            \
          "Zero out the newly created TLAB")                                \
                                                                            \
  product(bool, FastTLABRefill, true,                                       \
          "Use fast TLAB refill code")                                      \
                                                                            \
  product(bool, PrintTLAB, false,                                           \
          "Print various TLAB related information")                         \
                                                                            \
  product(bool, TLABStats, true,                                            \
          "Print various TLAB related information")                         \
                                                                            \
  EMBEDDED_ONLY(product(bool, LowMemoryProtection, true,                    \
          "Enable LowMemoryProtection"))                                    \
                                                                            \
  product_pd(bool, NeverActAsServerClassMachine,                            \
          "Never act like a server-class machine")                          \
                                                                            \
  product(bool, AlwaysActAsServerClassMachine, false,                       \
          "Always act like a server-class machine")                         \
                                                                            \
  product_pd(uint64_t, MaxRAM,                                              \
          "Real memory size (in bytes) used to set maximum heap size")      \
                                                                            \
  product(uintx, ErgoHeapSizeLimit, 0,                                      \
          "Maximum ergonomically set heap size (in bytes); zero means use " \
          "MaxRAM / MaxRAMFraction")                                        \
                                                                            \
  product(uintx, MaxRAMFraction, 4,                                         \
          "Maximum fraction (1/n) of real memory used for maximum heap "    \
          "size")                                                           \
                                                                            \
  product(uintx, DefaultMaxRAMFraction, 4,                                  \
          "Maximum fraction (1/n) of real memory used for maximum heap "    \
          "size; deprecated: to be renamed to MaxRAMFraction")              \
                                                                            \
  product(uintx, MinRAMFraction, 2,                                         \
          "Minimum fraction (1/n) of real memory used for maxmimum heap "   \
          "size on systems with small physical memory size")                \
                                                                            \
  product(uintx, InitialRAMFraction, 64,                                    \
          "Fraction (1/n) of real memory used for initial heap size")       \
                                                                            \
  develop(uintx, MaxVirtMemFraction, 2,                                     \
          "Maximum fraction (1/n) of virtual memory used for ergonomically" \
          "determining maximum heap size")                                  \
                                                                            \
  product(bool, UseAutoGCSelectPolicy, false,                               \
          "Use automatic collection selection policy")                      \
                                                                            \
  product(uintx, AutoGCSelectPauseMillis, 5000,                             \
          "Automatic GC selection pause threshhold in ms")                  \
                                                                            \
  product(bool, UseAdaptiveSizePolicy, true,                                \
          "Use adaptive generation sizing policies")                        \
                                                                            \
  product(bool, UsePSAdaptiveSurvivorSizePolicy, true,                      \
          "Use adaptive survivor sizing policies")                          \
                                                                            \
  product(bool, UseAdaptiveGenerationSizePolicyAtMinorCollection, true,     \
          "Use adaptive young-old sizing policies at minor collections")    \
                                                                            \
  product(bool, UseAdaptiveGenerationSizePolicyAtMajorCollection, true,     \
          "Use adaptive young-old sizing policies at major collections")    \
                                                                            \
  product(bool, UseAdaptiveSizePolicyWithSystemGC, false,                   \
          "Use statistics from System.GC for adaptive size policy")         \
                                                                            \
  product(bool, UseAdaptiveGCBoundary, false,                               \
          "Allow young-old boundary to move")                               \
                                                                            \
  develop(bool, TraceAdaptiveGCBoundary, false,                             \
          "Trace young-old boundary moves")                                 \
                                                                            \
  develop(intx, PSAdaptiveSizePolicyResizeVirtualSpaceAlot, -1,             \
          "Resize the virtual spaces of the young or old generations")      \
                                                                            \
  product(uintx, AdaptiveSizeThroughPutPolicy, 0,                           \
          "Policy for changeing generation size for throughput goals")      \
                                                                            \
  product(uintx, AdaptiveSizePausePolicy, 0,                                \
          "Policy for changing generation size for pause goals")            \
                                                                            \
  develop(bool, PSAdjustTenuredGenForMinorPause, false,                     \
          "Adjust tenured generation to achive a minor pause goal")         \
                                                                            \
  develop(bool, PSAdjustYoungGenForMajorPause, false,                       \
          "Adjust young generation to achive a major pause goal")           \
                                                                            \
  product(uintx, AdaptiveSizePolicyInitializingSteps, 20,                   \
          "Number of steps where heuristics is used before data is used")   \
                                                                            \
  develop(uintx, AdaptiveSizePolicyReadyThreshold, 5,                       \
          "Number of collections before the adaptive sizing is started")    \
                                                                            \
  product(uintx, AdaptiveSizePolicyOutputInterval, 0,                       \
          "Collection interval for printing information; zero means never") \
                                                                            \
  product(bool, UseAdaptiveSizePolicyFootprintGoal, true,                   \
          "Use adaptive minimum footprint as a goal")                       \
                                                                            \
  product(uintx, AdaptiveSizePolicyWeight, 10,                              \
          "Weight given to exponential resizing, between 0 and 100")        \
                                                                            \
  product(uintx, AdaptiveTimeWeight,       25,                              \
          "Weight given to time in adaptive policy, between 0 and 100")     \
                                                                            \
  product(uintx, PausePadding, 1,                                           \
          "How much buffer to keep for pause time")                         \
                                                                            \
  product(uintx, PromotedPadding, 3,                                        \
          "How much buffer to keep for promotion failure")                  \
                                                                            \
  product(uintx, SurvivorPadding, 3,                                        \
          "How much buffer to keep for survivor overflow")                  \
                                                                            \
  product(uintx, ThresholdTolerance, 10,                                    \
          "Allowed collection cost difference between generations")         \
                                                                            \
  product(uintx, AdaptiveSizePolicyCollectionCostMargin, 50,                \
          "If collection costs are within margin, reduce both by full "     \
          "delta")                                                          \
                                                                            \
  product(uintx, YoungGenerationSizeIncrement, 20,                          \
          "Adaptive size percentage change in young generation")            \
                                                                            \
  product(uintx, YoungGenerationSizeSupplement, 80,                         \
          "Supplement to YoungedGenerationSizeIncrement used at startup")   \
                                                                            \
  product(uintx, YoungGenerationSizeSupplementDecay, 8,                     \
          "Decay factor to YoungedGenerationSizeSupplement")                \
                                                                            \
  product(uintx, TenuredGenerationSizeIncrement, 20,                        \
          "Adaptive size percentage change in tenured generation")          \
                                                                            \
  product(uintx, TenuredGenerationSizeSupplement, 80,                       \
          "Supplement to TenuredGenerationSizeIncrement used at startup")   \
                                                                            \
  product(uintx, TenuredGenerationSizeSupplementDecay, 2,                   \
          "Decay factor to TenuredGenerationSizeIncrement")                 \
                                                                            \
  product(uintx, MaxGCPauseMillis, max_uintx,                               \
          "Adaptive size policy maximum GC pause time goal in msec, "       \
          "or (G1 Only) the max. GC time per MMU time slice")               \
                                                                            \
  product(uintx, GCPauseIntervalMillis, 0,                                  \
          "Time slice for MMU specification")                               \
                                                                            \
  product(uintx, MaxGCMinorPauseMillis, max_uintx,                          \
          "Adaptive size policy maximum GC minor pause time goal in msec")  \
                                                                            \
  product(uintx, GCTimeRatio, 99,                                           \
          "Adaptive size policy application time to GC time ratio")         \
                                                                            \
  product(uintx, AdaptiveSizeDecrementScaleFactor, 4,                       \
          "Adaptive size scale down factor for shrinking")                  \
                                                                            \
  product(bool, UseAdaptiveSizeDecayMajorGCCost, true,                      \
          "Adaptive size decays the major cost for long major intervals")   \
                                                                            \
  product(uintx, AdaptiveSizeMajorGCDecayTimeScale, 10,                     \
          "Time scale over which major costs decay")                        \
                                                                            \
  product(uintx, MinSurvivorRatio, 3,                                       \
          "Minimum ratio of young generation/survivor space size")          \
                                                                            \
  product(uintx, InitialSurvivorRatio, 8,                                   \
          "Initial ratio of eden/survivor space size")                      \
                                                                            \
  product(uintx, BaseFootPrintEstimate, 256*M,                              \
          "Estimate of footprint other than Java Heap")                     \
                                                                            \
  product(bool, UseGCOverheadLimit, true,                                   \
          "Use policy to limit of proportion of time spent in GC "          \
          "before an OutOfMemory error is thrown")                          \
                                                                            \
  product(uintx, GCTimeLimit, 98,                                           \
          "Limit of proportion of time spent in GC before an OutOfMemory"   \
          "error is thrown (used with GCHeapFreeLimit)")                    \
                                                                            \
  product(uintx, GCHeapFreeLimit, 2,                                        \
          "Minimum percentage of free space after a full GC before an "     \
          "OutOfMemoryError is thrown (used with GCTimeLimit)")             \
                                                                            \
  develop(uintx, AdaptiveSizePolicyGCTimeLimitThreshold, 5,                 \
          "Number of consecutive collections before gc time limit fires")   \
                                                                            \
  product(bool, PrintAdaptiveSizePolicy, false,                             \
          "Print information about AdaptiveSizePolicy")                     \
                                                                            \
  product(intx, PrefetchCopyIntervalInBytes, -1,                            \
          "How far ahead to prefetch destination area (<= 0 means off)")    \
                                                                            \
  product(intx, PrefetchScanIntervalInBytes, -1,                            \
          "How far ahead to prefetch scan area (<= 0 means off)")           \
                                                                            \
  product(intx, PrefetchFieldsAhead, -1,                                    \
          "How many fields ahead to prefetch in oop scan (<= 0 means off)") \
                                                                            \
  diagnostic(bool, VerifySilently, false,                                   \
          "Don't print print the verification progress")                    \
                                                                            \
  diagnostic(bool, VerifyDuringStartup, false,                              \
          "Verify memory system before executing any Java code "            \
          "during VM initialization")                                       \
                                                                            \
  diagnostic(bool, VerifyBeforeExit, trueInDebug,                           \
          "Verify system before exiting")                                   \
                                                                            \
  diagnostic(bool, VerifyBeforeGC, false,                                   \
          "Verify memory system before GC")                                 \
                                                                            \
  diagnostic(bool, VerifyAfterGC, false,                                    \
          "Verify memory system after GC")                                  \
                                                                            \
  diagnostic(bool, VerifyDuringGC, false,                                   \
          "Verify memory system during GC (between phases)")                \
                                                                            \
  diagnostic(bool, GCParallelVerificationEnabled, true,                     \
          "Enable parallel memory system verification")                     \
                                                                            \
  diagnostic(bool, DeferInitialCardMark, false,                             \
          "When +ReduceInitialCardMarks, explicitly defer any that "        \
           "may arise from new_pre_store_barrier")                          \
                                                                            \
  diagnostic(bool, VerifyRememberedSets, false,                             \
          "Verify GC remembered sets")                                      \
                                                                            \
  diagnostic(bool, VerifyObjectStartArray, true,                            \
          "Verify GC object start array if verify before/after")            \
                                                                            \
  product(bool, DisableExplicitGC, false,                                   \
          "Tells whether calling System.gc() does a full GC")               \
                                                                            \
  notproduct(bool, CheckMemoryInitialization, false,                        \
          "Checks memory initialization")                                   \
                                                                            \
  product(bool, CollectGen0First, false,                                    \
          "Collect youngest generation before each full GC")                \
                                                                            \
  diagnostic(bool, BindCMSThreadToCPU, false,                               \
          "Bind CMS Thread to CPU if possible")                             \
                                                                            \
  diagnostic(uintx, CPUForCMSThread, 0,                                     \
          "When BindCMSThreadToCPU is true, the CPU to bind CMS thread to") \
                                                                            \
  product(bool, BindGCTaskThreadsToCPUs, false,                             \
          "Bind GCTaskThreads to CPUs if possible")                         \
                                                                            \
  product(bool, UseGCTaskAffinity, false,                                   \
          "Use worker affinity when asking for GCTasks")                    \
                                                                            \
  product(uintx, ProcessDistributionStride, 4,                              \
          "Stride through processors when distributing processes")          \
                                                                            \
  product(uintx, CMSCoordinatorYieldSleepCount, 10,                         \
          "number of times the coordinator GC thread will sleep while "     \
          "yielding before giving up and resuming GC")                      \
                                                                            \
  product(uintx, CMSYieldSleepCount, 0,                                     \
          "number of times a GC thread (minus the coordinator) "            \
          "will sleep while yielding before giving up and resuming GC")     \
                                                                            \
  /* gc tracing */                                                          \
  manageable(bool, PrintGC, false,                                          \
          "Print message at garbage collect")                               \
                                                                            \
  manageable(bool, PrintGCDetails, false,                                   \
          "Print more details at garbage collect")                          \
                                                                            \
  manageable(bool, PrintGCDateStamps, false,                                \
          "Print date stamps at garbage collect")                           \
                                                                            \
  manageable(bool, PrintGCTimeStamps, false,                                \
          "Print timestamps at garbage collect")                            \
                                                                            \
  product(bool, PrintGCTaskTimeStamps, false,                               \
          "Print timestamps for individual gc worker thread tasks")         \
                                                                            \
  develop(intx, ConcGCYieldTimeout, 0,                                      \
          "If non-zero, assert that GC threads yield within this # of ms.") \
                                                                            \
  notproduct(bool, TraceMarkSweep, false,                                   \
          "Trace mark sweep")                                               \
                                                                            \
  product(bool, PrintReferenceGC, false,                                    \
          "Print times spent handling reference objects during GC "         \
          " (enabled only when PrintGCDetails)")                            \
                                                                            \
  develop(bool, TraceReferenceGC, false,                                    \
          "Trace handling of soft/weak/final/phantom references")           \
                                                                            \
  develop(bool, TraceFinalizerRegistration, false,                          \
         "Trace registration of final references")                          \
                                                                            \
  notproduct(bool, TraceScavenge, false,                                    \
          "Trace scavenge")                                                 \
                                                                            \
  product_rw(bool, TraceClassLoading, false,                                \
          "Trace all classes loaded")                                       \
                                                                            \
  product(bool, TraceClassLoadingPreorder, false,                           \
          "Trace all classes loaded in order referenced (not loaded)")      \
                                                                            \
  product_rw(bool, TraceClassUnloading, false,                              \
          "Trace unloading of classes")                                     \
                                                                            \
  product_rw(bool, TraceLoaderConstraints, false,                           \
          "Trace loader constraints")                                       \
                                                                            \
  develop(bool, TraceClassLoaderData, false,                                \
          "Trace class loader loader_data lifetime")                        \
                                                                            \
  product(uintx, InitialBootClassLoaderMetaspaceSize,                       \
          NOT_LP64(2200*K) LP64_ONLY(4*M),                                  \
          "Initial size of the boot class loader data metaspace")           \
                                                                            \
  product(bool, TraceGen0Time, false,                                       \
          "Trace accumulated time for Gen 0 collection")                    \
                                                                            \
  product(bool, TraceGen1Time, false,                                       \
          "Trace accumulated time for Gen 1 collection")                    \
                                                                            \
  product(bool, PrintTenuringDistribution, false,                           \
          "Print tenuring age information")                                 \
                                                                            \
  product_rw(bool, PrintHeapAtGC, false,                                    \
          "Print heap layout before and after each GC")                     \
                                                                            \
  product_rw(bool, PrintHeapAtGCExtended, false,                            \
          "Prints extended information about the layout of the heap "       \
          "when -XX:+PrintHeapAtGC is set")                                 \
                                                                            \
  product(bool, PrintHeapAtSIGBREAK, true,                                  \
          "Print heap layout in response to SIGBREAK")                      \
                                                                            \
  manageable(bool, PrintClassHistogramBeforeFullGC, false,                  \
          "Print a class histogram before any major stop-world GC")         \
                                                                            \
  manageable(bool, PrintClassHistogramAfterFullGC, false,                   \
          "Print a class histogram after any major stop-world GC")          \
                                                                            \
  manageable(bool, PrintClassHistogram, false,                              \
          "Print a histogram of class instances")                           \
                                                                            \
  develop(bool, TraceWorkGang, false,                                       \
          "Trace activities of work gangs")                                 \
                                                                            \
  product(bool, TraceParallelOldGCTasks, false,                             \
          "Trace multithreaded GC activity")                                \
                                                                            \
  develop(bool, TraceBlockOffsetTable, false,                               \
          "Print BlockOffsetTable maps")                                    \
                                                                            \
  develop(bool, TraceCardTableModRefBS, false,                              \
          "Print CardTableModRefBS maps")                                   \
                                                                            \
  develop(bool, TraceGCTaskManager, false,                                  \
          "Trace actions of the GC task manager")                           \
                                                                            \
  develop(bool, TraceGCTaskQueue, false,                                    \
          "Trace actions of the GC task queues")                            \
                                                                            \
  diagnostic(bool, TraceGCTaskThread, false,                                \
          "Trace actions of the GC task threads")                           \
                                                                            \
  product(bool, PrintParallelOldGCPhaseTimes, false,                        \
          "Print the time taken by each parallel old gc phase."             \
          "PrintGCDetails must also be enabled.")                           \
                                                                            \
  develop(bool, TraceParallelOldGCMarkingPhase, false,                      \
          "Trace parallel old gc marking phase")                            \
                                                                            \
  develop(bool, TraceParallelOldGCSummaryPhase, false,                      \
          "Trace parallel old gc summary phase")                            \
                                                                            \
  develop(bool, TraceParallelOldGCCompactionPhase, false,                   \
          "Trace parallel old gc compaction phase")                         \
                                                                            \
  develop(bool, TraceParallelOldGCDensePrefix, false,                       \
          "Trace parallel old gc dense prefix computation")                 \
                                                                            \
  develop(bool, IgnoreLibthreadGPFault, false,                              \
          "Suppress workaround for libthread GP fault")                     \
                                                                            \
  product(bool, PrintJNIGCStalls, false,                                    \
          "Print diagnostic message when GC is stalled"                     \
          "by JNI critical section")                                        \
                                                                            \
  experimental(double, ObjectCountCutOffPercent, 0.5,                       \
          "The percentage of the used heap that the instances of a class "  \
          "must occupy for the class to generate a trace event.")           \
                                                                            \
  /* GC log rotation setting */                                             \
                                                                            \
  product(bool, UseGCLogFileRotation, false,                                \
          "Prevent large gclog file for long running app. "                 \
          "Requires -Xloggc:<filename>")                                    \
                                                                            \
  product(uintx, NumberOfGCLogFiles, 0,                                     \
          "Number of gclog files in rotation, "                             \
          "Default: 0, no rotation")                                        \
                                                                            \
  product(uintx, GCLogFileSize, 0,                                          \
          "GC log file size, Default: 0 bytes, no rotation "                \
          "Only valid with UseGCLogFileRotation")                           \
                                                                            \
  /* JVMTI heap profiling */                                                \
                                                                            \
  diagnostic(bool, TraceJVMTIObjectTagging, false,                          \
          "Trace JVMTI object tagging calls")                               \
                                                                            \
  diagnostic(bool, VerifyBeforeIteration, false,                            \
          "Verify memory system before JVMTI iteration")                    \
                                                                            \
  /* compiler interface */                                                  \
                                                                            \
  develop(bool, CIPrintCompilerName, false,                                 \
          "when CIPrint is active, print the name of the active compiler")  \
                                                                            \
  develop(bool, CIPrintCompileQueue, false,                                 \
          "display the contents of the compile queue whenever a "           \
          "compilation is enqueued")                                        \
                                                                            \
  develop(bool, CIPrintRequests, false,                                     \
          "display every request for compilation")                          \
                                                                            \
  product(bool, CITime, false,                                              \
          "collect timing information for compilation")                     \
                                                                            \
  develop(bool, CITimeEach, false,                                          \
          "display timing information after each successful compilation")   \
                                                                            \
  develop(bool, CICountOSR, false,                                          \
          "use a separate counter when assigning ids to osr compilations")  \
                                                                            \
  develop(bool, CICompileNatives, true,                                     \
          "compile native methods if supported by the compiler")            \
                                                                            \
  develop_pd(bool, CICompileOSR,                                            \
          "compile on stack replacement methods if supported by the "       \
          "compiler")                                                       \
                                                                            \
  develop(bool, CIPrintMethodCodes, false,                                  \
          "print method bytecodes of the compiled code")                    \
                                                                            \
  develop(bool, CIPrintTypeFlow, false,                                     \
          "print the results of ciTypeFlow analysis")                       \
                                                                            \
  develop(bool, CITraceTypeFlow, false,                                     \
          "detailed per-bytecode tracing of ciTypeFlow analysis")           \
                                                                            \
  develop(intx, OSROnlyBCI, -1,                                             \
          "OSR only at this bci.  Negative values mean exclude that bci")   \
                                                                            \
  /* compiler */                                                            \
                                                                            \
  product(intx, CICompilerCount, CI_COMPILER_COUNT,                         \
          "Number of compiler threads to run")                              \
                                                                            \
  product(intx, CompilationPolicyChoice, 0,                                 \
          "which compilation policy (0/1)")                                 \
                                                                            \
  develop(bool, UseStackBanging, true,                                      \
          "use stack banging for stack overflow checks (required for "      \
          "proper StackOverflow handling; disable only to measure cost "    \
          "of stackbanging)")                                               \
                                                                            \
  develop(bool, UseStrictFP, true,                                          \
          "use strict fp if modifier strictfp is set")                      \
                                                                            \
  develop(bool, GenerateSynchronizationCode, true,                          \
          "generate locking/unlocking code for synchronized methods and "   \
          "monitors")                                                       \
                                                                            \
  develop(bool, GenerateCompilerNullChecks, true,                           \
          "Generate explicit null checks for loads/stores/calls")           \
                                                                            \
  develop(bool, GenerateRangeChecks, true,                                  \
          "Generate range checks for array accesses")                       \
                                                                            \
  develop_pd(bool, ImplicitNullChecks,                                      \
          "generate code for implicit null checks")                         \
                                                                            \
  product(bool, PrintSafepointStatistics, false,                            \
          "print statistics about safepoint synchronization")               \
                                                                            \
  product(intx, PrintSafepointStatisticsCount, 300,                         \
          "total number of safepoint statistics collected "                 \
          "before printing them out")                                       \
                                                                            \
  product(intx, PrintSafepointStatisticsTimeout,  -1,                       \
          "print safepoint statistics only when safepoint takes"            \
          " more than PrintSafepointSatisticsTimeout in millis")            \
                                                                            \
  product(bool, TraceSafepointCleanupTime, false,                           \
          "print the break down of clean up tasks performed during"         \
          " safepoint")                                                     \
                                                                            \
  product(bool, Inline, true,                                               \
          "enable inlining")                                                \
                                                                            \
  product(bool, ClipInlining, true,                                         \
          "clip inlining if aggregate method exceeds DesiredMethodLimit")   \
                                                                            \
  develop(bool, UseCHA, true,                                               \
          "enable CHA")                                                     \
                                                                            \
  product(bool, UseTypeProfile, true,                                       \
          "Check interpreter profile for historically monomorphic calls")   \
                                                                            \
  notproduct(bool, TimeCompiler, false,                                     \
          "time the compiler")                                              \
                                                                            \
  diagnostic(bool, PrintInlining, false,                                    \
          "prints inlining optimizations")                                  \
                                                                            \
  product(bool, UsePopCountInstruction, false,                              \
          "Use population count instruction")                               \
                                                                            \
  develop(bool, EagerInitialization, false,                                 \
          "Eagerly initialize classes if possible")                         \
                                                                            \
  develop(bool, TraceMethodReplacement, false,                              \
          "Print when methods are replaced do to recompilation")            \
                                                                            \
  develop(bool, PrintMethodFlushing, false,                                 \
          "print the nmethods being flushed")                               \
                                                                            \
  develop(bool, UseRelocIndex, false,                                       \
         "use an index to speed random access to relocations")              \
                                                                            \
  develop(bool, StressCodeBuffers, false,                                   \
         "Exercise code buffer expansion and other rare state changes")     \
                                                                            \
  diagnostic(bool, DebugNonSafepoints, trueInDebug,                         \
         "Generate extra debugging info for non-safepoints in nmethods")    \
                                                                            \
  product(bool, PrintVMOptions, false,                                      \
         "Print flags that appeared on the command line")                   \
                                                                            \
  product(bool, IgnoreUnrecognizedVMOptions, false,                         \
         "Ignore unrecognized VM options")                                  \
                                                                            \
  product(bool, PrintCommandLineFlags, false,                               \
         "Print flags specified on command line or set by ergonomics")      \
                                                                            \
  product(bool, PrintFlagsInitial, false,                                   \
         "Print all VM flags before argument processing and exit VM")       \
                                                                            \
  product(bool, PrintFlagsFinal, false,                                     \
         "Print all VM flags after argument and ergonomic processing")      \
                                                                            \
  notproduct(bool, PrintFlagsWithComments, false,                           \
         "Print all VM flags with default values and descriptions and exit")\
                                                                            \
  diagnostic(bool, SerializeVMOutput, true,                                 \
         "Use a mutex to serialize output to tty and LogFile")              \
                                                                            \
  diagnostic(bool, DisplayVMOutput, true,                                   \
         "Display all VM output on the tty, independently of LogVMOutput")  \
                                                                            \
  diagnostic(bool, LogVMOutput, false,                                      \
         "Save VM output to LogFile")                                       \
                                                                            \
  diagnostic(ccstr, LogFile, NULL,                                          \
         "If LogVMOutput or LogCompilation is on, save VM output to "       \
         "this file [default: ./hotspot_pid%p.log] (%p replaced with pid)") \
                                                                            \
  product(ccstr, ErrorFile, NULL,                                           \
         "If an error occurs, save the error data to this file "            \
         "[default: ./hs_err_pid%p.log] (%p replaced with pid)")            \
                                                                            \
  product(bool, DisplayVMOutputToStderr, false,                             \
         "If DisplayVMOutput is true, display all VM output to stderr")     \
                                                                            \
  product(bool, DisplayVMOutputToStdout, false,                             \
         "If DisplayVMOutput is true, display all VM output to stdout")     \
                                                                            \
  product(bool, UseHeavyMonitors, false,                                    \
          "use heavyweight instead of lightweight Java monitors")           \
                                                                            \
  product(bool, PrintStringTableStatistics, false,                          \
          "print statistics about the StringTable and SymbolTable")         \
                                                                            \
  diagnostic(bool, VerifyStringTableAtExit, false,                          \
          "verify StringTable contents at exit")                            \
                                                                            \
  notproduct(bool, PrintSymbolTableSizeHistogram, false,                    \
          "print histogram of the symbol table")                            \
                                                                            \
  notproduct(bool, ExitVMOnVerifyError, false,                              \
          "standard exit from VM if bytecode verify error "                 \
          "(only in debug mode)")                                           \
                                                                            \
  notproduct(ccstr, AbortVMOnException, NULL,                               \
          "Call fatal if this exception is thrown.  Example: "              \
          "java -XX:AbortVMOnException=java.lang.NullPointerException Foo") \
                                                                            \
  notproduct(ccstr, AbortVMOnExceptionMessage, NULL,                        \
          "Call fatal if the exception pointed by AbortVMOnException "      \
          "has this message.")                                              \
                                                                            \
  develop(bool, DebugVtables, false,                                        \
          "add debugging code to vtable dispatch")                          \
                                                                            \
  develop(bool, PrintVtables, false,                                        \
          "print vtables when printing klass")                              \
                                                                            \
  notproduct(bool, PrintVtableStats, false,                                 \
          "print vtables stats at end of run")                              \
                                                                            \
  develop(bool, TraceCreateZombies, false,                                  \
          "trace creation of zombie nmethods")                              \
                                                                            \
  notproduct(bool, IgnoreLockingAssertions, false,                          \
          "disable locking assertions (for speed)")                         \
                                                                            \
  product(bool, RangeCheckElimination, true,                                \
          "Eliminate range checks")                                         \
                                                                            \
  develop_pd(bool, UncommonNullCast,                                        \
          "track occurrences of null in casts; adjust compiler tactics")    \
                                                                            \
  develop(bool, TypeProfileCasts,  true,                                    \
          "treat casts like calls for purposes of type profiling")          \
                                                                            \
  develop(bool, DelayCompilationDuringStartup, true,                        \
          "Delay invoking the compiler until main application class is "    \
          "loaded")                                                         \
                                                                            \
  develop(bool, CompileTheWorld, false,                                     \
          "Compile all methods in all classes in bootstrap class path "     \
          "(stress test)")                                                  \
                                                                            \
  develop(bool, CompileTheWorldPreloadClasses, true,                        \
          "Preload all classes used by a class before start loading")       \
                                                                            \
  notproduct(intx, CompileTheWorldSafepointInterval, 100,                   \
          "Force a safepoint every n compiles so sweeper can keep up")      \
                                                                            \
  develop(bool, FillDelaySlots, true,                                       \
          "Fill delay slots (on SPARC only)")                               \
                                                                            \
  develop(bool, TimeLivenessAnalysis, false,                                \
          "Time computation of bytecode liveness analysis")                 \
                                                                            \
  develop(bool, TraceLivenessGen, false,                                    \
          "Trace the generation of liveness analysis information")          \
                                                                            \
  notproduct(bool, TraceLivenessQuery, false,                               \
          "Trace queries of liveness analysis information")                 \
                                                                            \
  notproduct(bool, CollectIndexSetStatistics, false,                        \
          "Collect information about IndexSets")                            \
                                                                            \
  develop(bool, UseLoopSafepoints, true,                                    \
          "Generate Safepoint nodes in every loop")                         \
                                                                            \
  develop(intx, FastAllocateSizeLimit, 128*K,                               \
          /* Note:  This value is zero mod 1<<13 for a cheap sparc set. */  \
          "Inline allocations larger than this in doublewords must go slow")\
                                                                            \
  product(bool, AggressiveOpts, false,                                      \
          "Enable aggressive optimizations - see arguments.cpp")            \
                                                                            \
  /* statistics */                                                          \
  develop(bool, CountCompiledCalls, false,                                  \
          "counts method invocations")                                      \
                                                                            \
  notproduct(bool, CountRuntimeCalls, false,                                \
          "counts VM runtime calls")                                        \
                                                                            \
  develop(bool, CountJNICalls, false,                                       \
          "counts jni method invocations")                                  \
                                                                            \
  notproduct(bool, CountJVMCalls, false,                                    \
          "counts jvm method invocations")                                  \
                                                                            \
  notproduct(bool, CountRemovableExceptions, false,                         \
          "count exceptions that could be replaced by branches due to "     \
          "inlining")                                                       \
                                                                            \
  notproduct(bool, ICMissHistogram, false,                                  \
          "produce histogram of IC misses")                                 \
                                                                            \
  notproduct(bool, PrintClassStatistics, false,                             \
          "prints class statistics at end of run")                          \
                                                                            \
  notproduct(bool, PrintMethodStatistics, false,                            \
          "prints method statistics at end of run")                         \
                                                                            \
  /* interpreter */                                                         \
  develop(bool, ClearInterpreterLocals, false,                              \
          "Always clear local variables of interpreter activations upon "   \
          "entry")                                                          \
                                                                            \
  product_pd(bool, RewriteBytecodes,                                        \
          "Allow rewriting of bytecodes (bytecodes are not immutable)")     \
                                                                            \
  product_pd(bool, RewriteFrequentPairs,                                    \
          "Rewrite frequently used bytecode pairs into a single bytecode")  \
                                                                            \
  diagnostic(bool, PrintInterpreter, false,                                 \
          "Prints the generated interpreter code")                          \
                                                                            \
  product(bool, UseInterpreter, true,                                       \
          "Use interpreter for non-compiled methods")                       \
                                                                            \
  develop(bool, UseFastSignatureHandlers, true,                             \
          "Use fast signature handlers for native calls")                   \
                                                                            \
  product(bool, UseLoopCounter, true,                                       \
          "Increment invocation counter on backward branch")                \
                                                                            \
  product(bool, UseFastEmptyMethods, true,                                  \
          "Use fast method entry code for empty methods")                   \
                                                                            \
  product(bool, UseFastAccessorMethods, true,                               \
          "Use fast method entry code for accessor methods")                \
                                                                            \
  product_pd(bool, UseOnStackReplacement,                                   \
           "Use on stack replacement, calls runtime if invoc. counter "     \
           "overflows in loop")                                             \
                                                                            \
  notproduct(bool, TraceOnStackReplacement, false,                          \
          "Trace on stack replacement")                                     \
                                                                            \
  product_pd(bool, PreferInterpreterNativeStubs,                            \
          "Use always interpreter stubs for native methods invoked via "    \
          "interpreter")                                                    \
                                                                            \
  develop(bool, CountBytecodes, false,                                      \
          "Count number of bytecodes executed")                             \
                                                                            \
  develop(bool, PrintBytecodeHistogram, false,                              \
          "Print histogram of the executed bytecodes")                      \
                                                                            \
  develop(bool, PrintBytecodePairHistogram, false,                          \
          "Print histogram of the executed bytecode pairs")                 \
                                                                            \
  diagnostic(bool, PrintSignatureHandlers, false,                           \
          "Print code generated for native method signature handlers")      \
                                                                            \
  develop(bool, VerifyOops, false,                                          \
          "Do plausibility checks for oops")                                \
                                                                            \
  develop(bool, CheckUnhandledOops, false,                                  \
          "Check for unhandled oops in VM code")                            \
                                                                            \
  develop(bool, VerifyJNIFields, trueInDebug,                               \
          "Verify jfieldIDs for instance fields")                           \
                                                                            \
  notproduct(bool, VerifyJNIEnvThread, false,                               \
          "Verify JNIEnv.thread == Thread::current() when entering VM "     \
          "from JNI")                                                       \
                                                                            \
  develop(bool, VerifyFPU, false,                                           \
          "Verify FPU state (check for NaN's, etc.)")                       \
                                                                            \
  develop(bool, VerifyThread, false,                                        \
          "Watch the thread register for corruption (SPARC only)")          \
                                                                            \
  develop(bool, VerifyActivationFrameSize, false,                           \
          "Verify that activation frame didn't become smaller than its "    \
          "minimal size")                                                   \
                                                                            \
  develop(bool, TraceFrequencyInlining, false,                              \
          "Trace frequency based inlining")                                 \
                                                                            \
  develop_pd(bool, InlineIntrinsics,                                        \
           "Inline intrinsics that can be statically resolved")             \
                                                                            \
  product_pd(bool, ProfileInterpreter,                                      \
           "Profile at the bytecode level during interpretation")           \
                                                                            \
  develop_pd(bool, ProfileTraps,                                            \
          "Profile deoptimization traps at the bytecode level")             \
                                                                            \
  product(intx, ProfileMaturityPercentage, 20,                              \
          "number of method invocations/branches (expressed as % of "       \
          "CompileThreshold) before using the method's profile")            \
                                                                            \
  develop(bool, PrintMethodData, false,                                     \
           "Print the results of +ProfileInterpreter at end of run")        \
                                                                            \
  develop(bool, VerifyDataPointer, trueInDebug,                             \
          "Verify the method data pointer during interpreter profiling")    \
                                                                            \
  develop(bool, VerifyCompiledCode, false,                                  \
          "Include miscellaneous runtime verifications in nmethod code; "   \
          "default off because it disturbs nmethod size heuristics")        \
                                                                            \
  notproduct(bool, CrashGCForDumpingJavaThread, false,                      \
          "Manually make GC thread crash then dump java stack trace;  "     \
          "Test only")                                                      \
                                                                            \
  /* compilation */                                                         \
  product(bool, UseCompiler, true,                                          \
          "use compilation")                                                \
                                                                            \
  develop(bool, TraceCompilationPolicy, false,                              \
          "Trace compilation policy")                                       \
                                                                            \
  develop(bool, TimeCompilationPolicy, false,                               \
          "Time the compilation policy")                                    \
                                                                            \
  product(bool, UseCounterDecay, true,                                      \
           "adjust recompilation counters")                                 \
                                                                            \
  develop(intx, CounterHalfLifeTime,    30,                                 \
          "half-life time of invocation counters (in secs)")                \
                                                                            \
  develop(intx, CounterDecayMinIntervalLength,   500,                       \
          "Min. ms. between invocation of CounterDecay")                    \
                                                                            \
  product(bool, AlwaysCompileLoopMethods, false,                            \
          "when using recompilation, never interpret methods "              \
          "containing loops")                                               \
                                                                            \
  product(bool, DontCompileHugeMethods, true,                               \
          "don't compile methods > HugeMethodLimit")                        \
                                                                            \
  /* Bytecode escape analysis estimation. */                                \
  product(bool, EstimateArgEscape, true,                                    \
          "Analyze bytecodes to estimate escape state of arguments")        \
                                                                            \
  product(intx, BCEATraceLevel, 0,                                          \
          "How much tracing to do of bytecode escape analysis estimates")   \
                                                                            \
  product(intx, MaxBCEAEstimateLevel, 5,                                    \
          "Maximum number of nested calls that are analyzed by BC EA.")     \
                                                                            \
  product(intx, MaxBCEAEstimateSize, 150,                                   \
          "Maximum bytecode size of a method to be analyzed by BC EA.")     \
                                                                            \
  product(intx,  AllocatePrefetchStyle, 1,                                  \
          "0 = no prefetch, "                                               \
          "1 = prefetch instructions for each allocation, "                 \
          "2 = use TLAB watermark to gate allocation prefetch, "            \
          "3 = use BIS instruction on Sparc for allocation prefetch")       \
                                                                            \
  product(intx,  AllocatePrefetchDistance, -1,                              \
          "Distance to prefetch ahead of allocation pointer")               \
                                                                            \
  product(intx,  AllocatePrefetchLines, 3,                                  \
          "Number of lines to prefetch ahead of array allocation pointer")  \
                                                                            \
  product(intx,  AllocateInstancePrefetchLines, 1,                          \
          "Number of lines to prefetch ahead of instance allocation pointer") \
                                                                            \
  product(intx,  AllocatePrefetchStepSize, 16,                              \
          "Step size in bytes of sequential prefetch instructions")         \
                                                                            \
  product(intx,  AllocatePrefetchInstr, 0,                                  \
          "Prefetch instruction to prefetch ahead of allocation pointer")   \
                                                                            \
  /* deoptimization */                                                      \
  develop(bool, TraceDeoptimization, false,                                 \
          "Trace deoptimization")                                           \
                                                                            \
  develop(bool, DebugDeoptimization, false,                                 \
          "Tracing various information while debugging deoptimization")     \
                                                                            \
  product(intx, SelfDestructTimer, 0,                                       \
          "Will cause VM to terminate after a given time (in minutes) "     \
          "(0 means off)")                                                  \
                                                                            \
  product(intx, MaxJavaStackTraceDepth, 1024,                               \
          "Max. no. of lines in the stack trace for Java exceptions "       \
          "(0 means all)")                                                  \
                                                                            \
  NOT_EMBEDDED(diagnostic(intx, GuaranteedSafepointInterval, 1000,          \
          "Guarantee a safepoint (at least) every so many milliseconds "    \
          "(0 means none)"))                                                \
                                                                            \
  EMBEDDED_ONLY(product(intx, GuaranteedSafepointInterval, 0,               \
          "Guarantee a safepoint (at least) every so many milliseconds "    \
          "(0 means none)"))                                                \
                                                                            \
  product(intx, SafepointTimeoutDelay, 10000,                               \
          "Delay in milliseconds for option SafepointTimeout")              \
                                                                            \
  product(intx, NmethodSweepFraction, 16,                                   \
          "Number of invocations of sweeper to cover all nmethods")         \
                                                                            \
  product(intx, NmethodSweepCheckInterval, 5,                               \
          "Compilers wake up every n seconds to possibly sweep nmethods")   \
                                                                            \
  notproduct(bool, LogSweeper, false,                                       \
            "Keep a ring buffer of sweeper activity")                       \
                                                                            \
  notproduct(intx, SweeperLogEntries, 1024,                                 \
            "Number of records in the ring buffer of sweeper activity")     \
                                                                            \
  notproduct(intx, MemProfilingInterval, 500,                               \
          "Time between each invocation of the MemProfiler")                \
                                                                            \
  develop(intx, MallocCatchPtr, -1,                                         \
          "Hit breakpoint when mallocing/freeing this pointer")             \
                                                                            \
  notproduct(intx, AssertRepeat, 1,                                         \
          "number of times to evaluate expression in assert "               \
          "(to estimate overhead); only works with -DUSE_REPEATED_ASSERTS") \
                                                                            \
  notproduct(ccstrlist, SuppressErrorAt, "",                                \
          "List of assertions (file:line) to muzzle")                       \
                                                                            \
  notproduct(uintx, HandleAllocationLimit, 1024,                            \
          "Threshold for HandleMark allocation when +TraceHandleAllocation "\
          "is used")                                                        \
                                                                            \
  develop(uintx, TotalHandleAllocationLimit, 1024,                          \
          "Threshold for total handle allocation when "                     \
          "+TraceHandleAllocation is used")                                 \
                                                                            \
  develop(intx, StackPrintLimit, 100,                                       \
          "number of stack frames to print in VM-level stack dump")         \
                                                                            \
  notproduct(intx, MaxElementPrintSize, 256,                                \
          "maximum number of elements to print")                            \
                                                                            \
  notproduct(intx, MaxSubklassPrintSize, 4,                                 \
          "maximum number of subklasses to print when printing klass")      \
                                                                            \
  product(intx, MaxInlineLevel, 9,                                          \
          "maximum number of nested calls that are inlined")                \
                                                                            \
  product(intx, MaxRecursiveInlineLevel, 1,                                 \
          "maximum number of nested recursive calls that are inlined")      \
                                                                            \
  product_pd(intx, InlineSmallCode,                                         \
          "Only inline already compiled methods if their code size is "     \
          "less than this")                                                 \
                                                                            \
  product(intx, MaxInlineSize, 35,                                          \
          "maximum bytecode size of a method to be inlined")                \
                                                                            \
  product_pd(intx, FreqInlineSize,                                          \
          "maximum bytecode size of a frequent method to be inlined")       \
                                                                            \
  product(intx, MaxTrivialSize, 6,                                          \
          "maximum bytecode size of a trivial method to be inlined")        \
                                                                            \
  product(intx, MinInliningThreshold, 250,                                  \
          "min. invocation count a method needs to have to be inlined")     \
                                                                            \
  develop(intx, MethodHistogramCutoff, 100,                                 \
          "cutoff value for method invoc. histogram (+CountCalls)")         \
                                                                            \
  develop(intx, ProfilerNumberOfInterpretedMethods, 25,                     \
          "# of interpreted methods to show in profile")                    \
                                                                            \
  develop(intx, ProfilerNumberOfCompiledMethods, 25,                        \
          "# of compiled methods to show in profile")                       \
                                                                            \
  develop(intx, ProfilerNumberOfStubMethods, 25,                            \
          "# of stub methods to show in profile")                           \
                                                                            \
  develop(intx, ProfilerNumberOfRuntimeStubNodes, 25,                       \
          "# of runtime stub nodes to show in profile")                     \
                                                                            \
  product(intx, ProfileIntervalsTicks, 100,                                 \
          "# of ticks between printing of interval profile "                \
          "(+ProfileIntervals)")                                            \
                                                                            \
  notproduct(intx, ScavengeALotInterval,     1,                             \
          "Interval between which scavenge will occur with +ScavengeALot")  \
                                                                            \
  notproduct(intx, FullGCALotInterval,     1,                               \
          "Interval between which full gc will occur with +FullGCALot")     \
                                                                            \
  notproduct(intx, FullGCALotStart,     0,                                  \
          "For which invocation to start FullGCAlot")                       \
                                                                            \
  notproduct(intx, FullGCALotDummies,  32*K,                                \
          "Dummy object allocated with +FullGCALot, forcing all objects "   \
          "to move")                                                        \
                                                                            \
  develop(intx, DontYieldALotInterval,    10,                               \
          "Interval between which yields will be dropped (milliseconds)")   \
                                                                            \
  develop(intx, MinSleepInterval,     1,                                    \
          "Minimum sleep() interval (milliseconds) when "                   \
          "ConvertSleepToYield is off (used for SOLARIS)")                  \
                                                                            \
  develop(intx, ProfilerPCTickThreshold,    15,                             \
          "Number of ticks in a PC buckets to be a hotspot")                \
                                                                            \
  notproduct(intx, DeoptimizeALotInterval,     5,                           \
          "Number of exits until DeoptimizeALot kicks in")                  \
                                                                            \
  notproduct(intx, ZombieALotInterval,     5,                               \
          "Number of exits until ZombieALot kicks in")                      \
                                                                            \
  develop(bool, StressNonEntrant, false,                                    \
          "Mark nmethods non-entrant at registration")                      \
                                                                            \
  diagnostic(intx, MallocVerifyInterval,     0,                             \
          "if non-zero, verify C heap after every N calls to "              \
          "malloc/realloc/free")                                            \
                                                                            \
  diagnostic(intx, MallocVerifyStart,     0,                                \
          "if non-zero, start verifying C heap after Nth call to "          \
          "malloc/realloc/free")                                            \
                                                                            \
  diagnostic(uintx, MallocMaxTestWords,     0,                              \
          "if non-zero, max # of Words that malloc/realloc can allocate "   \
          "(for testing only)")                                             \
                                                                            \
  product(intx, TypeProfileWidth,     2,                                    \
          "number of receiver types to record in call/cast profile")        \
                                                                            \
  develop(intx, BciProfileWidth,      2,                                    \
          "number of return bci's to record in ret profile")                \
                                                                            \
  product(intx, PerMethodRecompilationCutoff, 400,                          \
          "After recompiling N times, stay in the interpreter (-1=>'Inf')") \
                                                                            \
  product(intx, PerBytecodeRecompilationCutoff, 200,                        \
          "Per-BCI limit on repeated recompilation (-1=>'Inf')")            \
                                                                            \
  product(intx, PerMethodTrapLimit,  100,                                   \
          "Limit on traps (of one kind) in a method (includes inlines)")    \
                                                                            \
  product(intx, PerBytecodeTrapLimit,  4,                                   \
          "Limit on traps (of one kind) at a particular BCI")               \
                                                                            \
  develop(intx, InlineFrequencyRatio,    20,                                \
          "Ratio of call site execution to caller method invocation")       \
                                                                            \
  develop_pd(intx, InlineFrequencyCount,                                    \
          "Count of call site execution necessary to trigger frequent "     \
          "inlining")                                                       \
                                                                            \
  develop(intx, InlineThrowCount,    50,                                    \
          "Force inlining of interpreted methods that throw this often")    \
                                                                            \
  develop(intx, InlineThrowMaxSize,   200,                                  \
          "Force inlining of throwing methods smaller than this")           \
                                                                            \
  develop(intx, ProfilerNodeSize,  1024,                                    \
          "Size in K to allocate for the Profile Nodes of each thread")     \
                                                                            \
  product_pd(intx, PreInflateSpin,                                          \
          "Number of times to spin wait before inflation")                  \
                                                                            \
  /* gc parameters */                                                       \
  product(uintx, InitialHeapSize, 0,                                        \
          "Initial heap size (in bytes); zero means use ergonomics")        \
                                                                            \
  product(uintx, MaxHeapSize, ScaleForWordSize(96*M),                       \
          "Maximum heap size (in bytes)")                                   \
                                                                            \
  product(uintx, OldSize, ScaleForWordSize(4*M),                            \
          "Initial tenured generation size (in bytes)")                     \
                                                                            \
  product(uintx, NewSize, ScaleForWordSize(1*M),                            \
          "Initial new generation size (in bytes)")                         \
                                                                            \
  product(uintx, MaxNewSize, max_uintx,                                     \
          "Maximum new generation size (in bytes), max_uintx means set "    \
          "ergonomically")                                                  \
                                                                            \
  product(uintx, PretenureSizeThreshold, 0,                                 \
          "Maximum size in bytes of objects allocated in DefNew "           \
          "generation; zero means no maximum")                              \
                                                                            \
  product(uintx, TLABSize, 0,                                               \
          "Starting TLAB size (in bytes); zero means set ergonomically")    \
                                                                            \
  product(uintx, MinTLABSize, 2*K,                                          \
          "Minimum allowed TLAB size (in bytes)")                           \
                                                                            \
  product(uintx, TLABAllocationWeight, 35,                                  \
          "Allocation averaging weight")                                    \
                                                                            \
  product(uintx, TLABWasteTargetPercent, 1,                                 \
          "Percentage of Eden that can be wasted")                          \
                                                                            \
  product(uintx, TLABRefillWasteFraction,    64,                            \
          "Max TLAB waste at a refill (internal fragmentation)")            \
                                                                            \
  product(uintx, TLABWasteIncrement,    4,                                  \
          "Increment allowed waste at slow allocation")                     \
                                                                            \
  product(uintx, SurvivorRatio, 8,                                          \
          "Ratio of eden/survivor space size")                              \
                                                                            \
  product(uintx, NewRatio, 2,                                               \
          "Ratio of new/old generation sizes")                              \
                                                                            \
  product_pd(uintx, NewSizeThreadIncrease,                                  \
          "Additional size added to desired new generation size per "       \
          "non-daemon thread (in bytes)")                                   \
                                                                            \
  product_pd(uintx, MetaspaceSize,                                          \
          "Initial size of Metaspaces (in bytes)")                          \
                                                                            \
  product(uintx, MaxMetaspaceSize, max_uintx,                               \
          "Maximum size of Metaspaces (in bytes)")                          \
                                                                            \
  product(uintx, CompressedClassSpaceSize, 1*G,                             \
          "Maximum size of class area in Metaspace when compressed "        \
          "class pointers are used")                                        \
                                                                            \
  product(uintx, MinHeapFreeRatio,    40,                                   \
          "Min percentage of heap free after GC to avoid expansion")        \
                                                                            \
  product(uintx, MaxHeapFreeRatio,    70,                                   \
          "Max percentage of heap free after GC to avoid shrinking")        \
                                                                            \
  product(intx, SoftRefLRUPolicyMSPerMB, 1000,                              \
          "Number of milliseconds per MB of free space in the heap")        \
                                                                            \
  product(uintx, MinHeapDeltaBytes, ScaleForWordSize(128*K),                \
          "Min change in heap space due to GC (in bytes)")                  \
                                                                            \
  product(uintx, MinMetaspaceExpansion, ScaleForWordSize(256*K),            \
          "Min expansion of Metaspace (in bytes)")                          \
                                                                            \
  product(uintx, MinMetaspaceFreeRatio,    40,                              \
          "Min percentage of Metaspace free after GC to avoid expansion")   \
                                                                            \
  product(uintx, MaxMetaspaceFreeRatio,    70,                              \
          "Max percentage of Metaspace free after GC to avoid shrinking")   \
                                                                            \
  product(uintx, MaxMetaspaceExpansion, ScaleForWordSize(4*M),              \
          "Max expansion of Metaspace without full GC (in bytes)")          \
                                                                            \
  product(uintx, QueuedAllocationWarningCount, 0,                           \
          "Number of times an allocation that queues behind a GC "          \
          "will retry before printing a warning")                           \
                                                                            \
  diagnostic(uintx, VerifyGCStartAt,   0,                                   \
          "GC invoke count where +VerifyBefore/AfterGC kicks in")           \
                                                                            \
  diagnostic(intx, VerifyGCLevel,     0,                                    \
          "Generation level at which to start +VerifyBefore/AfterGC")       \
                                                                            \
  product(uintx, MaxTenuringThreshold,    15,                               \
          "Maximum value for tenuring threshold")                           \
                                                                            \
  product(uintx, InitialTenuringThreshold,    7,                            \
          "Initial value for tenuring threshold")                           \
                                                                            \
  product(uintx, TargetSurvivorRatio,    50,                                \
          "Desired percentage of survivor space used after scavenge")       \
                                                                            \
  product(uintx, MarkSweepDeadRatio,     5,                                 \
          "Percentage (0-100) of the old gen allowed as dead wood."         \
          "Serial mark sweep treats this as both the min and max value."    \
          "CMS uses this value only if it falls back to mark sweep."        \
          "Par compact uses a variable scale based on the density of the"   \
          "generation and treats this as the max value when the heap is"    \
          "either completely full or completely empty.  Par compact also"   \
          "has a smaller default value; see arguments.cpp.")                \
                                                                            \
  product(uintx, MarkSweepAlwaysCompactCount,     4,                        \
          "How often should we fully compact the heap (ignoring the dead "  \
          "space parameters)")                                              \
                                                                            \
  product(intx, PrintCMSStatistics, 0,                                      \
          "Statistics for CMS")                                             \
                                                                            \
  product(bool, PrintCMSInitiationStatistics, false,                        \
          "Statistics for initiating a CMS collection")                     \
                                                                            \
  product(intx, PrintFLSStatistics, 0,                                      \
          "Statistics for CMS' FreeListSpace")                              \
                                                                            \
  product(intx, PrintFLSCensus, 0,                                          \
          "Census for CMS' FreeListSpace")                                  \
                                                                            \
  develop(uintx, GCExpandToAllocateDelayMillis, 0,                          \
          "Delay in ms between expansion and allocation")                   \
                                                                            \
  develop(uintx, GCWorkerDelayMillis, 0,                                    \
          "Delay in ms in scheduling GC workers")                           \
                                                                            \
  product(intx, DeferThrSuspendLoopCount,     4000,                         \
          "(Unstable) Number of times to iterate in safepoint loop "        \
          " before blocking VM threads ")                                   \
                                                                            \
  product(intx, DeferPollingPageLoopCount,     -1,                          \
          "(Unsafe,Unstable) Number of iterations in safepoint loop "       \
          "before changing safepoint polling page to RO ")                  \
                                                                            \
  product(intx, SafepointSpinBeforeYield, 2000,  "(Unstable)")              \
                                                                            \
  product(bool, PSChunkLargeArrays, true,                                   \
          "true: process large arrays in chunks")                           \
                                                                            \
  product(uintx, GCDrainStackTargetSize, 64,                                \
          "how many entries we'll try to leave on the stack during "        \
          "parallel GC")                                                    \
                                                                            \
  /* stack parameters */                                                    \
  product_pd(intx, StackYellowPages,                                        \
          "Number of yellow zone (recoverable overflows) pages")            \
                                                                            \
  product_pd(intx, StackRedPages,                                           \
          "Number of red zone (unrecoverable overflows) pages")             \
                                                                            \
  product_pd(intx, StackShadowPages,                                        \
          "Number of shadow zone (for overflow checking) pages"             \
          " this should exceed the depth of the VM and native call stack")  \
                                                                            \
  product_pd(intx, ThreadStackSize,                                         \
          "Thread Stack Size (in Kbytes)")                                  \
                                                                            \
  product_pd(intx, VMThreadStackSize,                                       \
          "Non-Java Thread Stack Size (in Kbytes)")                         \
                                                                            \
  product_pd(intx, CompilerThreadStackSize,                                 \
          "Compiler Thread Stack Size (in Kbytes)")                         \
                                                                            \
  develop_pd(uintx, JVMInvokeMethodSlack,                                   \
          "Stack space (bytes) required for JVM_InvokeMethod to complete")  \
                                                                            \
  product(uintx, ThreadSafetyMargin, 50*M,                                  \
          "Thread safety margin is used on fixed-stack LinuxThreads (on "   \
          "Linux/x86 only) to prevent heap-stack collision. Set to 0 to "   \
          "disable this feature")                                           \
                                                                            \
  /* code cache parameters */                                               \
  develop(uintx, CodeCacheSegmentSize, 64,                                  \
          "Code cache segment size (in bytes) - smallest unit of "          \
          "allocation")                                                     \
                                                                            \
  develop_pd(intx, CodeEntryAlignment,                                      \
          "Code entry alignment for generated code (in bytes)")             \
                                                                            \
  product_pd(intx, OptoLoopAlignment,                                       \
          "Align inner loops to zero relative to this modulus")             \
                                                                            \
  product_pd(uintx, InitialCodeCacheSize,                                   \
          "Initial code cache size (in bytes)")                             \
                                                                            \
  develop_pd(uintx, CodeCacheMinimumUseSpace,                               \
          "Minimum code cache size (in bytes) required to start VM.")       \
                                                                            \
  product_pd(uintx, ReservedCodeCacheSize,                                  \
          "Reserved code cache size (in bytes) - maximum code cache size")  \
                                                                            \
  product(uintx, CodeCacheMinimumFreeSpace, 500*K,                          \
          "When less than X space left, we stop compiling.")                \
                                                                            \
  product_pd(uintx, CodeCacheExpansionSize,                                 \
          "Code cache expansion size (in bytes)")                           \
                                                                            \
  develop_pd(uintx, CodeCacheMinBlockLength,                                \
          "Minimum number of segments in a code cache block.")              \
                                                                            \
  notproduct(bool, ExitOnFullCodeCache, false,                              \
          "Exit the VM if we fill the code cache.")                         \
                                                                            \
  product(bool, UseCodeCacheFlushing, true,                                 \
          "Attempt to clean the code cache before shutting off compiler")   \
                                                                            \
  product(intx,  MinCodeCacheFlushingInterval, 30,                          \
          "Min number of seconds between code cache cleaning sessions")     \
                                                                            \
  product(uintx,  CodeCacheFlushingMinimumFreeSpace, 1500*K,                \
          "When less than X space left, start code cache cleaning")         \
                                                                            \
  product(uintx, CodeCacheFlushingFraction, 2,                              \
          "Fraction of the code cache that is flushed when full")           \
                                                                            \
  /* interpreter debugging */                                               \
  develop(intx, BinarySwitchThreshold, 5,                                   \
          "Minimal number of lookupswitch entries for rewriting to binary " \
          "switch")                                                         \
                                                                            \
  develop(intx, StopInterpreterAt, 0,                                       \
          "Stops interpreter execution at specified bytecode number")       \
                                                                            \
  develop(intx, TraceBytecodesAt, 0,                                        \
          "Traces bytecodes starting with specified bytecode number")       \
                                                                            \
  /* compiler interface */                                                  \
  develop(intx, CIStart, 0,                                                 \
          "the id of the first compilation to permit")                      \
                                                                            \
  develop(intx, CIStop,    -1,                                              \
          "the id of the last compilation to permit")                       \
                                                                            \
  develop(intx, CIStartOSR,     0,                                          \
          "the id of the first osr compilation to permit "                  \
          "(CICountOSR must be on)")                                        \
                                                                            \
  develop(intx, CIStopOSR,    -1,                                           \
          "the id of the last osr compilation to permit "                   \
          "(CICountOSR must be on)")                                        \
                                                                            \
  develop(intx, CIBreakAtOSR,    -1,                                        \
          "id of osr compilation to break at")                              \
                                                                            \
  develop(intx, CIBreakAt,    -1,                                           \
          "id of compilation to break at")                                  \
                                                                            \
  product(ccstrlist, CompileOnly, "",                                       \
          "List of methods (pkg/class.name) to restrict compilation to")    \
                                                                            \
  product(ccstr, CompileCommandFile, NULL,                                  \
          "Read compiler commands from this file [.hotspot_compiler]")      \
                                                                            \
  product(ccstrlist, CompileCommand, "",                                    \
          "Prepend to .hotspot_compiler; e.g. log,java/lang/String.<init>") \
                                                                            \
  develop(bool, ReplayCompiles, false,                                      \
          "Enable replay of compilations from ReplayDataFile")              \
                                                                            \
  product(ccstr, ReplayDataFile, NULL,                                      \
          "File containing compilation replay information"                  \
          "[default: ./replay_pid%p.log] (%p replaced with pid)")           \
                                                                            \
  develop(intx, ReplaySuppressInitializers, 2,                              \
          "Controls handling of class initialization during replay"         \
          "0 - don't do anything special"                                   \
          "1 - treat all class initializers as empty"                       \
          "2 - treat class initializers for application classes as empty"   \
          "3 - allow all class initializers to run during bootstrap but"    \
          "    pretend they are empty after starting replay")               \
                                                                            \
  develop(bool, ReplayIgnoreInitErrors, false,                              \
          "Ignore exceptions thrown during initialization for replay")      \
                                                                            \
  product(bool, DumpReplayDataOnError, true,                                \
          "Record replay data for crashing compiler threads")               \
                                                                            \
  product(bool, CICompilerCountPerCPU, false,                               \
          "1 compiler thread for log(N CPUs)")                              \
                                                                            \
  develop(intx, CIFireOOMAt,    -1,                                         \
          "Fire OutOfMemoryErrors throughout CI for testing the compiler "  \
          "(non-negative value throws OOM after this many CI accesses "     \
          "in each compile)")                                               \
  notproduct(intx, CICrashAt, -1,                                           \
          "id of compilation to trigger assert in compiler thread for "     \
          "the purpose of testing, e.g. generation of replay data")         \
  notproduct(bool, CIObjectFactoryVerify, false,                            \
          "enable potentially expensive verification in ciObjectFactory")   \
                                                                            \
  /* Priorities */                                                          \
  product_pd(bool, UseThreadPriorities,  "Use native thread priorities")    \
                                                                            \
  product(intx, ThreadPriorityPolicy, 0,                                    \
          "0 : Normal.                                                     "\
          "    VM chooses priorities that are appropriate for normal       "\
          "    applications. On Solaris NORM_PRIORITY and above are mapped "\
          "    to normal native priority. Java priorities below NORM_PRIORITY"\
          "    map to lower native priority values. On Windows applications"\
          "    are allowed to use higher native priorities. However, with  "\
          "    ThreadPriorityPolicy=0, VM will not use the highest possible"\
          "    native priority, THREAD_PRIORITY_TIME_CRITICAL, as it may   "\
          "    interfere with system threads. On Linux thread priorities   "\
          "    are ignored because the OS does not support static priority "\
          "    in SCHED_OTHER scheduling class which is the only choice for"\
          "    non-root, non-realtime applications.                        "\
          "1 : Aggressive.                                                 "\
          "    Java thread priorities map over to the entire range of      "\
          "    native thread priorities. Higher Java thread priorities map "\
          "    to higher native thread priorities. This policy should be   "\
          "    used with care, as sometimes it can cause performance       "\
          "    degradation in the application and/or the entire system. On "\
          "    Linux this policy requires root privilege.")                 \
                                                                            \
  product(bool, ThreadPriorityVerbose, false,                               \
          "Print priority changes")                                         \
                                                                            \
  product(intx, DefaultThreadPriority, -1,                                  \
          "The native priority at which threads run if not elsewhere "      \
          "specified (-1 means no change)")                                 \
                                                                            \
  product(intx, CompilerThreadPriority, -1,                                 \
          "The native priority at which compiler threads should run "       \
          "(-1 means no change)")                                           \
                                                                            \
  product(intx, VMThreadPriority, -1,                                       \
          "The native priority at which the VM thread should run "          \
          "(-1 means no change)")                                           \
                                                                            \
  product(bool, CompilerThreadHintNoPreempt, true,                          \
          "(Solaris only) Give compiler threads an extra quanta")           \
                                                                            \
  product(bool, VMThreadHintNoPreempt, false,                               \
          "(Solaris only) Give VM thread an extra quanta")                  \
                                                                            \
  product(intx, JavaPriority1_To_OSPriority, -1, "Map Java priorities to OS priorities") \
  product(intx, JavaPriority2_To_OSPriority, -1, "Map Java priorities to OS priorities") \
  product(intx, JavaPriority3_To_OSPriority, -1, "Map Java priorities to OS priorities") \
  product(intx, JavaPriority4_To_OSPriority, -1, "Map Java priorities to OS priorities") \
  product(intx, JavaPriority5_To_OSPriority, -1, "Map Java priorities to OS priorities") \
  product(intx, JavaPriority6_To_OSPriority, -1, "Map Java priorities to OS priorities") \
  product(intx, JavaPriority7_To_OSPriority, -1, "Map Java priorities to OS priorities") \
  product(intx, JavaPriority8_To_OSPriority, -1, "Map Java priorities to OS priorities") \
  product(intx, JavaPriority9_To_OSPriority, -1, "Map Java priorities to OS priorities") \
  product(intx, JavaPriority10_To_OSPriority,-1, "Map Java priorities to OS priorities") \
                                                                            \
  experimental(bool, UseCriticalJavaThreadPriority, false,                  \
          "Java thread priority 10 maps to critical scheduling priority")   \
                                                                            \
  experimental(bool, UseCriticalCompilerThreadPriority, false,              \
          "Compiler thread(s) run at critical scheduling priority")         \
                                                                            \
  experimental(bool, UseCriticalCMSThreadPriority, false,                   \
          "ConcurrentMarkSweep thread runs at critical scheduling priority")\
                                                                            \
  /* compiler debugging */                                                  \
  notproduct(intx, CompileTheWorldStartAt,     1,                           \
          "First class to consider when using +CompileTheWorld")            \
                                                                            \
  notproduct(intx, CompileTheWorldStopAt, max_jint,                         \
          "Last class to consider when using +CompileTheWorld")             \
                                                                            \
  develop(intx, NewCodeParameter,      0,                                   \
          "Testing Only: Create a dedicated integer parameter before "      \
          "putback")                                                        \
                                                                            \
  /* new oopmap storage allocation */                                       \
  develop(intx, MinOopMapAllocation,     8,                                 \
          "Minimum number of OopMap entries in an OopMapSet")               \
                                                                            \
  /* Background Compilation */                                              \
  develop(intx, LongCompileThreshold,     50,                               \
          "Used with +TraceLongCompiles")                                   \
                                                                            \
  product(intx, StarvationMonitorInterval,    200,                          \
          "Pause between each check in ms")                                 \
                                                                            \
  /* recompilation */                                                       \
  product_pd(intx, CompileThreshold,                                        \
          "number of interpreted method invocations before (re-)compiling") \
                                                                            \
  product_pd(intx, BackEdgeThreshold,                                       \
          "Interpreter Back edge threshold at which an OSR compilation is invoked")\
                                                                            \
  product(intx, Tier0InvokeNotifyFreqLog, 7,                                \
          "Interpreter (tier 0) invocation notification frequency.")        \
                                                                            \
  product(intx, Tier2InvokeNotifyFreqLog, 11,                               \
          "C1 without MDO (tier 2) invocation notification frequency.")     \
                                                                            \
  product(intx, Tier3InvokeNotifyFreqLog, 10,                               \
          "C1 with MDO profiling (tier 3) invocation notification "         \
          "frequency.")                                                     \
                                                                            \
  product(intx, Tier23InlineeNotifyFreqLog, 20,                             \
          "Inlinee invocation (tiers 2 and 3) notification frequency")      \
                                                                            \
  product(intx, Tier0BackedgeNotifyFreqLog, 10,                             \
          "Interpreter (tier 0) invocation notification frequency.")        \
                                                                            \
  product(intx, Tier2BackedgeNotifyFreqLog, 14,                             \
          "C1 without MDO (tier 2) invocation notification frequency.")     \
                                                                            \
  product(intx, Tier3BackedgeNotifyFreqLog, 13,                             \
          "C1 with MDO profiling (tier 3) invocation notification "         \
          "frequency.")                                                     \
                                                                            \
  product(intx, Tier2CompileThreshold, 0,                                   \
          "threshold at which tier 2 compilation is invoked")               \
                                                                            \
  product(intx, Tier2BackEdgeThreshold, 0,                                  \
          "Back edge threshold at which tier 2 compilation is invoked")     \
                                                                            \
  product(intx, Tier3InvocationThreshold, 200,                              \
          "Compile if number of method invocations crosses this "           \
          "threshold")                                                      \
                                                                            \
  product(intx, Tier3MinInvocationThreshold, 100,                           \
          "Minimum invocation to compile at tier 3")                        \
                                                                            \
  product(intx, Tier3CompileThreshold, 2000,                                \
          "Threshold at which tier 3 compilation is invoked (invocation "   \
          "minimum must be satisfied.")                                     \
                                                                            \
  product(intx, Tier3BackEdgeThreshold,  60000,                             \
          "Back edge threshold at which tier 3 OSR compilation is invoked") \
                                                                            \
  product(intx, Tier4InvocationThreshold, 5000,                             \
          "Compile if number of method invocations crosses this "           \
          "threshold")                                                      \
                                                                            \
  product(intx, Tier4MinInvocationThreshold, 600,                           \
          "Minimum invocation to compile at tier 4")                        \
                                                                            \
  product(intx, Tier4CompileThreshold, 15000,                               \
          "Threshold at which tier 4 compilation is invoked (invocation "   \
          "minimum must be satisfied.")                                     \
                                                                            \
  product(intx, Tier4BackEdgeThreshold, 40000,                              \
          "Back edge threshold at which tier 4 OSR compilation is invoked") \
                                                                            \
  product(intx, Tier3DelayOn, 5,                                            \
          "If C2 queue size grows over this amount per compiler thread "    \
          "stop compiling at tier 3 and start compiling at tier 2")         \
                                                                            \
  product(intx, Tier3DelayOff, 2,                                           \
          "If C2 queue size is less than this amount per compiler thread "  \
          "allow methods compiled at tier 2 transition to tier 3")          \
                                                                            \
  product(intx, Tier3LoadFeedback, 5,                                       \
          "Tier 3 thresholds will increase twofold when C1 queue size "     \
          "reaches this amount per compiler thread")                        \
                                                                            \
  product(intx, Tier4LoadFeedback, 3,                                       \
          "Tier 4 thresholds will increase twofold when C2 queue size "     \
          "reaches this amount per compiler thread")                        \
                                                                            \
  product(intx, TieredCompileTaskTimeout, 50,                               \
          "Kill compile task if method was not used within "                \
          "given timeout in milliseconds")                                  \
                                                                            \
  product(intx, TieredStopAtLevel, 4,                                       \
          "Stop at given compilation level")                                \
                                                                            \
  product(intx, Tier0ProfilingStartPercentage, 200,                         \
          "Start profiling in interpreter if the counters exceed tier 3"    \
          "thresholds by the specified percentage")                         \
                                                                            \
  product(uintx, IncreaseFirstTierCompileThresholdAt, 50,                   \
          "Increase the compile threshold for C1 compilation if the code"   \
          "cache is filled by the specified percentage.")                   \
                                                                            \
  product(intx, TieredRateUpdateMinTime, 1,                                 \
          "Minimum rate sampling interval (in milliseconds)")               \
                                                                            \
  product(intx, TieredRateUpdateMaxTime, 25,                                \
          "Maximum rate sampling interval (in milliseconds)")               \
                                                                            \
  product_pd(bool, TieredCompilation,                                       \
          "Enable tiered compilation")                                      \
                                                                            \
  product(bool, PrintTieredEvents, false,                                   \
          "Print tiered events notifications")                              \
                                                                            \
  product_pd(intx, OnStackReplacePercentage,                                \
          "NON_TIERED number of method invocations/branches (expressed as %"\
          "of CompileThreshold) before (re-)compiling OSR code")            \
                                                                            \
  product(intx, InterpreterProfilePercentage, 33,                           \
          "NON_TIERED number of method invocations/branches (expressed as %"\
          "of CompileThreshold) before profiling in the interpreter")       \
                                                                            \
  develop(intx, MaxRecompilationSearchLength,    10,                        \
          "max. # frames to inspect searching for recompilee")              \
                                                                            \
  develop(intx, MaxInterpretedSearchLength,     3,                          \
          "max. # interp. frames to skip when searching for recompilee")    \
                                                                            \
  develop(intx, DesiredMethodLimit,  8000,                                  \
          "desired max. method size (in bytecodes) after inlining")         \
                                                                            \
  develop(intx, HugeMethodLimit,  8000,                                     \
          "don't compile methods larger than this if "                      \
          "+DontCompileHugeMethods")                                        \
                                                                            \
  /* New JDK 1.4 reflection implementation */                               \
                                                                            \
  develop(bool, UseNewReflection, true,                                     \
          "Temporary flag for transition to reflection based on dynamic "   \
          "bytecode generation in 1.4; can no longer be turned off in 1.4 " \
          "JDK, and is unneeded in 1.3 JDK, but marks most places VM "      \
          "changes were needed")                                            \
                                                                            \
  develop(bool, VerifyReflectionBytecodes, false,                           \
          "Force verification of 1.4 reflection bytecodes. Does not work "  \
          "in situations like that described in 4486457 or for "            \
          "constructors generated for serialization, so can not be enabled "\
          "in product.")                                                    \
                                                                            \
  product(bool, ReflectionWrapResolutionErrors, true,                       \
          "Temporary flag for transition to AbstractMethodError wrapped "   \
          "in InvocationTargetException. See 6531596")                      \
                                                                            \
  develop(bool, VerifyLambdaBytecodes, false,                               \
          "Force verification of jdk 8 lambda metafactory bytecodes.")      \
                                                                            \
  develop(intx, FastSuperclassLimit, 8,                                     \
          "Depth of hardwired instanceof accelerator array")                \
                                                                            \
  /* Properties for Java libraries  */                                      \
                                                                            \
  product(uintx, MaxDirectMemorySize, 0,                                    \
          "Maximum total size of NIO direct-buffer allocations")            \
                                                                            \
  /* temporary developer defined flags  */                                  \
                                                                            \
  diagnostic(bool, UseNewCode, false,                                       \
          "Testing Only: Use the new version while testing")                \
                                                                            \
  diagnostic(bool, UseNewCode2, false,                                      \
          "Testing Only: Use the new version while testing")                \
                                                                            \
  diagnostic(bool, UseNewCode3, false,                                      \
          "Testing Only: Use the new version while testing")                \
                                                                            \
  /* flags for performance data collection */                               \
                                                                            \
  product(bool, UsePerfData, falseInEmbedded,                               \
          "Flag to disable jvmstat instrumentation for performance testing" \
          "and problem isolation purposes.")                                \
                                                                            \
  product(bool, PerfDataSaveToFile, false,                                  \
          "Save PerfData memory to hsperfdata_<pid> file on exit")          \
                                                                            \
  product(ccstr, PerfDataSaveFile, NULL,                                    \
          "Save PerfData memory to the specified absolute pathname,"        \
           "%p in the file name if present will be replaced by pid")        \
                                                                            \
  product(intx, PerfDataSamplingInterval, 50 /*ms*/,                        \
          "Data sampling interval in milliseconds")                         \
                                                                            \
  develop(bool, PerfTraceDataCreation, false,                               \
          "Trace creation of Performance Data Entries")                     \
                                                                            \
  develop(bool, PerfTraceMemOps, false,                                     \
          "Trace PerfMemory create/attach/detach calls")                    \
                                                                            \
  product(bool, PerfDisableSharedMem, false,                                \
          "Store performance data in standard memory")                      \
                                                                            \
  product(intx, PerfDataMemorySize, 32*K,                                   \
          "Size of performance data memory region. Will be rounded "        \
          "up to a multiple of the native os page size.")                   \
                                                                            \
  product(intx, PerfMaxStringConstLength, 1024,                             \
          "Maximum PerfStringConstant string length before truncation")     \
                                                                            \
  product(bool, PerfAllowAtExitRegistration, false,                         \
          "Allow registration of atexit() methods")                         \
                                                                            \
  product(bool, PerfBypassFileSystemCheck, false,                           \
          "Bypass Win32 file system criteria checks (Windows Only)")        \
                                                                            \
  product(intx, UnguardOnExecutionViolation, 0,                             \
          "Unguard page and retry on no-execute fault (Win32 only)"         \
          "0=off, 1=conservative, 2=aggressive")                            \
                                                                            \
  /* Serviceability Support */                                              \
                                                                            \
  product(bool, ManagementServer, false,                                    \
          "Create JMX Management Server")                                   \
                                                                            \
  product(bool, DisableAttachMechanism, false,                              \
         "Disable mechanism that allows tools to attach to this VM")        \
                                                                            \
  product(bool, StartAttachListener, false,                                 \
          "Always start Attach Listener at VM startup")                     \
                                                                            \
  manageable(bool, PrintConcurrentLocks, false,                             \
          "Print java.util.concurrent locks in thread dump")                \
                                                                            \
  product(bool, TransmitErrorReport, false,                                 \
          "Enable error report transmission on erroneous termination")      \
                                                                            \
  product(ccstr, ErrorReportServer, NULL,                                   \
          "Override built-in error report server address")                  \
                                                                            \
  /* Shared spaces */                                                       \
                                                                            \
  product(bool, UseSharedSpaces, true,                                      \
          "Use shared spaces for metadata")                                 \
                                                                            \
  product(bool, RequireSharedSpaces, false,                                 \
          "Require shared spaces for metadata")                             \
                                                                            \
  product(bool, DumpSharedSpaces, false,                                    \
           "Special mode: JVM reads a class list, loads classes, builds "   \
            "shared spaces, and dumps the shared spaces to a file to be "   \
            "used in future JVM runs.")                                     \
                                                                            \
  product(bool, PrintSharedSpaces, false,                                   \
          "Print usage of shared spaces")                                   \
                                                                            \
  product(uintx, SharedReadWriteSize,  NOT_LP64(12*M) LP64_ONLY(16*M),      \
          "Size of read-write space for metadata (in bytes)")               \
                                                                            \
  product(uintx, SharedReadOnlySize,  NOT_LP64(12*M) LP64_ONLY(16*M),       \
          "Size of read-only space for metadata (in bytes)")                \
                                                                            \
  product(uintx, SharedMiscDataSize,    NOT_LP64(2*M) LP64_ONLY(4*M),       \
          "Size of the shared miscellaneous data area (in bytes)")          \
                                                                            \
  product(uintx, SharedMiscCodeSize,    120*K,                              \
          "Size of the shared miscellaneous code area (in bytes)")          \
                                                                            \
  product(uintx, SharedBaseAddress, LP64_ONLY(32*G)                         \
          NOT_LP64(LINUX_ONLY(2*G) NOT_LINUX(0)),                           \
          "Address to allocate shared memory region for class data")        \
                                                                            \
  diagnostic(bool, EnableInvokeDynamic, true,                               \
          "support JSR 292 (method handles, invokedynamic, "                \
          "anonymous classes")                                              \
                                                                            \
  diagnostic(bool, PrintMethodHandleStubs, false,                           \
          "Print generated stub code for method handles")                   \
                                                                            \
  develop(bool, TraceMethodHandles, false,                                  \
          "trace internal method handle operations")                        \
                                                                            \
  diagnostic(bool, VerifyMethodHandles, trueInDebug,                        \
          "perform extra checks when constructing method handles")          \
                                                                            \
  diagnostic(bool, ShowHiddenFrames, false,                                 \
          "show method handle implementation frames (usually hidden)")      \
                                                                            \
  experimental(bool, TrustFinalNonStaticFields, false,                      \
          "trust final non-static declarations for constant folding")       \
                                                                            \
  experimental(bool, FoldStableValues, false,                               \
          "Private flag to control optimizations for stable variables")     \
                                                                            \
  develop(bool, TraceInvokeDynamic, false,                                  \
          "trace internal invoke dynamic operations")                       \
                                                                            \
  diagnostic(bool, PauseAtStartup,      false,                              \
          "Causes the VM to pause at startup time and wait for the pause "  \
          "file to be removed (default: ./vm.paused.<pid>)")                \
                                                                            \
  diagnostic(ccstr, PauseAtStartupFile, NULL,                               \
          "The file to create and for whose removal to await when pausing " \
          "at startup. (default: ./vm.paused.<pid>)")                       \
                                                                            \
  diagnostic(bool, PauseAtExit, false,                                      \
          "Pause and wait for keypress on exit if a debugger is attached")  \
                                                                            \
  product(bool, ExtendedDTraceProbes,    false,                             \
          "Enable performance-impacting dtrace probes")                     \
                                                                            \
  product(bool, DTraceMethodProbes, false,                                  \
          "Enable dtrace probes for method-entry and method-exit")          \
                                                                            \
  product(bool, DTraceAllocProbes, false,                                   \
          "Enable dtrace probes for object allocation")                     \
                                                                            \
  product(bool, DTraceMonitorProbes, false,                                 \
          "Enable dtrace probes for monitor events")                        \
                                                                            \
  product(bool, RelaxAccessControlCheck, false,                             \
          "Relax the access control checks in the verifier")                \
                                                                            \
  diagnostic(bool, PrintDTraceDOF, false,                                   \
             "Print the DTrace DOF passed to the system for JSDT probes")   \
                                                                            \
  product(uintx, StringTableSize, defaultStringTableSize,                   \
          "Number of buckets in the interned String table")                 \
                                                                            \
  develop(bool, TraceDefaultMethods, false,                                 \
          "Trace the default method processing steps")                      \
                                                                            \
  develop(bool, VerifyGenericSignatures, false,                             \
          "Abort VM on erroneous or inconsistent generic signatures")       \
                                                                            \
  product(bool, UseVMInterruptibleIO, false,                                \
          "(Unstable, Solaris-specific) Thread interrupt before or with "   \
          "EINTR for I/O operations results in OS_INTRPT. The default value"\
          " of this flag is true for JDK 6 and earlier")                    \
                                                                            \
  diagnostic(bool, WhiteBoxAPI, false,                                      \
          "Enable internal testing APIs")                                   \
                                                                            \
  product(bool, PrintGCCause, true,                                         \
          "Include GC cause in GC logging")                                 \
                                                                            \
  product(bool , AllowNonVirtualCalls, false,                               \
          "Obey the ACC_SUPER flag and allow invokenonvirtual calls")       \
                                                                            \
  diagnostic(ccstr, SharedArchiveFile, NULL,                                \
          "Override the default location of the CDS archive file")          \
                                                                            \
  experimental(uintx, ArrayAllocatorMallocLimit,                            \
          SOLARIS_ONLY(64*K) NOT_SOLARIS(max_uintx),                        \
          "Allocation less than this value will be allocated "              \
          "using malloc. Larger allocations will use mmap.")                \
                                                                            \
  product(bool, EnableTracing, false,                                       \
          "Enable event-based tracing")                                     \
  product(bool, UseLockedTracing, false,                                    \
          "Use locked-tracing when doing event-based tracing")


/*
 *  Macros for factoring of globals
 */

// Interface macros
#define DECLARE_PRODUCT_FLAG(type, name, value, doc)    extern "C" type name;
#define DECLARE_PD_PRODUCT_FLAG(type, name, doc)        extern "C" type name;
#define DECLARE_DIAGNOSTIC_FLAG(type, name, value, doc) extern "C" type name;
#define DECLARE_EXPERIMENTAL_FLAG(type, name, value, doc) extern "C" type name;
#define DECLARE_MANAGEABLE_FLAG(type, name, value, doc) extern "C" type name;
#define DECLARE_PRODUCT_RW_FLAG(type, name, value, doc) extern "C" type name;
#ifdef PRODUCT
#define DECLARE_DEVELOPER_FLAG(type, name, value, doc)  const type name = value;
#define DECLARE_PD_DEVELOPER_FLAG(type, name, doc)      const type name = pd_##name;
#define DECLARE_NOTPRODUCT_FLAG(type, name, value, doc)
#else
#define DECLARE_DEVELOPER_FLAG(type, name, value, doc)  extern "C" type name;
#define DECLARE_PD_DEVELOPER_FLAG(type, name, doc)      extern "C" type name;
#define DECLARE_NOTPRODUCT_FLAG(type, name, value, doc)  extern "C" type name;
#endif
// Special LP64 flags, product only needed for now.
#ifdef _LP64
#define DECLARE_LP64_PRODUCT_FLAG(type, name, value, doc) extern "C" type name;
#else
#define DECLARE_LP64_PRODUCT_FLAG(type, name, value, doc) const type name = value;
#endif // _LP64

// Implementation macros
#define MATERIALIZE_PRODUCT_FLAG(type, name, value, doc)   type name = value;
#define MATERIALIZE_PD_PRODUCT_FLAG(type, name, doc)       type name = pd_##name;
#define MATERIALIZE_DIAGNOSTIC_FLAG(type, name, value, doc) type name = value;
#define MATERIALIZE_EXPERIMENTAL_FLAG(type, name, value, doc) type name = value;
#define MATERIALIZE_MANAGEABLE_FLAG(type, name, value, doc) type name = value;
#define MATERIALIZE_PRODUCT_RW_FLAG(type, name, value, doc) type name = value;
#ifdef PRODUCT
#define MATERIALIZE_DEVELOPER_FLAG(type, name, value, doc) /* flag name is constant */
#define MATERIALIZE_PD_DEVELOPER_FLAG(type, name, doc)     /* flag name is constant */
#define MATERIALIZE_NOTPRODUCT_FLAG(type, name, value, doc)
#else
#define MATERIALIZE_DEVELOPER_FLAG(type, name, value, doc) type name = value;
#define MATERIALIZE_PD_DEVELOPER_FLAG(type, name, doc)     type name = pd_##name;
#define MATERIALIZE_NOTPRODUCT_FLAG(type, name, value, doc) type name = value;
#endif
#ifdef _LP64
#define MATERIALIZE_LP64_PRODUCT_FLAG(type, name, value, doc)   type name = value;
#else
#define MATERIALIZE_LP64_PRODUCT_FLAG(type, name, value, doc) /* flag is constant */
#endif // _LP64

RUNTIME_FLAGS(DECLARE_DEVELOPER_FLAG, DECLARE_PD_DEVELOPER_FLAG, DECLARE_PRODUCT_FLAG, DECLARE_PD_PRODUCT_FLAG, DECLARE_DIAGNOSTIC_FLAG, DECLARE_EXPERIMENTAL_FLAG, DECLARE_NOTPRODUCT_FLAG, DECLARE_MANAGEABLE_FLAG, DECLARE_PRODUCT_RW_FLAG, DECLARE_LP64_PRODUCT_FLAG)

RUNTIME_OS_FLAGS(DECLARE_DEVELOPER_FLAG, DECLARE_PD_DEVELOPER_FLAG, DECLARE_PRODUCT_FLAG, DECLARE_PD_PRODUCT_FLAG, DECLARE_DIAGNOSTIC_FLAG, DECLARE_NOTPRODUCT_FLAG)

ARCH_FLAGS(DECLARE_DEVELOPER_FLAG, DECLARE_PRODUCT_FLAG, DECLARE_DIAGNOSTIC_FLAG, DECLARE_EXPERIMENTAL_FLAG, DECLARE_NOTPRODUCT_FLAG)

// Extensions

#include "runtime/globals_ext.hpp"

#endif // SHARE_VM_RUNTIME_GLOBALS_HPP<|MERGE_RESOLUTION|>--- conflicted
+++ resolved
@@ -1176,16 +1176,10 @@
   product(bool, CompactFields, true,                                        \
           "Allocate nonstatic fields in gaps between previous fields")      \
                                                                             \
-<<<<<<< HEAD
-  notproduct(bool, PrintCompactFieldsSavings, false,                        \
-          "Print how many words were saved with CompactFields")             \
-                                                                            \
   AARCH64_ONLY(product_pd(bool, UseBiasedLocking,                   \
 			  "Enable biased locking in JVM"))		    \
   NOT_AARCH64(product(bool, UseBiasedLocking, true,                         \
 		      "Enable biased locking in JVM"))			    \
-=======
->>>>>>> 2ce34909
   notproduct(bool, PrintFieldLayout, false,                                 \
           "Print field layout for each class")                              \
                                                                             \
