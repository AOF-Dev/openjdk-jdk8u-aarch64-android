--- conflicted
+++ resolved
@@ -197,11 +197,7 @@
 #define CPU      IA32_ONLY("x86")                \
                  IA64_ONLY("ia64")               \
                  AMD64_ONLY("amd64")             \
-<<<<<<< HEAD
-                 PPC64_ONLY("ppc64")             \
                  AARCH64_ONLY("aarch64")	 \
-=======
->>>>>>> 6d63ac64
                  SPARC_ONLY("sparc")
 #endif // ZERO
 #endif
