/*
 * Copyright (c) 1998, 2017, Oracle and/or its affiliates. All rights reserved.
 * DO NOT ALTER OR REMOVE COPYRIGHT NOTICES OR THIS FILE HEADER.
 *
 * This code is free software; you can redistribute it and/or modify it
 * under the terms of the GNU General Public License version 2 only, as
 * published by the Free Software Foundation.
 *
 * This code is distributed in the hope that it will be useful, but WITHOUT
 * ANY WARRANTY; without even the implied warranty of MERCHANTABILITY or
 * FITNESS FOR A PARTICULAR PURPOSE.  See the GNU General Public License
 * version 2 for more details (a copy is included in the LICENSE file that
 * accompanied this code).
 *
 * You should have received a copy of the GNU General Public License version
 * 2 along with this work; if not, write to the Free Software Foundation,
 * Inc., 51 Franklin St, Fifth Floor, Boston, MA 02110-1301 USA.
 *
 * Please contact Oracle, 500 Oracle Parkway, Redwood Shores, CA 94065 USA
 * or visit www.oracle.com if you need additional information or have any
 * questions.
 *
 */

#ifndef SHARE_VM_RUNTIME_JNIHANDLES_HPP
#define SHARE_VM_RUNTIME_JNIHANDLES_HPP

#include "runtime/handles.hpp"
#include "utilities/top.hpp"

class JNIHandleBlock;


// Interface for creating and resolving local/global JNI handles

class JNIHandles : AllStatic {
  friend class VMStructs;
 private:
  static JNIHandleBlock* _global_handles;             // First global handle block
  static JNIHandleBlock* _weak_global_handles;        // First weak global handle block
  static oop _deleted_handle;                         // Sentinel marking deleted handles

  inline static bool is_jweak(jobject handle);
  inline static oop& jobject_ref(jobject handle); // NOT jweak!
  inline static oop& jweak_ref(jobject handle);

  template<bool external_guard> inline static oop guard_value(oop value);
  template<bool external_guard> inline static oop resolve_impl(jobject handle);
  template<bool external_guard> static oop resolve_jweak(jweak handle);

 public:
  // Low tag bit in jobject used to distinguish a jweak.  jweak is
  // type equivalent to jobject, but there are places where we need to
  // be able to distinguish jweak values from other jobjects, and
  // is_weak_global_handle is unsuitable for performance reasons.  To
  // provide such a test we add weak_tag_value to the (aligned) byte
  // address designated by the jobject to produce the corresponding
  // jweak.  Accessing the value of a jobject must account for it
  // being a possibly offset jweak.
  static const uintptr_t weak_tag_size = 1;
  static const uintptr_t weak_tag_alignment = (1u << weak_tag_size);
  static const uintptr_t weak_tag_mask = weak_tag_alignment - 1;
  static const int weak_tag_value = 1;

  // Resolve handle into oop
  inline static oop resolve(jobject handle);
  // Resolve externally provided handle into oop with some guards
  inline static oop resolve_external_guard(jobject handle);
  // Resolve handle into oop, result guaranteed not to be null
  inline static oop resolve_non_null(jobject handle);

  // Local handles
  static jobject make_local(oop obj);
  static jobject make_local(JNIEnv* env, oop obj);    // Fast version when env is known
  static jobject make_local(Thread* thread, oop obj); // Even faster version when current thread is known
  inline static void destroy_local(jobject handle);

  // Global handles
  static jobject make_global(Handle  obj);
  static void destroy_global(jobject handle);

  // Weak global handles
  static jobject make_weak_global(Handle obj);
  static void destroy_weak_global(jobject handle);

  // Sentinel marking deleted handles in block. Note that we cannot store NULL as
  // the sentinel, since clearing weak global JNI refs are done by storing NULL in
  // the handle. The handle may not be reused before destroy_weak_global is called.
  static oop deleted_handle()   { return _deleted_handle; }

  // Initialization
  static void initialize();

  // Debugging
  static void print_on(outputStream* st);
  static void print()           { print_on(tty); }
  static void verify();
  static bool is_local_handle(Thread* thread, jobject handle);
  static bool is_frame_handle(JavaThread* thr, jobject obj);
  static bool is_global_handle(jobject handle);
  static bool is_weak_global_handle(jobject handle);
  static long global_handle_memory_usage();
  static long weak_global_handle_memory_usage();

  // Garbage collection support(global handles only, local handles are traversed from thread)
  // Traversal of regular global handles
  static void oops_do(OopClosure* f);
  // Traversal of weak global handles. Unreachable oops are cleared.
  static void weak_oops_do(BoolObjectClosure* is_alive, OopClosure* f);
  // Traversal of weak global handles.
  static void weak_oops_do(OopClosure* f);
};



// JNI handle blocks holding local/global JNI handles

class JNIHandleBlock : public CHeapObj<mtInternal> {
  friend class VMStructs;
  friend class CppInterpreter;

 private:
  enum SomeConstants {
    block_size_in_oops  = 32                    // Number of handles per handle block
  };

  oop             _handles[block_size_in_oops]; // The handles
  int             _top;                         // Index of next unused handle
  JNIHandleBlock* _next;                        // Link to next block

  // The following instance variables are only used by the first block in a chain.
  // Having two types of blocks complicates the code and the space overhead in negligble.
  JNIHandleBlock* _last;                        // Last block in use
  JNIHandleBlock* _pop_frame_link;              // Block to restore on PopLocalFrame call
  oop*            _free_list;                   // Handle free list
  int             _allocate_before_rebuild;     // Number of blocks to allocate before rebuilding free list

  // Check JNI, "planned capacity" for current frame (or push/ensure)
  size_t          _planned_capacity;

  #ifndef PRODUCT
  JNIHandleBlock* _block_list_link;             // Link for list below
  static JNIHandleBlock* _block_list;           // List of all allocated blocks (for debugging only)
  #endif

  static JNIHandleBlock* _block_free_list;      // Free list of currently unused blocks
  static int      _blocks_allocated;            // For debugging/printing

  // Fill block with bad_handle values
  void zap();

 protected:
  // No more handles in the both the current and following blocks
  void clear() { _top = 0; }

 private:
  // Free list computation
  void rebuild_free_list();

 public:
  // Handle allocation
  jobject allocate_handle(oop obj);

  // Block allocation and block free list management
  static JNIHandleBlock* allocate_block(Thread* thread = NULL);
  static void release_block(JNIHandleBlock* block, Thread* thread = NULL);

  // JNI PushLocalFrame/PopLocalFrame support
  JNIHandleBlock* pop_frame_link() const          { return _pop_frame_link; }
  void set_pop_frame_link(JNIHandleBlock* block)  { _pop_frame_link = block; }

  // Stub generator support
  static int top_offset_in_bytes()                { return offset_of(JNIHandleBlock, _top); }

  // Garbage collection support
  // Traversal of regular handles
  void oops_do(OopClosure* f);
  // Traversal of weak handles. Unreachable oops are cleared.
  void weak_oops_do(BoolObjectClosure* is_alive, OopClosure* f);

  // Checked JNI support
  void set_planned_capacity(size_t planned_capacity) { _planned_capacity = planned_capacity; }
  const size_t get_planned_capacity() { return _planned_capacity; }
  const size_t get_number_of_live_handles();

  // Debugging
  bool chain_contains(jobject handle) const;    // Does this block or following blocks contain handle
  bool contains(jobject handle) const;          // Does this block contain handle
  int length() const;                           // Length of chain starting with this block
  long memory_usage() const;
  #ifndef PRODUCT
  static bool any_contains(jobject handle);     // Does any block currently in use contain handle
  static void print_statistics();
  #endif
};

inline bool JNIHandles::is_jweak(jobject handle) {
  STATIC_ASSERT(weak_tag_size == 1);
  STATIC_ASSERT(weak_tag_value == 1);
  return (reinterpret_cast<uintptr_t>(handle) & weak_tag_mask) != 0;
}

<<<<<<< HEAD
inline oop JNIHandles::resolve(jobject handle) {
  oop result = (handle == NULL ? (oop)NULL : *(oop*)handle);
  assert(result != NULL || (handle == NULL || !CheckJNICalls || is_weak_global_handle(handle)), "Invalid value read from jni handle");
  assert(! oopDesc::unsafe_equals(result, badJNIHandle), "Pointing to zapped jni handle area");
=======
inline oop& JNIHandles::jobject_ref(jobject handle) {
  assert(!is_jweak(handle), "precondition");
  return *reinterpret_cast<oop*>(handle);
}

inline oop& JNIHandles::jweak_ref(jobject handle) {
  assert(is_jweak(handle), "precondition");
  char* ptr = reinterpret_cast<char*>(handle) - weak_tag_value;
  return *reinterpret_cast<oop*>(ptr);
}

// external_guard is true if called from resolve_external_guard.
// Treat deleted (and possibly zapped) as NULL for external_guard,
// else as (asserted) error.
template<bool external_guard>
inline oop JNIHandles::guard_value(oop value) {
  if (!external_guard) {
    assert(value != badJNIHandle, "Pointing to zapped jni handle area");
    assert(value != deleted_handle(), "Used a deleted global handle");
  } else if ((value == badJNIHandle) || (value == deleted_handle())) {
    value = NULL;
  }
  return value;
}

// external_guard is true if called from resolve_external_guard.
template<bool external_guard>
inline oop JNIHandles::resolve_impl(jobject handle) {
  assert(handle != NULL, "precondition");
  oop result;
  if (is_jweak(handle)) {       // Unlikely
    result = resolve_jweak<external_guard>(handle);
  } else {
    result = jobject_ref(handle);
    // Construction of jobjects canonicalize a null value into a null
    // jobject, so for non-jweak the pointee should never be null.
    assert(external_guard || result != NULL,
           "Invalid value read from jni handle");
    result = guard_value<external_guard>(result);
  }
>>>>>>> 9187cd95
  return result;
}

inline oop JNIHandles::resolve(jobject handle) {
  oop result = NULL;
  if (handle != NULL) {
    result = resolve_impl<false /* external_guard */ >(handle);
  }
  return result;
}

// Resolve some erroneous cases to NULL, rather than treating them as
// possibly unchecked errors.  In particular, deleted handles are
// treated as NULL (though a deleted and later reallocated handle
// isn't detected).
inline oop JNIHandles::resolve_external_guard(jobject handle) {
<<<<<<< HEAD
  if (handle == NULL) return NULL;
  oop result = *(oop*)handle;
  if (result == NULL || oopDesc::unsafe_equals(result, badJNIHandle)) return NULL;
=======
  oop result = NULL;
  if (handle != NULL) {
    result = resolve_impl<true /* external_guard */ >(handle);
  }
>>>>>>> 9187cd95
  return result;
}

inline oop JNIHandles::resolve_non_null(jobject handle) {
  assert(handle != NULL, "JNI handle should not be null");
<<<<<<< HEAD
  oop result = *(oop*)handle;
  assert(result != NULL, "Invalid value read from jni handle");
  assert(! oopDesc::unsafe_equals(result, badJNIHandle), "Pointing to zapped jni handle area");
  // Don't let that private _deleted_handle object escape into the wild.
  assert(! oopDesc::equals(result, deleted_handle()), "Used a deleted global handle.");
=======
  oop result = resolve_impl<false /* external_guard */ >(handle);
  assert(result != NULL, "NULL read from jni handle");
>>>>>>> 9187cd95
  return result;
}

inline void JNIHandles::destroy_local(jobject handle) {
  if (handle != NULL) {
    jobject_ref(handle) = deleted_handle();
  }
}

#endif // SHARE_VM_RUNTIME_JNIHANDLES_HPP<|MERGE_RESOLUTION|>--- conflicted
+++ resolved
@@ -200,12 +200,6 @@
   return (reinterpret_cast<uintptr_t>(handle) & weak_tag_mask) != 0;
 }
 
-<<<<<<< HEAD
-inline oop JNIHandles::resolve(jobject handle) {
-  oop result = (handle == NULL ? (oop)NULL : *(oop*)handle);
-  assert(result != NULL || (handle == NULL || !CheckJNICalls || is_weak_global_handle(handle)), "Invalid value read from jni handle");
-  assert(! oopDesc::unsafe_equals(result, badJNIHandle), "Pointing to zapped jni handle area");
-=======
 inline oop& JNIHandles::jobject_ref(jobject handle) {
   assert(!is_jweak(handle), "precondition");
   return *reinterpret_cast<oop*>(handle);
@@ -223,9 +217,9 @@
 template<bool external_guard>
 inline oop JNIHandles::guard_value(oop value) {
   if (!external_guard) {
-    assert(value != badJNIHandle, "Pointing to zapped jni handle area");
-    assert(value != deleted_handle(), "Used a deleted global handle");
-  } else if ((value == badJNIHandle) || (value == deleted_handle())) {
+    assert(! oopDesc::unsafe_equals(value, badJNIHandle), "Pointing to zapped jni handle area");
+    assert(! oopDesc::equals(value, deleted_handle()), "Used a deleted global handle.");
+  } else if (oopDesc::unsafe_equals(value, badJNIHandle) || (oopDesc::equals(value, deleted_handle()))) {
     value = NULL;
   }
   return value;
@@ -246,7 +240,6 @@
            "Invalid value read from jni handle");
     result = guard_value<external_guard>(result);
   }
->>>>>>> 9187cd95
   return result;
 }
 
@@ -263,31 +256,17 @@
 // treated as NULL (though a deleted and later reallocated handle
 // isn't detected).
 inline oop JNIHandles::resolve_external_guard(jobject handle) {
-<<<<<<< HEAD
-  if (handle == NULL) return NULL;
-  oop result = *(oop*)handle;
-  if (result == NULL || oopDesc::unsafe_equals(result, badJNIHandle)) return NULL;
-=======
   oop result = NULL;
   if (handle != NULL) {
     result = resolve_impl<true /* external_guard */ >(handle);
   }
->>>>>>> 9187cd95
   return result;
 }
 
 inline oop JNIHandles::resolve_non_null(jobject handle) {
   assert(handle != NULL, "JNI handle should not be null");
-<<<<<<< HEAD
-  oop result = *(oop*)handle;
-  assert(result != NULL, "Invalid value read from jni handle");
-  assert(! oopDesc::unsafe_equals(result, badJNIHandle), "Pointing to zapped jni handle area");
-  // Don't let that private _deleted_handle object escape into the wild.
-  assert(! oopDesc::equals(result, deleted_handle()), "Used a deleted global handle.");
-=======
   oop result = resolve_impl<false /* external_guard */ >(handle);
   assert(result != NULL, "NULL read from jni handle");
->>>>>>> 9187cd95
   return result;
 }
 
