/*
 * Copyright (c) 1997, 2015, Oracle and/or its affiliates. All rights reserved.
 * DO NOT ALTER OR REMOVE COPYRIGHT NOTICES OR THIS FILE HEADER.
 *
 * This code is free software; you can redistribute it and/or modify it
 * under the terms of the GNU General Public License version 2 only, as
 * published by the Free Software Foundation.
 *
 * This code is distributed in the hope that it will be useful, but WITHOUT
 * ANY WARRANTY; without even the implied warranty of MERCHANTABILITY or
 * FITNESS FOR A PARTICULAR PURPOSE.  See the GNU General Public License
 * version 2 for more details (a copy is included in the LICENSE file that
 * accompanied this code).
 *
 * You should have received a copy of the GNU General Public License version
 * 2 along with this work; if not, write to the Free Software Foundation,
 * Inc., 51 Franklin St, Fifth Floor, Boston, MA 02110-1301 USA.
 *
 * Please contact Oracle, 500 Oracle Parkway, Redwood Shores, CA 94065 USA
 * or visit www.oracle.com if you need additional information or have any
 * questions.
 *
 */

#ifndef SHARE_VM_RUNTIME_FRAME_HPP
#define SHARE_VM_RUNTIME_FRAME_HPP

#include "oops/method.hpp"
#include "runtime/basicLock.hpp"
#include "runtime/monitorChunk.hpp"
#include "runtime/registerMap.hpp"
#include "utilities/top.hpp"
#ifdef COMPILER2
#if defined ADGLOBALS_MD_HPP
# include ADGLOBALS_MD_HPP
#elif defined TARGET_ARCH_MODEL_x86_32
# include "adfiles/adGlobals_x86_32.hpp"
#elif defined TARGET_ARCH_MODEL_x86_64
# include "adfiles/adGlobals_x86_64.hpp"
<<<<<<< HEAD
#endif
#ifdef TARGET_ARCH_MODEL_aarch64
# include "adfiles/adGlobals_aarch64.hpp"
#endif
#ifdef TARGET_ARCH_MODEL_sparc
=======
#elif defined TARGET_ARCH_MODEL_sparc
>>>>>>> ee3155a1
# include "adfiles/adGlobals_sparc.hpp"
#elif defined TARGET_ARCH_MODEL_zero
# include "adfiles/adGlobals_zero.hpp"
#elif defined TARGET_ARCH_MODEL_ppc_64
# include "adfiles/adGlobals_ppc_64.hpp"
#endif
#endif // COMPILER2
#ifdef ZERO
#ifdef TARGET_ARCH_zero
# include "stack_zero.hpp"
#endif
#endif

typedef class BytecodeInterpreter* interpreterState;

class CodeBlob;
class FrameValues;
class vframeArray;


// A frame represents a physical stack frame (an activation).  Frames
// can be C or Java frames, and the Java frames can be interpreted or
// compiled.  In contrast, vframes represent source-level activations,
// so that one physical frame can correspond to multiple source level
// frames because of inlining.

class frame VALUE_OBJ_CLASS_SPEC {
 private:
  // Instance variables:
  intptr_t* _sp; // stack pointer (from Thread::last_Java_sp)
  address   _pc; // program counter (the next instruction after the call)

  CodeBlob* _cb; // CodeBlob that "owns" pc
  enum deopt_state {
    not_deoptimized,
    is_deoptimized,
    unknown
  };

  deopt_state _deopt_state;

 public:
  // Constructors
  frame();

#ifndef PRODUCT
  // This is a generic constructor which is only used by pns() in debug.cpp.
  // pns (i.e. print native stack) uses this constructor to create a starting
  // frame for stack walking. The implementation of this constructor is platform
  // dependent (i.e. SPARC doesn't need an 'fp' argument an will ignore it) but
  // we want to keep the signature generic because pns() is shared code.
  frame(void* sp, void* fp, void* pc);
#endif

  // Accessors

  // pc: Returns the pc at which this frame will continue normally.
  // It must point at the beginning of the next instruction to execute.
  address pc() const             { return _pc; }

  // This returns the pc that if you were in the debugger you'd see. Not
  // the idealized value in the frame object. This undoes the magic conversion
  // that happens for deoptimized frames. In addition it makes the value the
  // hardware would want to see in the native frame. The only user (at this point)
  // is deoptimization. It likely no one else should ever use it.
  address raw_pc() const;

  void set_pc( address   newpc );

  intptr_t* sp() const           { return _sp; }
  void set_sp( intptr_t* newsp ) { _sp = newsp; }


  CodeBlob* cb() const           { return _cb; }

  // patching operations
  void   patch_pc(Thread* thread, address pc);

  // Every frame needs to return a unique id which distinguishes it from all other frames.
  // For sparc and ia32 use sp. ia64 can have memory frames that are empty so multiple frames
  // will have identical sp values. For ia64 the bsp (fp) value will serve. No real frame
  // should have an id() of NULL so it is a distinguishing value for an unmatchable frame.
  // We also have relationals which allow comparing a frame to anoth frame's id() allow
  // us to distinguish younger (more recent activation) from older (less recent activations)
  // A NULL id is only valid when comparing for equality.

  intptr_t* id(void) const;
  bool is_younger(intptr_t* id) const;
  bool is_older(intptr_t* id) const;

  // testers

  // Compares for strict equality. Rarely used or needed.
  // It can return a different result than f1.id() == f2.id()
  bool equal(frame other) const;

  // type testers
  bool is_interpreted_frame()    const;
  bool is_java_frame()           const;
  bool is_entry_frame()          const;             // Java frame called from C?
  bool is_stub_frame()           const;
  bool is_ignored_frame()        const;
  bool is_native_frame()         const;
  bool is_runtime_frame()        const;
  bool is_compiled_frame()       const;
  bool is_safepoint_blob_frame() const;
  bool is_deoptimized_frame()    const;

  // testers
  bool is_first_frame() const; // oldest frame? (has no sender)
  bool is_first_java_frame() const;              // same for Java frame

  bool is_interpreted_frame_valid(JavaThread* thread) const;       // performs sanity checks on interpreted frames.

  // tells whether this frame is marked for deoptimization
  bool should_be_deoptimized() const;

  // tells whether this frame can be deoptimized
  bool can_be_deoptimized() const;

  // returns the frame size in stack slots
  int frame_size(RegisterMap* map) const;

  // returns the sending frame
  frame sender(RegisterMap* map) const;

  // for Profiling - acting on another frame. walks sender frames
  // if valid.
  frame profile_find_Java_sender_frame(JavaThread *thread);
  bool safe_for_sender(JavaThread *thread);

  // returns the sender, but skips conversion frames
  frame real_sender(RegisterMap* map) const;

  // returns the the sending Java frame, skipping any intermediate C frames
  // NB: receiver must not be first frame
  frame java_sender() const;

 private:
  // Helper methods for better factored code in frame::sender
  frame sender_for_compiled_frame(RegisterMap* map) const;
  frame sender_for_entry_frame(RegisterMap* map) const;
  frame sender_for_interpreter_frame(RegisterMap* map) const;
  frame sender_for_native_frame(RegisterMap* map) const;

  // All frames:

  // A low-level interface for vframes:

 public:

  intptr_t* addr_at(int index) const             { return &fp()[index];    }
  intptr_t  at(int index) const                  { return *addr_at(index); }

  // accessors for locals
  oop obj_at(int offset) const                   { return *obj_at_addr(offset);  }
  void obj_at_put(int offset, oop value)         { *obj_at_addr(offset) = value; }

  jint int_at(int offset) const                  { return *int_at_addr(offset);  }
  void int_at_put(int offset, jint value)        { *int_at_addr(offset) = value; }

  oop*      obj_at_addr(int offset) const        { return (oop*)     addr_at(offset); }

  oop*      adjusted_obj_at_addr(Method* method, int index) { return obj_at_addr(adjust_offset(method, index)); }

 private:
  jint*    int_at_addr(int offset) const         { return (jint*)    addr_at(offset); }

 public:
  // Link (i.e., the pointer to the previous frame)
  intptr_t* link() const;
  void set_link(intptr_t* addr);

  // Return address
  address  sender_pc() const;

  // Support for deoptimization
  void deoptimize(JavaThread* thread);

  // The frame's original SP, before any extension by an interpreted callee;
  // used for packing debug info into vframeArray objects and vframeArray lookup.
  intptr_t* unextended_sp() const;

  // returns the stack pointer of the calling frame
  intptr_t* sender_sp() const;

  // Returns the real 'frame pointer' for the current frame.
  // This is the value expected by the platform ABI when it defines a
  // frame pointer register. It may differ from the effective value of
  // the FP register when that register is used in the JVM for other
  // purposes (like compiled frames on some platforms).
  // On other platforms, it is defined so that the stack area used by
  // this frame goes from real_fp() to sp().
  intptr_t* real_fp() const;

  // Deoptimization info, if needed (platform dependent).
  // Stored in the initial_info field of the unroll info, to be used by
  // the platform dependent deoptimization blobs.
  intptr_t *initial_deoptimization_info();

  // Interpreter frames:

 private:
  intptr_t** interpreter_frame_locals_addr() const;
  intptr_t*  interpreter_frame_bcx_addr() const;
  intptr_t*  interpreter_frame_mdx_addr() const;

 public:
  // Locals

  // The _at version returns a pointer because the address is used for GC.
  intptr_t* interpreter_frame_local_at(int index) const;

  void interpreter_frame_set_locals(intptr_t* locs);

  // byte code index/pointer (use these functions for unchecked frame access only!)
  intptr_t interpreter_frame_bcx() const                  { return *interpreter_frame_bcx_addr(); }
  void interpreter_frame_set_bcx(intptr_t bcx);

  // byte code index
  jint interpreter_frame_bci() const;
  void interpreter_frame_set_bci(jint bci);

  // byte code pointer
  address interpreter_frame_bcp() const;
  void    interpreter_frame_set_bcp(address bcp);

  // Unchecked access to the method data index/pointer.
  // Only use this if you know what you are doing.
  intptr_t interpreter_frame_mdx() const                  { return *interpreter_frame_mdx_addr(); }
  void interpreter_frame_set_mdx(intptr_t mdx);

  // method data pointer
  address interpreter_frame_mdp() const;
  void    interpreter_frame_set_mdp(address dp);

  // Find receiver out of caller's (compiled) argument list
  oop retrieve_receiver(RegisterMap *reg_map);

  // Return the monitor owner and BasicLock for compiled synchronized
  // native methods so that biased locking can revoke the receiver's
  // bias if necessary.  This is also used by JVMTI's GetLocalInstance method
  // (via VM_GetReceiver) to retrieve the receiver from a native wrapper frame.
  BasicLock* get_native_monitor();
  oop        get_native_receiver();

  // Find receiver for an invoke when arguments are just pushed on stack (i.e., callee stack-frame is
  // not setup)
  oop interpreter_callee_receiver(Symbol* signature)     { return *interpreter_callee_receiver_addr(signature); }


  oop* interpreter_callee_receiver_addr(Symbol* signature);


  // expression stack (may go up or down, direction == 1 or -1)
 public:
  intptr_t* interpreter_frame_expression_stack() const;
  static  jint  interpreter_frame_expression_stack_direction();

  // The _at version returns a pointer because the address is used for GC.
  intptr_t* interpreter_frame_expression_stack_at(jint offset) const;

  // top of expression stack
  intptr_t* interpreter_frame_tos_at(jint offset) const;
  intptr_t* interpreter_frame_tos_address() const;


  jint  interpreter_frame_expression_stack_size() const;

  intptr_t* interpreter_frame_sender_sp() const;

#ifndef CC_INTERP
  // template based interpreter deoptimization support
  void  set_interpreter_frame_sender_sp(intptr_t* sender_sp);
  void interpreter_frame_set_monitor_end(BasicObjectLock* value);
#endif // CC_INTERP

  // Address of the temp oop in the frame. Needed as GC root.
  oop* interpreter_frame_temp_oop_addr() const;

  // BasicObjectLocks:
  //
  // interpreter_frame_monitor_begin is higher in memory than interpreter_frame_monitor_end
  // Interpreter_frame_monitor_begin points to one element beyond the oldest one,
  // interpreter_frame_monitor_end   points to the youngest one, or if there are none,
  //                                 it points to one beyond where the first element will be.
  // interpreter_frame_monitor_size  reports the allocation size of a monitor in the interpreter stack.
  //                                 this value is >= BasicObjectLock::size(), and may be rounded up

  BasicObjectLock* interpreter_frame_monitor_begin() const;
  BasicObjectLock* interpreter_frame_monitor_end()   const;
  BasicObjectLock* next_monitor_in_interpreter_frame(BasicObjectLock* current) const;
  BasicObjectLock* previous_monitor_in_interpreter_frame(BasicObjectLock* current) const;
  static int interpreter_frame_monitor_size();

  void interpreter_frame_verify_monitor(BasicObjectLock* value) const;

  // Tells whether the current interpreter_frame frame pointer
  // corresponds to the old compiled/deoptimized fp
  // The receiver used to be a top level frame
  bool interpreter_frame_equals_unpacked_fp(intptr_t* fp);

  // Return/result value from this interpreter frame
  // If the method return type is T_OBJECT or T_ARRAY populates oop_result
  // For other (non-T_VOID) the appropriate field in the jvalue is populated
  // with the result value.
  // Should only be called when at method exit when the method is not
  // exiting due to an exception.
  BasicType interpreter_frame_result(oop* oop_result, jvalue* value_result);

 public:
  // Method & constant pool cache
  Method* interpreter_frame_method() const;
  void interpreter_frame_set_method(Method* method);
  Method** interpreter_frame_method_addr() const;
  ConstantPoolCache** interpreter_frame_cache_addr() const;

 public:
  // Entry frames
  JavaCallWrapper* entry_frame_call_wrapper() const { return *entry_frame_call_wrapper_addr(); }
  JavaCallWrapper* entry_frame_call_wrapper_if_safe(JavaThread* thread) const;
  JavaCallWrapper** entry_frame_call_wrapper_addr() const;
  intptr_t* entry_frame_argument_at(int offset) const;

  // tells whether there is another chunk of Delta stack above
  bool entry_frame_is_first() const;

  // Compiled frames:

 public:
  // Given the index of a local, and the number of argument words
  // in this stack frame, tell which word of the stack frame to find
  // the local in.  Arguments are stored above the ofp/rpc pair,
  // while other locals are stored below it.
  // Since monitors (BasicLock blocks) are also assigned indexes,
  // but may have different storage requirements, their presence
  // can also affect the calculation of offsets.
  static int local_offset_for_compiler(int local_index, int nof_args, int max_nof_locals, int max_nof_monitors);

  // Given the index of a monitor, etc., tell which word of the
  // stack frame contains the start of the BasicLock block.
  // Note that the local index by convention is the __higher__
  // of the two indexes allocated to the block.
  static int monitor_offset_for_compiler(int local_index, int nof_args, int max_nof_locals, int max_nof_monitors);

  // Tell the smallest value that local_offset_for_compiler will attain.
  // This is used to help determine how much stack frame to allocate.
  static int min_local_offset_for_compiler(int nof_args, int max_nof_locals, int max_nof_monitors);

  // Tells if this register must be spilled during a call.
  // On Intel, all registers are smashed by calls.
  static bool volatile_across_calls(Register reg);


  // Safepoints

 public:
  oop saved_oop_result(RegisterMap* map) const;
  void set_saved_oop_result(RegisterMap* map, oop obj);

  // For debugging
 private:
  const char* print_name() const;

  void describe_pd(FrameValues& values, int frame_no);

 public:
  void print_value() const { print_value_on(tty,NULL); }
  void print_value_on(outputStream* st, JavaThread *thread) const;
  void print_on(outputStream* st) const;
  void interpreter_frame_print_on(outputStream* st) const;
  void print_on_error(outputStream* st, char* buf, int buflen, bool verbose = false) const;
  static void print_C_frame(outputStream* st, char* buf, int buflen, address pc);

  // Add annotated descriptions of memory locations belonging to this frame to values
  void describe(FrameValues& values, int frame_no);

  // Conversion from an VMReg to physical stack location
  oop* oopmapreg_to_location(VMReg reg, const RegisterMap* regmap) const;

  // Oops-do's
  void oops_compiled_arguments_do(Symbol* signature, bool has_receiver, bool has_appendix, const RegisterMap* reg_map, OopClosure* f);
  void oops_interpreted_do(OopClosure* f, CLDClosure* cld_f, const RegisterMap* map, bool query_oop_map_cache = true);

 private:
  void oops_interpreted_arguments_do(Symbol* signature, bool has_receiver, OopClosure* f);

  // Iteration of oops
  void oops_do_internal(OopClosure* f, CLDClosure* cld_f, CodeBlobClosure* cf, RegisterMap* map, bool use_interpreter_oop_map_cache);
  void oops_entry_do(OopClosure* f, const RegisterMap* map);
  void oops_code_blob_do(OopClosure* f, CodeBlobClosure* cf, const RegisterMap* map);
  int adjust_offset(Method* method, int index); // helper for above fn
 public:
  // Memory management
  void oops_do(OopClosure* f, CLDClosure* cld_f, CodeBlobClosure* cf, RegisterMap* map) { oops_do_internal(f, cld_f, cf, map, true); }
  void nmethods_do(CodeBlobClosure* cf);

  // RedefineClasses support for finding live interpreted methods on the stack
  void metadata_do(void f(Metadata*));

  void gc_prologue();
  void gc_epilogue();
  void pd_gc_epilog();

# ifdef ENABLE_ZAP_DEAD_LOCALS
 private:
  class CheckValueClosure: public OopClosure {
   public:
    void do_oop(oop* p);
    void do_oop(narrowOop* p) { ShouldNotReachHere(); }
  };
  static CheckValueClosure _check_value;

  class CheckOopClosure: public OopClosure {
   public:
    void do_oop(oop* p);
    void do_oop(narrowOop* p) { ShouldNotReachHere(); }
  };
  static CheckOopClosure _check_oop;

  static void check_derived_oop(oop* base, oop* derived);

  class ZapDeadClosure: public OopClosure {
   public:
    void do_oop(oop* p);
    void do_oop(narrowOop* p) { ShouldNotReachHere(); }
  };
  static ZapDeadClosure _zap_dead;

 public:
  // Zapping
  void zap_dead_locals            (JavaThread* thread, const RegisterMap* map);
  void zap_dead_interpreted_locals(JavaThread* thread, const RegisterMap* map);
  void zap_dead_compiled_locals   (JavaThread* thread, const RegisterMap* map);
  void zap_dead_entry_locals      (JavaThread* thread, const RegisterMap* map);
  void zap_dead_deoptimized_locals(JavaThread* thread, const RegisterMap* map);
# endif
  // Verification
  void verify(const RegisterMap* map);
  static bool verify_return_pc(address x);
  static bool is_bci(intptr_t bcx);
  // Usage:
  // assert(frame::verify_return_pc(return_address), "must be a return pc");

  int pd_oop_map_offset_adjustment() const;

#ifdef TARGET_ARCH_x86
# include "frame_x86.hpp"
#endif
#ifdef TARGET_ARCH_aarch64
# include "frame_aarch64.hpp"
#endif
#ifdef TARGET_ARCH_sparc
# include "frame_sparc.hpp"
#endif
#ifdef TARGET_ARCH_zero
# include "frame_zero.hpp"
#endif
#ifdef TARGET_ARCH_arm
# include "frame_arm.hpp"
#endif
#ifdef TARGET_ARCH_ppc
# include "frame_ppc.hpp"
#endif

};

#ifndef PRODUCT
// A simple class to describe a location on the stack
class FrameValue VALUE_OBJ_CLASS_SPEC {
 public:
  intptr_t* location;
  char* description;
  int owner;
  int priority;
};


// A collection of described stack values that can print a symbolic
// description of the stack memory.  Interpreter frame values can be
// in the caller frames so all the values are collected first and then
// sorted before being printed.
class FrameValues {
 private:
  GrowableArray<FrameValue> _values;

  static int compare(FrameValue* a, FrameValue* b) {
    if (a->location == b->location) {
      return a->priority - b->priority;
    }
    return a->location - b->location;
  }

 public:
  // Used by frame functions to describe locations.
  void describe(int owner, intptr_t* location, const char* description, int priority = 0);

#ifdef ASSERT
  void validate();
#endif
  void print(JavaThread* thread);
};

#endif

//
// StackFrameStream iterates through the frames of a thread starting from
// top most frame. It automatically takes care of updating the location of
// all (callee-saved) registers. Notice: If a thread is stopped at
// a safepoint, all registers are saved, not only the callee-saved ones.
//
// Use:
//
//   for(StackFrameStream fst(thread); !fst.is_done(); fst.next()) {
//     ...
//   }
//
class StackFrameStream : public StackObj {
 private:
  frame       _fr;
  RegisterMap _reg_map;
  bool        _is_done;
 public:
   StackFrameStream(JavaThread *thread, bool update = true);

  // Iteration
  bool is_done()                  { return (_is_done) ? true : (_is_done = _fr.is_first_frame(), false); }
  void next()                     { if (!_is_done) _fr = _fr.sender(&_reg_map); }

  // Query
  frame *current()                { return &_fr; }
  RegisterMap* register_map()     { return &_reg_map; }
};

#endif // SHARE_VM_RUNTIME_FRAME_HPP<|MERGE_RESOLUTION|>--- conflicted
+++ resolved
@@ -1,5 +1,5 @@
 /*
- * Copyright (c) 1997, 2015, Oracle and/or its affiliates. All rights reserved.
+ * Copyright (c) 1997, 2013, Oracle and/or its affiliates. All rights reserved.
  * DO NOT ALTER OR REMOVE COPYRIGHT NOTICES OR THIS FILE HEADER.
  *
  * This code is free software; you can redistribute it and/or modify it
@@ -31,25 +31,28 @@
 #include "runtime/registerMap.hpp"
 #include "utilities/top.hpp"
 #ifdef COMPILER2
-#if defined ADGLOBALS_MD_HPP
-# include ADGLOBALS_MD_HPP
-#elif defined TARGET_ARCH_MODEL_x86_32
+#ifdef TARGET_ARCH_MODEL_x86_32
 # include "adfiles/adGlobals_x86_32.hpp"
-#elif defined TARGET_ARCH_MODEL_x86_64
+#endif
+#ifdef TARGET_ARCH_MODEL_x86_64
 # include "adfiles/adGlobals_x86_64.hpp"
-<<<<<<< HEAD
 #endif
 #ifdef TARGET_ARCH_MODEL_aarch64
 # include "adfiles/adGlobals_aarch64.hpp"
 #endif
 #ifdef TARGET_ARCH_MODEL_sparc
-=======
-#elif defined TARGET_ARCH_MODEL_sparc
->>>>>>> ee3155a1
 # include "adfiles/adGlobals_sparc.hpp"
-#elif defined TARGET_ARCH_MODEL_zero
+#endif
+#ifdef TARGET_ARCH_MODEL_zero
 # include "adfiles/adGlobals_zero.hpp"
-#elif defined TARGET_ARCH_MODEL_ppc_64
+#endif
+#ifdef TARGET_ARCH_MODEL_arm
+# include "adfiles/adGlobals_arm.hpp"
+#endif
+#ifdef TARGET_ARCH_MODEL_ppc_32
+# include "adfiles/adGlobals_ppc_32.hpp"
+#endif
+#ifdef TARGET_ARCH_MODEL_ppc_64
 # include "adfiles/adGlobals_ppc_64.hpp"
 #endif
 #endif // COMPILER2
