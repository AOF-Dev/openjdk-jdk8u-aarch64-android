--- conflicted
+++ resolved
@@ -4541,11 +4541,7 @@
       opr = LIR_OprFact::single_xmm(assigned_reg() - pd_first_xmm_reg);
 #endif
     } else {
-<<<<<<< HEAD
-#ifndef AARCH64
-=======
 #if !defined(AARCH64)
->>>>>>> 97f6928a
       ShouldNotReachHere();
 #endif
     }
