--- conflicted
+++ resolved
@@ -27,90 +27,6 @@
 
 #include "asm/assembler.hpp"
 
-<<<<<<< HEAD
-inline void AbstractAssembler::sync() {
-  CodeSection* cs = code_section();
-  guarantee(cs->start() == _code_begin, "must not shift code buffer");
-  cs->set_end(_code_pos);
-}
-
-inline void AbstractAssembler::emit_byte(int x) {
-  assert(isByte(x), "not a byte");
-  *(unsigned char*)_code_pos = (unsigned char)x;
-  _code_pos += sizeof(unsigned char);
-  sync();
-}
-
-
-inline void AbstractAssembler::emit_word(int x) {
-  *(short*)_code_pos = (short)x;
-  _code_pos += sizeof(short);
-  sync();
-}
-
-inline void AbstractAssembler::emit_long(jint x) {
-  *(jint*)_code_pos = x;
-  _code_pos += sizeof(jint);
-  sync();
-}
-
-inline void AbstractAssembler::emit_address(address x) {
-  *(address*)_code_pos = x;
-  _code_pos += sizeof(address);
-  sync();
-}
-
-inline address AbstractAssembler::inst_mark() const {
-  return code_section()->mark();
-}
-
-
-inline void AbstractAssembler::set_inst_mark() {
-  code_section()->set_mark();
-}
-
-
-inline void AbstractAssembler::clear_inst_mark() {
-  code_section()->clear_mark();
-}
-
-
-inline void AbstractAssembler::relocate(RelocationHolder const& rspec, int format) {
-  assert(!pd_check_instruction_mark()
-         || inst_mark() == NULL || inst_mark() == _code_pos,
-         "call relocate() between instructions");
-  code_section()->relocate(_code_pos, rspec, format);
-}
-
-
-inline CodeBuffer* AbstractAssembler::code() const {
-  return code_section()->outer();
-}
-
-inline int AbstractAssembler::sect() const {
-  return code_section()->index();
-}
-
-inline int AbstractAssembler::locator() const {
-  return CodeBuffer::locator(offset(), sect());
-}
-
-inline address AbstractAssembler::target(Label& L) {
-  return code_section()->target(L, pc());
-}
-
-inline int Label::loc_pos() const {
-  return CodeBuffer::locator_pos(loc());
-}
-
-inline int Label::loc_sect() const {
-  return CodeBuffer::locator_sect(loc());
-}
-
-inline void Label::bind_loc(int pos, int sect) {
-  bind_loc(CodeBuffer::locator(pos, sect));
-}
-=======
 #ifdef TARGET_ARCH_x86
 # include "assembler_x86.inline.hpp"
 #endif
@@ -126,6 +42,8 @@
 #ifdef TARGET_ARCH_ppc
 # include "assembler_ppc.inline.hpp"
 #endif
->>>>>>> 8ec67aef
+#ifdef TARGET_ARCH_aarch64
+# include "assembler_aarch64.inline.hpp"
+#endif
 
 #endif // SHARE_VM_ASM_ASSEMBLER_INLINE_HPP