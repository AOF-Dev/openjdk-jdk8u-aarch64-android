--- conflicted
+++ resolved
@@ -58,9 +58,6 @@
 #ifdef TARGET_ARCH_x86
 # include "vm_version_x86.hpp"
 #endif
-#ifdef TARGET_ARCH_aarch64
-# include "vm_version_aarch64.hpp"
-#endif
 #ifdef TARGET_ARCH_sparc
 # include "vm_version_sparc.hpp"
 #endif
@@ -538,26 +535,6 @@
     }
   }
 
-<<<<<<< HEAD
-  if (is_put && !is_static && klass->is_subclass_of(SystemDictionary::CallSite_klass()) && (info.name() == vmSymbols::target_name())) {
-    const jint direction = frame::interpreter_frame_expression_stack_direction();
-    Handle call_site    (THREAD, *((oop*) thread->last_frame().interpreter_frame_tos_at(-1 * direction)));
-    Handle method_handle(THREAD, *((oop*) thread->last_frame().interpreter_frame_tos_at( 0 * direction)));
-    assert(call_site    ->is_a(SystemDictionary::CallSite_klass()),     "must be");
-    assert(method_handle->is_a(SystemDictionary::MethodHandle_klass()), "must be");
-
-    {
-      // Walk all nmethods depending on this call site.
-      MutexLocker mu(Compile_lock, thread);
-      Universe::flush_dependents_on(call_site, method_handle);
-    }
-
-    // Don't allow fast path for setting CallSite.target and sub-classes.
-    put_code = (Bytecodes::Code) 0;
-  }
-  ConstantPoolCacheEntry *e(cache_entry(thread));
-=======
->>>>>>> b69859aa
   cache_entry(thread)->set_field(
     get_code,
     put_code,
