--- conflicted
+++ resolved
@@ -861,7 +861,7 @@
         if (!java_lang_invoke_MemberName::is_instance(result()))
           return -99;  // caller bug!
         oop saved = MethodHandles::init_field_MemberName(result, st.field_descriptor());
-        if (! oopDesc::equals(saved, result()))
+        if (saved != result())
           results->obj_at_put(rfill-1, saved);  // show saved instance to user
       } else if (++overflow >= overflow_limit) {
         match_flags = 0; break; // got tired of looking at overflow
@@ -911,15 +911,10 @@
         if (!java_lang_invoke_MemberName::is_instance(result()))
           return -99;  // caller bug!
         CallInfo info(m);
-<<<<<<< HEAD
-        oop saved = MethodHandles::init_method_MemberName(result, info);
-        if (! oopDesc::equals(saved, result()))
-=======
         // Since this is going through the methods to create MemberNames, don't search
         // for matching methods already in the table
         oop saved = MethodHandles::init_method_MemberName(result, info, /*intern*/false);
         if (saved != result())
->>>>>>> b4277484
           results->obj_at_put(rfill-1, saved);  // show saved instance to user
       } else if (++overflow >= overflow_limit) {
         match_flags = 0; break; // got tired of looking at overflow
