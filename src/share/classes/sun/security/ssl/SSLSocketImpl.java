/*
 * Copyright (c) 1996, 2010, Oracle and/or its affiliates. All rights reserved.
 * DO NOT ALTER OR REMOVE COPYRIGHT NOTICES OR THIS FILE HEADER.
 *
 * This code is free software; you can redistribute it and/or modify it
 * under the terms of the GNU General Public License version 2 only, as
 * published by the Free Software Foundation.  Oracle designates this
 * particular file as subject to the "Classpath" exception as provided
 * by Oracle in the LICENSE file that accompanied this code.
 *
 * This code is distributed in the hope that it will be useful, but WITHOUT
 * ANY WARRANTY; without even the implied warranty of MERCHANTABILITY or
 * FITNESS FOR A PARTICULAR PURPOSE.  See the GNU General Public License
 * version 2 for more details (a copy is included in the LICENSE file that
 * accompanied this code).
 *
 * You should have received a copy of the GNU General Public License version
 * 2 along with this work; if not, write to the Free Software Foundation,
 * Inc., 51 Franklin St, Fifth Floor, Boston, MA 02110-1301 USA.
 *
 * Please contact Oracle, 500 Oracle Parkway, Redwood Shores, CA 94065 USA
 * or visit www.oracle.com if you need additional information or have any
 * questions.
 */


package sun.security.ssl;

import java.io.*;
import java.net.*;
import java.security.GeneralSecurityException;
import java.security.AccessController;
import java.security.AccessControlContext;
import java.security.PrivilegedAction;
import java.security.AlgorithmConstraints;
import java.util.*;
import java.util.concurrent.TimeUnit;
import java.util.concurrent.locks.ReentrantLock;

import javax.crypto.BadPaddingException;

import javax.net.ssl.*;

import com.sun.net.ssl.internal.ssl.X509ExtendedTrustManager;

/**
 * Implementation of an SSL socket.  This is a normal connection type
 * socket, implementing SSL over some lower level socket, such as TCP.
 * Because it is layered over some lower level socket, it MUST override
 * all default socket methods.
 *
 * <P> This API offers a non-traditional option for establishing SSL
 * connections.  You may first establish the connection directly, then pass
 * that connection to the SSL socket constructor with a flag saying which
 * role should be taken in the handshake protocol.  (The two ends of the
 * connection must not choose the same role!)  This allows setup of SSL
 * proxying or tunneling, and also allows the kind of "role reversal"
 * that is required for most FTP data transfers.
 *
 * @see javax.net.ssl.SSLSocket
 * @see SSLServerSocket
 *
 * @author David Brownell
 */
final public class SSLSocketImpl extends BaseSSLSocketImpl {

    /*
     * ERROR HANDLING GUIDELINES
     * (which exceptions to throw and catch and which not to throw and catch)
     *
     * . if there is an IOException (SocketException) when accessing the
     *   underlying Socket, pass it through
     *
     * . do not throw IOExceptions, throw SSLExceptions (or a subclass)
     *
     * . for internal errors (things that indicate a bug in JSSE or a
     *   grossly misconfigured J2RE), throw either an SSLException or
     *   a RuntimeException at your convenience.
     *
     * . handshaking code (Handshaker or HandshakeMessage) should generally
     *   pass through exceptions, but can handle them if they know what to
     *   do.
     *
     * . exception chaining should be used for all new code. If you happen
     *   to touch old code that does not use chaining, you should change it.
     *
     * . there is a top level exception handler that sits at all entry
     *   points from application code to SSLSocket read/write code. It
     *   makes sure that all errors are handled (see handleException()).
     *
     * . JSSE internal code should generally not call close(), call
     *   closeInternal().
     */

    /*
     * There's a state machine associated with each connection, which
     * among other roles serves to negotiate session changes.
     *
     * - START with constructor, until the TCP connection's around.
     * - HANDSHAKE picks session parameters before allowing traffic.
     *          There are many substates due to sequencing requirements
     *          for handshake messages.
     * - DATA may be transmitted.
     * - RENEGOTIATE state allows concurrent data and handshaking
     *          traffic ("same" substates as HANDSHAKE), and terminates
     *          in selection of new session (and connection) parameters
     * - ERROR state immediately precedes abortive disconnect.
     * - SENT_CLOSE sent a close_notify to the peer. For layered,
     *          non-autoclose socket, must now read close_notify
     *          from peer before closing the connection. For nonlayered or
     *          non-autoclose socket, close connection and go onto
     *          cs_CLOSED state.
     * - CLOSED after sending close_notify alert, & socket is closed.
     *          SSL connection objects are not reused.
     * - APP_CLOSED once the application calls close(). Then it behaves like
     *          a closed socket, e.g.. getInputStream() throws an Exception.
     *
     * State affects what SSL record types may legally be sent:
     *
     * - Handshake ... only in HANDSHAKE and RENEGOTIATE states
     * - App Data ... only in DATA and RENEGOTIATE states
     * - Alert ... in HANDSHAKE, DATA, RENEGOTIATE
     *
     * Re what may be received:  same as what may be sent, except that
     * HandshakeRequest handshaking messages can come from servers even
     * in the application data state, to request entry to RENEGOTIATE.
     *
     * The state machine within HANDSHAKE and RENEGOTIATE states controls
     * the pending session, not the connection state, until the change
     * cipher spec and "Finished" handshake messages are processed and
     * make the "new" session become the current one.
     *
     * NOTE: details of the SMs always need to be nailed down better.
     * The text above illustrates the core ideas.
     *
     *                +---->-------+------>--------->-------+
     *                |            |                        |
     *     <-----<    ^            ^  <-----<               v
     *START>----->HANDSHAKE>----->DATA>----->RENEGOTIATE  SENT_CLOSE
     *                v            v               v        |   |
     *                |            |               |        |   v
     *                +------------+---------------+        v ERROR
     *                |                                     |   |
     *                v                                     |   |
     *               ERROR>------>----->CLOSED<--------<----+-- +
     *                                     |
     *                                     v
     *                                 APP_CLOSED
     *
     * ALSO, note that the the purpose of handshaking (renegotiation is
     * included) is to assign a different, and perhaps new, session to
     * the connection.  The SSLv3 spec is a bit confusing on that new
     * protocol feature.
     */
    private static final int    cs_START = 0;
    private static final int    cs_HANDSHAKE = 1;
    private static final int    cs_DATA = 2;
    private static final int    cs_RENEGOTIATE = 3;
    private static final int    cs_ERROR = 4;
    private static final int   cs_SENT_CLOSE = 5;
    private static final int    cs_CLOSED = 6;
    private static final int    cs_APP_CLOSED = 7;


    /*
     * Client authentication be off, requested, or required.
     *
     * Migrated to SSLEngineImpl:
     *    clauth_none/cl_auth_requested/clauth_required
     */

    /*
     * Drives the protocol state machine.
     */
    private int                 connectionState;

    /*
     * Flag indicating if the next record we receive MUST be a Finished
     * message. Temporarily set during the handshake to ensure that
     * a change cipher spec message is followed by a finished message.
     */
    private boolean             expectingFinished;

    /*
     * For improved diagnostics, we detail connection closure
     * If the socket is closed (connectionState >= cs_ERROR),
     * closeReason != null indicates if the socket was closed
     * because of an error or because or normal shutdown.
     */
    private SSLException        closeReason;

    /*
     * Per-connection private state that doesn't change when the
     * session is changed.
     */
    private byte                doClientAuth;
    private boolean             roleIsServer;
    private boolean             enableSessionCreation = true;
    private String              host;
    private boolean             autoClose = true;
    private AccessControlContext acc;

    /*
     * We cannot use the hostname resolved from name services.  For
     * virtual hosting, multiple hostnames may be bound to the same IP
     * address, so the hostname resolved from name services is not
     * reliable.
     */
    private String              rawHostname;

    // The cipher suites enabled for use on this connection.
    private CipherSuiteList     enabledCipherSuites;

    // The endpoint identification protocol
    private String              identificationProtocol = null;

    // The cryptographic algorithm constraints
    private AlgorithmConstraints    algorithmConstraints = null;

    /*
     * READ ME * READ ME * READ ME * READ ME * READ ME * READ ME *
     * IMPORTANT STUFF TO UNDERSTANDING THE SYNCHRONIZATION ISSUES.
     * READ ME * READ ME * READ ME * READ ME * READ ME * READ ME *
     *
     * There are several locks here.
     *
     * The primary lock is the per-instance lock used by
     * synchronized(this) and the synchronized methods.  It controls all
     * access to things such as the connection state and variables which
     * affect handshaking.  If we are inside a synchronized method, we
     * can access the state directly, otherwise, we must use the
     * synchronized equivalents.
     *
     * The handshakeLock is used to ensure that only one thread performs
     * the *complete initial* handshake.  If someone is handshaking, any
     * stray application or startHandshake() requests who find the
     * connection state is cs_HANDSHAKE will stall on handshakeLock
     * until handshaking is done.  Once the handshake is done, we either
     * succeeded or failed, but we can never go back to the cs_HANDSHAKE
     * or cs_START state again.
     *
     * Note that the read/write() calls here in SSLSocketImpl are not
     * obviously synchronized.  In fact, it's very nonintuitive, and
     * requires careful examination of code paths.  Grab some coffee,
     * and be careful with any code changes.
     *
     * There can be only three threads active at a time in the I/O
     * subsection of this class.
     *    1.  startHandshake
     *    2.  AppInputStream
     *    3.  AppOutputStream
     * One thread could call startHandshake().
     * AppInputStream/AppOutputStream read() and write() calls are each
     * synchronized on 'this' in their respective classes, so only one
     * app. thread will be doing a SSLSocketImpl.read() or .write()'s at
     * a time.
     *
     * If handshaking is required (state cs_HANDSHAKE), and
     * getConnectionState() for some/all threads returns cs_HANDSHAKE,
     * only one can grab the handshakeLock, and the rest will stall
     * either on getConnectionState(), or on the handshakeLock if they
     * happen to successfully race through the getConnectionState().
     *
     * If a writer is doing the initial handshaking, it must create a
     * temporary reader to read the responses from the other side.  As a
     * side-effect, the writer's reader will have priority over any
     * other reader.  However, the writer's reader is not allowed to
     * consume any application data.  When handshakeLock is finally
     * released, we either have a cs_DATA connection, or a
     * cs_CLOSED/cs_ERROR socket.
     *
     * The writeLock is held while writing on a socket connection and
     * also to protect the MAC and cipher for their direction.  The
     * writeLock is package private for Handshaker which holds it while
     * writing the ChangeCipherSpec message.
     *
     * To avoid the problem of a thread trying to change operational
     * modes on a socket while handshaking is going on, we synchronize
     * on 'this'.  If handshaking has not started yet, we tell the
     * handshaker to change its mode.  If handshaking has started,
     * we simply store that request until the next pending session
     * is created, at which time the new handshaker's state is set.
     *
     * The readLock is held during readRecord(), which is responsible
     * for reading an InputRecord, decrypting it, and processing it.
     * The readLock ensures that these three steps are done atomically
     * and that once started, no other thread can block on InputRecord.read.
     * This is necessary so that processing of close_notify alerts
     * from the peer are handled properly.
     */
    final private Object        handshakeLock = new Object();
    final ReentrantLock         writeLock = new ReentrantLock();
    final private Object        readLock = new Object();

    private InputRecord         inrec;

    /*
     * Crypto state that's reinitialized when the session changes.
     */
    private MAC                 readMAC, writeMAC;
    private CipherBox           readCipher, writeCipher;
    // NOTE: compression state would be saved here

    /*
     * security parameters for secure renegotiation.
     */
    private boolean             secureRenegotiation;
    private byte[]              clientVerifyData;
    private byte[]              serverVerifyData;

    /*
     * The authentication context holds all information used to establish
     * who this end of the connection is (certificate chains, private keys,
     * etc) and who is trusted (e.g. as CAs or websites).
     */
    private SSLContextImpl      sslContext;


    /*
     * This connection is one of (potentially) many associated with
     * any given session.  The output of the handshake protocol is a
     * new session ... although all the protocol description talks
     * about changing the cipher spec (and it does change), in fact
     * that's incidental since it's done by changing everything that
     * is associated with a session at the same time.  (TLS/IETF may
     * change that to add client authentication w/o new key exchg.)
     */
    private Handshaker                  handshaker;
    private SSLSessionImpl              sess;
    private volatile SSLSessionImpl     handshakeSession;


    /*
     * If anyone wants to get notified about handshake completions,
     * they'll show up on this list.
     */
    private HashMap<HandshakeCompletedListener, AccessControlContext>
                                                        handshakeListeners;

    /*
     * Reuse the same internal input/output streams.
     */
    private InputStream         sockInput;
    private OutputStream        sockOutput;


    /*
     * These input and output streams block their data in SSL records,
     * and usually arrange integrity and privacy protection for those
     * records.  The guts of the SSL protocol are wrapped up in these
     * streams, and in the handshaking that establishes the details of
     * that integrity and privacy protection.
     */
    private AppInputStream      input;
    private AppOutputStream     output;

    /*
     * The protocol versions enabled for use on this connection.
     *
     * Note: we support a pseudo protocol called SSLv2Hello which when
     * set will result in an SSL v2 Hello being sent with SSL (version 3.0)
     * or TLS (version 3.1, 3.2, etc.) version info.
     */
    private ProtocolList enabledProtocols;

    /*
     * The SSL version associated with this connection.
     */
    private ProtocolVersion     protocolVersion = ProtocolVersion.DEFAULT;

    /* Class and subclass dynamic debugging support */
    private static final Debug debug = Debug.getInstance("ssl");

    //
    // CONSTRUCTORS AND INITIALIZATION CODE
    //

    /**
     * Constructs an SSL connection to a named host at a specified port,
     * using the authentication context provided.  This endpoint acts as
     * the client, and may rejoin an existing SSL session if appropriate.
     *
     * @param context authentication context to use
     * @param host name of the host with which to connect
     * @param port number of the server's port
     */
    SSLSocketImpl(SSLContextImpl context, String host, int port)
            throws IOException, UnknownHostException {
        super();
        this.host = host;
        this.rawHostname = host;
        init(context, false);
        SocketAddress socketAddress =
               host != null ? new InetSocketAddress(host, port) :
               new InetSocketAddress(InetAddress.getByName(null), port);
        connect(socketAddress, 0);
    }


    /**
     * Constructs an SSL connection to a server at a specified address.
     * and TCP port, using the authentication context provided.  This
     * endpoint acts as the client, and may rejoin an existing SSL session
     * if appropriate.
     *
     * @param context authentication context to use
     * @param address the server's host
     * @param port its port
     */
    SSLSocketImpl(SSLContextImpl context, InetAddress host, int port)
            throws IOException {
        super();
        init(context, false);
        SocketAddress socketAddress = new InetSocketAddress(host, port);
        connect(socketAddress, 0);
    }

    /**
     * Constructs an SSL connection to a named host at a specified port,
     * using the authentication context provided.  This endpoint acts as
     * the client, and may rejoin an existing SSL session if appropriate.
     *
     * @param context authentication context to use
     * @param host name of the host with which to connect
     * @param port number of the server's port
     * @param localAddr the local address the socket is bound to
     * @param localPort the local port the socket is bound to
     */
    SSLSocketImpl(SSLContextImpl context, String host, int port,
            InetAddress localAddr, int localPort)
            throws IOException, UnknownHostException {
        super();
        this.host = host;
        this.rawHostname = host;
        init(context, false);
        bind(new InetSocketAddress(localAddr, localPort));
        SocketAddress socketAddress =
               host != null ? new InetSocketAddress(host, port) :
               new InetSocketAddress(InetAddress.getByName(null), port);
        connect(socketAddress, 0);
    }


    /**
     * Constructs an SSL connection to a server at a specified address.
     * and TCP port, using the authentication context provided.  This
     * endpoint acts as the client, and may rejoin an existing SSL session
     * if appropriate.
     *
     * @param context authentication context to use
     * @param address the server's host
     * @param port its port
     * @param localAddr the local address the socket is bound to
     * @param localPort the local port the socket is bound to
     */
    SSLSocketImpl(SSLContextImpl context, InetAddress host, int port,
            InetAddress localAddr, int localPort)
            throws IOException {
        super();
        init(context, false);
        bind(new InetSocketAddress(localAddr, localPort));
        SocketAddress socketAddress = new InetSocketAddress(host, port);
        connect(socketAddress, 0);
    }

    /*
     * Package-private constructor used ONLY by SSLServerSocket.  The
     * java.net package accepts the TCP connection after this call is
     * made.  This just initializes handshake state to use "server mode",
     * giving control over the use of SSL client authentication.
     */
    SSLSocketImpl(SSLContextImpl context, boolean serverMode,
            CipherSuiteList suites, byte clientAuth,
            boolean sessionCreation, ProtocolList protocols,
            String identificationProtocol,
            AlgorithmConstraints algorithmConstraints) throws IOException {

        super();
        doClientAuth = clientAuth;
        enableSessionCreation = sessionCreation;
        this.identificationProtocol = identificationProtocol;
        this.algorithmConstraints = algorithmConstraints;
        init(context, serverMode);

        /*
         * Override what was picked out for us.
         */
        enabledCipherSuites = suites;
        enabledProtocols = protocols;
    }


    /**
     * Package-private constructor used to instantiate an unconnected
     * socket. The java.net package will connect it, either when the
     * connect() call is made by the application.  This instance is
     * meant to set handshake state to use "client mode".
     */
    SSLSocketImpl(SSLContextImpl context) {
        super();
        init(context, false);
    }


    /**
     * Layer SSL traffic over an existing connection, rather than creating
     * a new connection.  The existing connection may be used only for SSL
     * traffic (using this SSLSocket) until the SSLSocket.close() call
     * returns. However, if a protocol error is detected, that existing
     * connection is automatically closed.
     *
     * <P> This particular constructor always uses the socket in the
     * role of an SSL client. It may be useful in cases which start
     * using SSL after some initial data transfers, for example in some
     * SSL tunneling applications or as part of some kinds of application
     * protocols which negotiate use of a SSL based security.
     *
     * @param sock the existing connection
     * @param context the authentication context to use
     */
    SSLSocketImpl(SSLContextImpl context, Socket sock, String host,
            int port, boolean autoClose) throws IOException {
        super(sock);
        // We always layer over a connected socket
        if (!sock.isConnected()) {
            throw new SocketException("Underlying socket is not connected");
        }
        this.host = host;
        this.rawHostname = host;
        init(context, false);
        this.autoClose = autoClose;
        doneConnect();
    }

    /**
     * Initializes the client socket.
     */
    private void init(SSLContextImpl context, boolean isServer) {
        sslContext = context;
        sess = SSLSessionImpl.nullSession;
        handshakeSession = null;

        /*
         * role is as specified, state is START until after
         * the low level connection's established.
         */
        roleIsServer = isServer;
        connectionState = cs_START;

        /*
         * default read and write side cipher and MAC support
         *
         * Note:  compression support would go here too
         */
        readCipher = CipherBox.NULL;
        readMAC = MAC.NULL;
        writeCipher = CipherBox.NULL;
        writeMAC = MAC.NULL;

        // initial security parameters for secure renegotiation
        secureRenegotiation = false;
        clientVerifyData = new byte[0];
        serverVerifyData = new byte[0];

        enabledCipherSuites = CipherSuiteList.getDefault();
<<<<<<< HEAD
        enabledProtocols = ProtocolList.getDefault();
=======
        enabledProtocols = ProtocolList.getDefault(roleIsServer);
>>>>>>> 31872138
        inrec = null;

        // save the acc
        acc = AccessController.getContext();

        input = new AppInputStream(this);
        output = new AppOutputStream(this);
    }

    /**
     * Connects this socket to the server with a specified timeout
     * value.
     *
     * This method is either called on an unconnected SSLSocketImpl by the
     * application, or it is called in the constructor of a regular
     * SSLSocketImpl. If we are layering on top on another socket, then
     * this method should not be called, because we assume that the
     * underlying socket is already connected by the time it is passed to
     * us.
     *
     * @param   endpoint the <code>SocketAddress</code>
     * @param   timeout  the timeout value to be used, 0 is no timeout
     * @throws  IOException if an error occurs during the connection
     * @throws  SocketTimeoutException if timeout expires before connecting
     */
    public void connect(SocketAddress endpoint, int timeout)
            throws IOException {

        if (self != this) {
            throw new SocketException("Already connected");
        }

        if (!(endpoint instanceof InetSocketAddress)) {
            throw new SocketException(
                                  "Cannot handle non-Inet socket addresses.");
        }

        super.connect(endpoint, timeout);
        doneConnect();
    }

    /**
     * Initialize the handshaker and socket streams.
     *
     * Called by connect, the layered constructor, and SSLServerSocket.
     */
    void doneConnect() throws IOException {
        /*
         * Save the input and output streams.  May be done only after
         * java.net actually connects using the socket "self", else
         * we get some pretty bizarre failure modes.
         */
        if (self == this) {
            sockInput = super.getInputStream();
            sockOutput = super.getOutputStream();
        } else {
            sockInput = self.getInputStream();
            sockOutput = self.getOutputStream();
        }

        /*
         * Move to handshaking state, with pending session initialized
         * to defaults and the appropriate kind of handshaker set up.
         */
        initHandshaker();
    }

    synchronized private int getConnectionState() {
        return connectionState;
    }

    synchronized private void setConnectionState(int state) {
        connectionState = state;
    }

    AccessControlContext getAcc() {
        return acc;
    }

    //
    // READING AND WRITING RECORDS
    //

    /*
     * Record Output. Application data can't be sent until the first
     * handshake establishes a session.
     *
     * NOTE:  we let empty records be written as a hook to force some
     * TCP-level activity, notably handshaking, to occur.
     */
    void writeRecord(OutputRecord r) throws IOException {
        /*
         * The loop is in case of HANDSHAKE --> ERROR transitions, etc
         */
    loop:
        while (r.contentType() == Record.ct_application_data) {
            /*
             * Not all states support passing application data.  We
             * synchronize access to the connection state, so that
             * synchronous handshakes can complete cleanly.
             */
            switch (getConnectionState()) {

            /*
             * We've deferred the initial handshaking till just now,
             * when presumably a thread's decided it's OK to block for
             * longish periods of time for I/O purposes (as well as
             * configured the cipher suites it wants to use).
             */
            case cs_HANDSHAKE:
                performInitialHandshake();
                break;

            case cs_DATA:
            case cs_RENEGOTIATE:
                break loop;

            case cs_ERROR:
                fatal(Alerts.alert_close_notify,
                    "error while writing to socket");
                break; // dummy

            case cs_SENT_CLOSE:
            case cs_CLOSED:
            case cs_APP_CLOSED:
                // we should never get here (check in AppOutputStream)
                // this is just a fallback
                if (closeReason != null) {
                    throw closeReason;
                } else {
                    throw new SocketException("Socket closed");
                }

            /*
             * Else something's goofy in this state machine's use.
             */
            default:
                throw new SSLProtocolException("State error, send app data");
            }
        }

        //
        // Don't bother to really write empty records.  We went this
        // far to drive the handshake machinery, for correctness; not
        // writing empty records improves performance by cutting CPU
        // time and network resource usage.  However, some protocol
        // implementations are fragile and don't like to see empty
        // records, so this also increases robustness.
        //
        if (!r.isEmpty()) {

            // If the record is a close notify alert, we need to honor
            // socket option SO_LINGER. Note that we will try to send
            // the close notify even if the SO_LINGER set to zero.
            if (r.isAlert(Alerts.alert_close_notify) && getSoLinger() >= 0) {

                // keep and clear the current thread interruption status.
                boolean interrupted = Thread.interrupted();
                try {
                    if (writeLock.tryLock(getSoLinger(), TimeUnit.SECONDS)) {
                        try {
                            writeRecordInternal(r);
                        } finally {
                            writeLock.unlock();
                        }
                    } else {
                        SSLException ssle = new SSLException(
                                "SO_LINGER timeout," +
                                " close_notify message cannot be sent.");


                        // For layered, non-autoclose sockets, we are not
                        // able to bring them into a usable state, so we
                        // treat it as fatal error.
                        if (self != this && !autoClose) {
                            // Note that the alert description is
                            // specified as -1, so no message will be send
                            // to peer anymore.
                            fatal((byte)(-1), ssle);
                        } else if ((debug != null) && Debug.isOn("ssl")) {
                            System.out.println(threadName() +
                                ", received Exception: " + ssle);
                        }

                        // RFC2246 requires that the session becomes
                        // unresumable if any connection is terminated
                        // without proper close_notify messages with
                        // level equal to warning.
                        //
                        // RFC4346 no longer requires that a session not be
                        // resumed if failure to properly close a connection.
                        //
                        // We choose to make the session unresumable if
                        // failed to send the close_notify message.
                        //
                        sess.invalidate();
                    }
                } catch (InterruptedException ie) {
                    // keep interrupted status
                    interrupted = true;
                }

                // restore the interrupted status
                if (interrupted) {
                    Thread.currentThread().interrupt();
                }
            } else {
                writeLock.lock();
                try {
                    writeRecordInternal(r);
                } finally {
                    writeLock.unlock();
                }
            }
        }
    }

    private void writeRecordInternal(OutputRecord r) throws IOException {
        // r.compress(c);
        r.addMAC(writeMAC);
        r.encrypt(writeCipher);
        r.write(sockOutput);

        /*
         * Check the sequence number state
         *
         * Note that in order to maintain the connection I/O
         * properly, we check the sequence number after the last
         * record writing process. As we request renegotiation
         * or close the connection for wrapped sequence number
         * when there is enough sequence number space left to
         * handle a few more records, so the sequence number
         * of the last record cannot be wrapped.
         */
        if (connectionState < cs_ERROR) {
            checkSequenceNumber(writeMAC, r.contentType());
        }
    }


    /*
     * Read an application data record.  Alerts and handshake
     * messages are handled directly.
     */
    void readDataRecord(InputRecord r) throws IOException {
        if (getConnectionState() == cs_HANDSHAKE) {
            performInitialHandshake();
        }
        readRecord(r, true);
    }


    /*
     * Clear the pipeline of records from the peer, optionally returning
     * application data.   Caller is responsible for knowing that it's
     * possible to do this kind of clearing, if they don't want app
     * data -- e.g. since it's the initial SSL handshake.
     *
     * Don't synchronize (this) during a blocking read() since it
     * protects data which is accessed on the write side as well.
     */
    private void readRecord(InputRecord r, boolean needAppData)
            throws IOException {
        int state;

        // readLock protects reading and processing of an InputRecord.
        // It keeps the reading from sockInput and processing of the record
        // atomic so that no two threads can be blocked on the
        // read from the same input stream at the same time.
        // This is required for example when a reader thread is
        // blocked on the read and another thread is trying to
        // close the socket. For a non-autoclose, layered socket,
        // the thread performing the close needs to read the close_notify.
        //
        // Use readLock instead of 'this' for locking because
        // 'this' also protects data accessed during writing.
      synchronized (readLock) {
        /*
         * Read and handle records ... return application data
         * ONLY if it's needed.
         */

        while (((state = getConnectionState()) != cs_CLOSED) &&
                (state != cs_ERROR) && (state != cs_APP_CLOSED)) {
            /*
             * Read a record ... maybe emitting an alert if we get a
             * comprehensible but unsupported "hello" message during
             * format checking (e.g. V2).
             */
            try {
                r.setAppDataValid(false);
                r.read(sockInput, sockOutput);
            } catch (SSLProtocolException e) {
                try {
                    fatal(Alerts.alert_unexpected_message, e);
                } catch (IOException x) {
                    // discard this exception
                }
                throw e;
            } catch (EOFException eof) {
                boolean handshaking = (getConnectionState() <= cs_HANDSHAKE);
                boolean rethrow = requireCloseNotify || handshaking;
                if ((debug != null) && Debug.isOn("ssl")) {
                    System.out.println(threadName() +
                        ", received EOFException: "
                        + (rethrow ? "error" : "ignored"));
                }
                if (rethrow) {
                    SSLException e;
                    if (handshaking) {
                        e = new SSLHandshakeException
                            ("Remote host closed connection during handshake");
                    } else {
                        e = new SSLProtocolException
                            ("Remote host closed connection incorrectly");
                    }
                    e.initCause(eof);
                    throw e;
                } else {
                    // treat as if we had received a close_notify
                    closeInternal(false);
                    continue;
                }
            }


            /*
             * The basic SSLv3 record protection involves (optional)
             * encryption for privacy, and an integrity check ensuring
             * data origin authentication.  We do them both here, and
             * throw a fatal alert if the integrity check fails.
             */
            try {
                r.decrypt(readCipher);
            } catch (BadPaddingException e) {
                // RFC 2246 states that decryption_failed should be used
                // for this purpose. However, that allows certain attacks,
                // so we just send bad record MAC. We also need to make
                // sure to always check the MAC to avoid a timing attack
                // for the same issue. See paper by Vaudenay et al.
                r.checkMAC(readMAC);
                // use the same alert types as for MAC failure below
                byte alertType = (r.contentType() == Record.ct_handshake)
                                        ? Alerts.alert_handshake_failure
                                        : Alerts.alert_bad_record_mac;
                fatal(alertType, "Invalid padding", e);
            }
            if (!r.checkMAC(readMAC)) {
                if (r.contentType() == Record.ct_handshake) {
                    fatal(Alerts.alert_handshake_failure,
                        "bad handshake record MAC");
                } else {
                    fatal(Alerts.alert_bad_record_mac, "bad record MAC");
                }
            }


            // if (!r.decompress(c))
            //     fatal(Alerts.alert_decompression_failure,
            //         "decompression failure");

            /*
             * Process the record.
             */
            synchronized (this) {
              switch (r.contentType()) {
                case Record.ct_handshake:
                    /*
                     * Handshake messages always go to a pending session
                     * handshaker ... if there isn't one, create one.  This
                     * must work asynchronously, for renegotiation.
                     *
                     * NOTE that handshaking will either resume a session
                     * which was in the cache (and which might have other
                     * connections in it already), or else will start a new
                     * session (new keys exchanged) with just this connection
                     * in it.
                     */
                    initHandshaker();
                    if (!handshaker.activated()) {
                        // prior to handshaking, activate the handshake
                        if (connectionState == cs_RENEGOTIATE) {
                            // don't use SSLv2Hello when renegotiating
                            handshaker.activate(protocolVersion);
                        } else {
                            handshaker.activate(null);
                        }
                    }

                    /*
                     * process the handshake record ... may contain just
                     * a partial handshake message or multiple messages.
                     *
                     * The handshaker state machine will ensure that it's
                     * a finished message.
                     */
                    handshaker.process_record(r, expectingFinished);
                    expectingFinished = false;

                    if (handshaker.invalidated) {
                        handshaker = null;
                        // if state is cs_RENEGOTIATE, revert it to cs_DATA
                        if (connectionState == cs_RENEGOTIATE) {
                            connectionState = cs_DATA;
                        }
                    } else if (handshaker.isDone()) {
                        // reset the parameters for secure renegotiation.
                        secureRenegotiation =
                                        handshaker.isSecureRenegotiation();
                        clientVerifyData = handshaker.getClientVerifyData();
                        serverVerifyData = handshaker.getServerVerifyData();

                        sess = handshaker.getSession();
                        handshakeSession = null;
                        handshaker = null;
                        connectionState = cs_DATA;

                        //
                        // Tell folk about handshake completion, but do
                        // it in a separate thread.
                        //
                        if (handshakeListeners != null) {
                            HandshakeCompletedEvent event =
                                new HandshakeCompletedEvent(this, sess);

                            Thread t = new NotifyHandshakeThread(
                                handshakeListeners.entrySet(), event);
                            t.start();
                        }
                    }

                    if (needAppData || connectionState != cs_DATA) {
                        continue;
                    }
                    break;

                case Record.ct_application_data:
                    // Pass this right back up to the application.
                    if (connectionState != cs_DATA
                            && connectionState != cs_RENEGOTIATE
                            && connectionState != cs_SENT_CLOSE) {
                        throw new SSLProtocolException(
                            "Data received in non-data state: " +
                            connectionState);
                    }
                    if (expectingFinished) {
                        throw new SSLProtocolException
                                ("Expecting finished message, received data");
                    }
                    if (!needAppData) {
                        throw new SSLException("Discarding app data");
                    }

                    r.setAppDataValid(true);
                    break;

                case Record.ct_alert:
                    recvAlert(r);
                    continue;

                case Record.ct_change_cipher_spec:
                    if ((connectionState != cs_HANDSHAKE
                                && connectionState != cs_RENEGOTIATE)
                            || r.available() != 1
                            || r.read() != 1) {
                        fatal(Alerts.alert_unexpected_message,
                            "illegal change cipher spec msg, state = "
                            + connectionState);
                    }

                    //
                    // The first message after a change_cipher_spec
                    // record MUST be a "Finished" handshake record,
                    // else it's a protocol violation.  We force this
                    // to be checked by a minor tweak to the state
                    // machine.
                    //
                    changeReadCiphers();
                    // next message MUST be a finished message
                    expectingFinished = true;
                    continue;

                default:
                    //
                    // TLS requires that unrecognized records be ignored.
                    //
                    if (debug != null && Debug.isOn("ssl")) {
                        System.out.println(threadName() +
                            ", Received record type: "
                            + r.contentType());
                    }
                    continue;
              } // switch

              /*
               * Check the sequence number state
               *
               * Note that in order to maintain the connection I/O
               * properly, we check the sequence number after the last
               * record reading process. As we request renegotiation
               * or close the connection for wrapped sequence number
               * when there is enough sequence number space left to
               * handle a few more records, so the sequence number
               * of the last record cannot be wrapped.
               */
              if (connectionState < cs_ERROR) {
                  checkSequenceNumber(readMAC, r.contentType());
              }

              return;
            } // synchronized (this)
        }

        //
        // couldn't read, due to some kind of error
        //
        r.close();
        return;
      }  // synchronized (readLock)
    }

    /**
     * Check the sequence number state
     *
     * RFC 4346 states that, "Sequence numbers are of type uint64 and
     * may not exceed 2^64-1.  Sequence numbers do not wrap. If a TLS
     * implementation would need to wrap a sequence number, it must
     * renegotiate instead."
     */
    private void checkSequenceNumber(MAC mac, byte type)
            throws IOException {

        /*
         * Don't bother to check the sequence number for error or
         * closed connections, or NULL MAC.
         */
        if (connectionState >= cs_ERROR || mac == MAC.NULL) {
            return;
        }

        /*
         * Conservatively, close the connection immediately when the
         * sequence number is close to overflow
         */
        if (mac.seqNumOverflow()) {
            /*
             * TLS protocols do not define a error alert for sequence
             * number overflow. We use handshake_failure error alert
             * for handshaking and bad_record_mac for other records.
             */
            if (debug != null && Debug.isOn("ssl")) {
                System.out.println(threadName() +
                    ", sequence number extremely close to overflow " +
                    "(2^64-1 packets). Closing connection.");

            }

            fatal(Alerts.alert_handshake_failure, "sequence number overflow");
        }

        /*
         * Ask for renegotiation when need to renew sequence number.
         *
         * Don't bother to kickstart the renegotiation when the local is
         * asking for it.
         */
        if ((type != Record.ct_handshake) && mac.seqNumIsHuge()) {
            if (debug != null && Debug.isOn("ssl")) {
                System.out.println(threadName() + ", request renegotiation " +
                        "to avoid sequence number overflow");
            }

            startHandshake();
        }
    }

    //
    // HANDSHAKE RELATED CODE
    //

    /**
     * Return the AppInputStream. For use by Handshaker only.
     */
    AppInputStream getAppInputStream() {
        return input;
    }

    /**
     * Return the AppOutputStream. For use by Handshaker only.
     */
    AppOutputStream getAppOutputStream() {
        return output;
    }

    /**
     * Initialize the handshaker object. This means:
     *
     *  . if a handshake is already in progress (state is cs_HANDSHAKE
     *    or cs_RENEGOTIATE), do nothing and return
     *
     *  . if the socket is already closed, throw an Exception (internal error)
     *
     *  . otherwise (cs_START or cs_DATA), create the appropriate handshaker
     *    object, and advance the connection state (to cs_HANDSHAKE or
     *    cs_RENEGOTIATE, respectively).
     *
     * This method is called right after a new socket is created, when
     * starting renegotiation, or when changing client/ server mode of the
     * socket.
     */
    private void initHandshaker() {
        switch (connectionState) {

        //
        // Starting a new handshake.
        //
        case cs_START:
        case cs_DATA:
            break;

        //
        // We're already in the middle of a handshake.
        //
        case cs_HANDSHAKE:
        case cs_RENEGOTIATE:
            return;

        //
        // Anyone allowed to call this routine is required to
        // do so ONLY if the connection state is reasonable...
        //
        default:
            throw new IllegalStateException("Internal error");
        }

        // state is either cs_START or cs_DATA
        if (connectionState == cs_START) {
            connectionState = cs_HANDSHAKE;
        } else { // cs_DATA
            connectionState = cs_RENEGOTIATE;
        }
        if (roleIsServer) {
            handshaker = new ServerHandshaker(this, sslContext,
                    enabledProtocols, doClientAuth,
                    protocolVersion, connectionState == cs_HANDSHAKE,
                    secureRenegotiation, clientVerifyData, serverVerifyData);
        } else {
            handshaker = new ClientHandshaker(this, sslContext,
                    enabledProtocols,
                    protocolVersion, connectionState == cs_HANDSHAKE,
                    secureRenegotiation, clientVerifyData, serverVerifyData);
        }
        handshaker.setEnabledCipherSuites(enabledCipherSuites);
        handshaker.setEnableSessionCreation(enableSessionCreation);
    }

    /**
     * Synchronously perform the initial handshake.
     *
     * If the handshake is already in progress, this method blocks until it
     * is completed. If the initial handshake has already been completed,
     * it returns immediately.
     */
    private void performInitialHandshake() throws IOException {
        // use handshakeLock and the state check to make sure only
        // one thread performs the handshake
        synchronized (handshakeLock) {
            if (getConnectionState() == cs_HANDSHAKE) {
                kickstartHandshake();

                /*
                 * All initial handshaking goes through this
                 * InputRecord until we have a valid SSL connection.
                 * Once initial handshaking is finished, AppInputStream's
                 * InputRecord can handle any future renegotiation.
                 *
                 * Keep this local so that it goes out of scope and is
                 * eventually GC'd.
                 */
                if (inrec == null) {
                    inrec = new InputRecord();

                    /*
                     * Grab the characteristics already assigned to
                     * AppInputStream's InputRecord.  Enable checking for
                     * SSLv2 hellos on this first handshake.
                     */
                    inrec.setHandshakeHash(input.r.getHandshakeHash());
                    inrec.setHelloVersion(input.r.getHelloVersion());
                    inrec.enableFormatChecks();
                }

                readRecord(inrec, false);
                inrec = null;
            }
        }
    }

    /**
     * Starts an SSL handshake on this connection.
     */
    public void startHandshake() throws IOException {
        // start an ssl handshake that could be resumed from timeout exception
        startHandshake(true);
    }

    /**
     * Starts an ssl handshake on this connection.
     *
     * @param resumable indicates the handshake process is resumable from a
     *          certain exception. If <code>resumable</code>, the socket will
     *          be reserved for exceptions like timeout; otherwise, the socket
     *          will be closed, no further communications could be done.
     */
    private void startHandshake(boolean resumable) throws IOException {
        checkWrite();
        try {
            if (getConnectionState() == cs_HANDSHAKE) {
                // do initial handshake
                performInitialHandshake();
            } else {
                // start renegotiation
                kickstartHandshake();
            }
        } catch (Exception e) {
            // shutdown and rethrow (wrapped) exception as appropriate
            handleException(e, resumable);
        }
    }

    /**
     * Kickstart the handshake if it is not already in progress.
     * This means:
     *
     *  . if handshaking is already underway, do nothing and return
     *
     *  . if the socket is not connected or already closed, throw an
     *    Exception.
     *
     *  . otherwise, call initHandshake() to initialize the handshaker
     *    object and progress the state. Then, send the initial
     *    handshaking message if appropriate (always on clients and
     *    on servers when renegotiating).
     */
    private synchronized void kickstartHandshake() throws IOException {

        switch (connectionState) {

        case cs_HANDSHAKE:
            // handshaker already setup, proceed
            break;

        case cs_DATA:
            if (!secureRenegotiation && !Handshaker.allowUnsafeRenegotiation) {
                throw new SSLHandshakeException(
                        "Insecure renegotiation is not allowed");
            }

            if (!secureRenegotiation) {
                if (debug != null && Debug.isOn("handshake")) {
                    System.out.println(
                        "Warning: Using insecure renegotiation");
                }
            }

            // initialize the handshaker, move to cs_RENEGOTIATE
            initHandshaker();
            break;

        case cs_RENEGOTIATE:
            // handshaking already in progress, return
            return;

        /*
         * The only way to get a socket in the state is when
         * you have an unconnected socket.
         */
        case cs_START:
            throw new SocketException(
                "handshaking attempted on unconnected socket");

        default:
            throw new SocketException("connection is closed");
        }

        //
        // Kickstart handshake state machine if we need to ...
        //
        // Note that handshaker.kickstart() writes the message
        // to its HandshakeOutStream, which calls back into
        // SSLSocketImpl.writeRecord() to send it.
        //
        if (!handshaker.activated()) {
             // prior to handshaking, activate the handshake
            if (connectionState == cs_RENEGOTIATE) {
                // don't use SSLv2Hello when renegotiating
                handshaker.activate(protocolVersion);
            } else {
                handshaker.activate(null);
            }

            if (handshaker instanceof ClientHandshaker) {
                // send client hello
                handshaker.kickstart();
            } else {
                if (connectionState == cs_HANDSHAKE) {
                    // initial handshake, no kickstart message to send
                } else {
                    // we want to renegotiate, send hello request
                    handshaker.kickstart();
                    // hello request is not included in the handshake
                    // hashes, reset them
                    handshaker.handshakeHash.reset();
                }
            }
        }
    }

    //
    // CLOSURE RELATED CALLS
    //

    /**
     * Return whether the socket has been explicitly closed by the application.
     */
    public boolean isClosed() {
        return getConnectionState() == cs_APP_CLOSED;
    }

    /**
     * Return whether we have reached end-of-file.
     *
     * If the socket is not connected, has been shutdown because of an error
     * or has been closed, throw an Exception.
     */
    boolean checkEOF() throws IOException {
        switch (getConnectionState()) {
        case cs_START:
            throw new SocketException("Socket is not connected");

        case cs_HANDSHAKE:
        case cs_DATA:
        case cs_RENEGOTIATE:
        case cs_SENT_CLOSE:
            return false;

        case cs_APP_CLOSED:
            throw new SocketException("Socket is closed");

        case cs_ERROR:
        case cs_CLOSED:
        default:
            // either closed because of error, or normal EOF
            if (closeReason == null) {
                return true;
            }
            IOException e = new SSLException
                        ("Connection has been shutdown: " + closeReason);
            e.initCause(closeReason);
            throw e;

        }
    }

    /**
     * Check if we can write data to this socket. If not, throw an IOException.
     */
    void checkWrite() throws IOException {
        if (checkEOF() || (getConnectionState() == cs_SENT_CLOSE)) {
            // we are at EOF, write must throw Exception
            throw new SocketException("Connection closed by remote host");
        }
    }

    protected void closeSocket() throws IOException {

        if ((debug != null) && Debug.isOn("ssl")) {
            System.out.println(threadName() + ", called closeSocket()");
        }
        if (self == this) {
            super.close();
        } else {
            self.close();
        }
    }

    /*
     * Closing the connection is tricky ... we can't officially close the
     * connection until we know the other end is ready to go away too,
     * and if ever the connection gets aborted we must forget session
     * state (it becomes invalid).
     */

    /**
     * Closes the SSL connection.  SSL includes an application level
     * shutdown handshake; you should close SSL sockets explicitly
     * rather than leaving it for finalization, so that your remote
     * peer does not experience a protocol error.
     */
    public void close() throws IOException {
        if ((debug != null) && Debug.isOn("ssl")) {
            System.out.println(threadName() + ", called close()");
        }
        closeInternal(true);  // caller is initiating close
        setConnectionState(cs_APP_CLOSED);
    }

    /**
     * Don't synchronize the whole method because waitForClose()
     * (which calls readRecord()) might be called.
     *
     * @param selfInitiated Indicates which party initiated the close.
     * If selfInitiated, this side is initiating a close; for layered and
     * non-autoclose socket, wait for close_notify response.
     * If !selfInitiated, peer sent close_notify; we reciprocate but
     * no need to wait for response.
     */
    private void closeInternal(boolean selfInitiated) throws IOException {
        if ((debug != null) && Debug.isOn("ssl")) {
            System.out.println(threadName() + ", called closeInternal("
                + selfInitiated + ")");
        }

        int state = getConnectionState();
        try {
            switch (state) {
            /*
             * java.net code sometimes closes sockets "early", when
             * we can't actually do I/O on them.
             */
            case cs_START:
                break;

            /*
             * If we're closing down due to error, we already sent (or else
             * received) the fatal alert ... no niceties, blow the connection
             * away as quickly as possible (even if we didn't allocate the
             * socket ourselves; it's unusable, regardless).
             */
            case cs_ERROR:
                closeSocket();
                break;

            /*
             * Sometimes close() gets called more than once.
             */
            case cs_CLOSED:
            case cs_APP_CLOSED:
                 break;

            /*
             * Otherwise we indicate clean termination.
             */
            // case cs_HANDSHAKE:
            // case cs_DATA:
            // case cs_RENEGOTIATE:
            // case cs_SENT_CLOSE:
            default:
                synchronized (this) {
                    if (((state = getConnectionState()) == cs_CLOSED) ||
                       (state == cs_ERROR) || (state == cs_APP_CLOSED)) {
                        return;  // connection was closed while we waited
                    }
                    if (state != cs_SENT_CLOSE) {
                        warning(Alerts.alert_close_notify);
                        connectionState = cs_SENT_CLOSE;
                    }
                }
                // If state was cs_SENT_CLOSE before, we don't do the actual
                // closing since it is already in progress.
                if (state == cs_SENT_CLOSE) {
                    if (debug != null && Debug.isOn("ssl")) {
                        System.out.println(threadName() +
                            ", close invoked again; state = " +
                            getConnectionState());
                    }
                    if (selfInitiated == false) {
                        // We were called because a close_notify message was
                        // received. This may be due to another thread calling
                        // read() or due to our call to waitForClose() below.
                        // In either case, just return.
                        return;
                    }
                    // Another thread explicitly called close(). We need to
                    // wait for the closing to complete before returning.
                    synchronized (this) {
                        while (connectionState < cs_CLOSED) {
                            try {
                                this.wait();
                            } catch (InterruptedException e) {
                                // ignore
                            }
                        }
                    }
                    if ((debug != null) && Debug.isOn("ssl")) {
                        System.out.println(threadName() +
                            ", after primary close; state = " +
                            getConnectionState());
                    }
                    return;
                }

                if (self == this) {
                    super.close();
                } else if (autoClose) {
                    self.close();
                } else if (selfInitiated) {
                    // layered && non-autoclose
                    // read close_notify alert to clear input stream
                    waitForClose(false);
                }

                // See comment in changeReadCiphers()
                readCipher.dispose();
                writeCipher.dispose();

                // state will be set to cs_CLOSED in the finally block below

                break;
            }
        } finally {
            synchronized (this) {
                // Upon exit from this method, the state is always >= cs_CLOSED
                connectionState = (connectionState == cs_APP_CLOSED)
                                ? cs_APP_CLOSED : cs_CLOSED;
                // notify any threads waiting for the closing to finish
                this.notifyAll();
            }
        }
    }

    /**
     * Reads a close_notify or a fatal alert from the input stream.
     * Keep reading records until we get a close_notify or until
     * the connection is otherwise closed.  The close_notify or alert
     * might be read by another reader,
     * which will then process the close and set the connection state.
     */
    void waitForClose(boolean rethrow) throws IOException {
        if (debug != null && Debug.isOn("ssl")) {
            System.out.println(threadName() +
                ", waiting for close_notify or alert: state "
                + getConnectionState());
        }

        try {
            int state;

            while (((state = getConnectionState()) != cs_CLOSED) &&
                   (state != cs_ERROR) && (state != cs_APP_CLOSED)) {
                // create the InputRecord if it isn't intialized.
                if (inrec == null) {
                    inrec = new InputRecord();
                }

                // Ask for app data and then throw it away
                try {
                    readRecord(inrec, true);
                } catch (SocketTimeoutException e) {
                    // if time out, ignore the exception and continue
                }
            }
            inrec = null;
        } catch (IOException e) {
            if (debug != null && Debug.isOn("ssl")) {
                System.out.println(threadName() +
                    ", Exception while waiting for close " +e);
            }
            if (rethrow) {
                throw e; // pass exception up
            }
        }
    }

    //
    // EXCEPTION AND ALERT HANDLING
    //

    /**
     * Handle an exception. This method is called by top level exception
     * handlers (in read(), write()) to make sure we always shutdown the
     * connection correctly and do not pass runtime exception to the
     * application.
     */
    void handleException(Exception e) throws IOException {
        handleException(e, true);
    }

    /**
     * Handle an exception. This method is called by top level exception
     * handlers (in read(), write(), startHandshake()) to make sure we
     * always shutdown the connection correctly and do not pass runtime
     * exception to the application.
     *
     * This method never returns normally, it always throws an IOException.
     *
     * We first check if the socket has already been shutdown because of an
     * error. If so, we just rethrow the exception. If the socket has not
     * been shutdown, we sent a fatal alert and remember the exception.
     *
     * @param e the Exception
     * @param resumable indicates the caller process is resumable from the
     *          exception. If <code>resumable</code>, the socket will be
     *          reserved for exceptions like timeout; otherwise, the socket
     *          will be closed, no further communications could be done.
     */
    synchronized private void handleException(Exception e, boolean resumable)
        throws IOException {
        if ((debug != null) && Debug.isOn("ssl")) {
            System.out.println(threadName()
                        + ", handling exception: " + e.toString());
        }

        // don't close the Socket in case of timeouts or interrupts if
        // the process is resumable.
        if (e instanceof InterruptedIOException && resumable) {
            throw (IOException)e;
        }

        // if we've already shutdown because of an error,
        // there is nothing to do except rethrow the exception
        if (closeReason != null) {
            if (e instanceof IOException) { // includes SSLException
                throw (IOException)e;
            } else {
                // this is odd, not an IOException.
                // normally, this should not happen
                // if closeReason has been already been set
                throw Alerts.getSSLException(Alerts.alert_internal_error, e,
                                      "Unexpected exception");
            }
        }

        // need to perform error shutdown
        boolean isSSLException = (e instanceof SSLException);
        if ((isSSLException == false) && (e instanceof IOException)) {
            // IOException from the socket
            // this means the TCP connection is already dead
            // we call fatal just to set the error status
            try {
                fatal(Alerts.alert_unexpected_message, e);
            } catch (IOException ee) {
                // ignore (IOException wrapped in SSLException)
            }
            // rethrow original IOException
            throw (IOException)e;
        }

        // must be SSLException or RuntimeException
        byte alertType;
        if (isSSLException) {
            if (e instanceof SSLHandshakeException) {
                alertType = Alerts.alert_handshake_failure;
            } else {
                alertType = Alerts.alert_unexpected_message;
            }
        } else {
            alertType = Alerts.alert_internal_error;
        }
        fatal(alertType, e);
    }

    /*
     * Send a warning alert.
     */
    void warning(byte description) {
        sendAlert(Alerts.alert_warning, description);
    }

    synchronized void fatal(byte description, String diagnostic)
            throws IOException {
        fatal(description, diagnostic, null);
    }

    synchronized void fatal(byte description, Throwable cause)
            throws IOException {
        fatal(description, null, cause);
    }

    /*
     * Send a fatal alert, and throw an exception so that callers will
     * need to stand on their heads to accidentally continue processing.
     */
    synchronized void fatal(byte description, String diagnostic,
            Throwable cause) throws IOException {
        if ((input != null) && (input.r != null)) {
            input.r.close();
        }
        sess.invalidate();
        if (handshakeSession != null) {
            handshakeSession.invalidate();
        }

        int oldState = connectionState;
        connectionState = cs_ERROR;

        /*
         * Has there been an error received yet?  If not, remember it.
         * By RFC 2246, we don't bother waiting for a response.
         * Fatal errors require immediate shutdown.
         */
        if (closeReason == null) {
            /*
             * Try to clear the kernel buffer to avoid TCP connection resets.
             */
            if (oldState == cs_HANDSHAKE) {
                sockInput.skip(sockInput.available());
            }

            // If the description equals -1, the alert won't be sent to peer.
            if (description != -1) {
                sendAlert(Alerts.alert_fatal, description);
            }
            if (cause instanceof SSLException) { // only true if != null
                closeReason = (SSLException)cause;
            } else {
                closeReason =
                    Alerts.getSSLException(description, cause, diagnostic);
            }
        }

        /*
         * Clean up our side.
         */
        closeSocket();

        // See comment in changeReadCiphers()
        readCipher.dispose();
        writeCipher.dispose();

        connectionState = (oldState == cs_APP_CLOSED) ? cs_APP_CLOSED
                                                      : cs_CLOSED;
        throw closeReason;
    }


    /*
     * Process an incoming alert ... caller must already have synchronized
     * access to "this".
     */
    private void recvAlert(InputRecord r) throws IOException {
        byte level = (byte)r.read();
        byte description = (byte)r.read();
        if (description == -1) { // check for short message
            fatal(Alerts.alert_illegal_parameter, "Short alert message");
        }

        if (debug != null && (Debug.isOn("record") ||
                Debug.isOn("handshake"))) {
            synchronized (System.out) {
                System.out.print(threadName());
                System.out.print(", RECV " + protocolVersion + " ALERT:  ");
                if (level == Alerts.alert_fatal) {
                    System.out.print("fatal, ");
                } else if (level == Alerts.alert_warning) {
                    System.out.print("warning, ");
                } else {
                    System.out.print("<level " + (0x0ff & level) + ">, ");
                }
                System.out.println(Alerts.alertDescription(description));
            }
        }

        if (level == Alerts.alert_warning) {
            if (description == Alerts.alert_close_notify) {
                if (connectionState == cs_HANDSHAKE) {
                    fatal(Alerts.alert_unexpected_message,
                                "Received close_notify during handshake");
                } else {
                    closeInternal(false);  // reply to close
                }
            } else {

                //
                // The other legal warnings relate to certificates,
                // e.g. no_certificate, bad_certificate, etc; these
                // are important to the handshaking code, which can
                // also handle illegal protocol alerts if needed.
                //
                if (handshaker != null) {
                    handshaker.handshakeAlert(description);
                }
            }
        } else { // fatal or unknown level
            String reason = "Received fatal alert: "
                + Alerts.alertDescription(description);
            if (closeReason == null) {
                closeReason = Alerts.getSSLException(description, reason);
            }
            fatal(Alerts.alert_unexpected_message, reason);
        }
    }


    /*
     * Emit alerts.  Caller must have synchronized with "this".
     */
    private void sendAlert(byte level, byte description) {
        // the connectionState cannot be cs_START
        if (connectionState >= cs_SENT_CLOSE) {
            return;
        }

        // For initial handshaking, don't send alert message to peer if
        // handshaker has not started.
        if (connectionState == cs_HANDSHAKE &&
            (handshaker == null || !handshaker.started())) {
            return;
        }

        OutputRecord r = new OutputRecord(Record.ct_alert);
        r.setVersion(protocolVersion);

        boolean useDebug = debug != null && Debug.isOn("ssl");
        if (useDebug) {
            synchronized (System.out) {
                System.out.print(threadName());
                System.out.print(", SEND " + protocolVersion + " ALERT:  ");
                if (level == Alerts.alert_fatal) {
                    System.out.print("fatal, ");
                } else if (level == Alerts.alert_warning) {
                    System.out.print("warning, ");
                } else {
                    System.out.print("<level = " + (0x0ff & level) + ">, ");
                }
                System.out.println("description = "
                        + Alerts.alertDescription(description));
            }
        }

        r.write(level);
        r.write(description);
        try {
            writeRecord(r);
        } catch (IOException e) {
            if (useDebug) {
                System.out.println(threadName() +
                    ", Exception sending alert: " + e);
            }
        }
    }

    //
    // VARIOUS OTHER METHODS
    //

    /*
     * When a connection finishes handshaking by enabling use of a newly
     * negotiated session, each end learns about it in two halves (read,
     * and write).  When both read and write ciphers have changed, and the
     * last handshake message has been read, the connection has joined
     * (rejoined) the new session.
     *
     * NOTE:  The SSLv3 spec is rather unclear on the concepts here.
     * Sessions don't change once they're established (including cipher
     * suite and master secret) but connections can join them (and leave
     * them).  They're created by handshaking, though sometime handshaking
     * causes connections to join up with pre-established sessions.
     */
    private void changeReadCiphers() throws SSLException {
        if (connectionState != cs_HANDSHAKE
                && connectionState != cs_RENEGOTIATE) {
            throw new SSLProtocolException(
                "State error, change cipher specs");
        }

        // ... create decompressor

        CipherBox oldCipher = readCipher;

        try {
            readCipher = handshaker.newReadCipher();
            readMAC = handshaker.newReadMAC();
        } catch (GeneralSecurityException e) {
            // "can't happen"
            throw (SSLException)new SSLException
                                ("Algorithm missing:  ").initCause(e);
        }

        /*
         * Dispose of any intermediate state in the underlying cipher.
         * For PKCS11 ciphers, this will release any attached sessions,
         * and thus make finalization faster.
         *
         * Since MAC's doFinal() is called for every SSL/TLS packet, it's
         * not necessary to do the same with MAC's.
         */
        oldCipher.dispose();
    }

    // used by Handshaker
    void changeWriteCiphers() throws SSLException {
        if (connectionState != cs_HANDSHAKE
                && connectionState != cs_RENEGOTIATE) {
            throw new SSLProtocolException(
                "State error, change cipher specs");
        }

        // ... create compressor

        CipherBox oldCipher = writeCipher;

        try {
            writeCipher = handshaker.newWriteCipher();
            writeMAC = handshaker.newWriteMAC();
        } catch (GeneralSecurityException e) {
            // "can't happen"
            throw (SSLException)new SSLException
                                ("Algorithm missing:  ").initCause(e);
        }

        // See comment above.
        oldCipher.dispose();
    }

    /*
     * Updates the SSL version associated with this connection.
     * Called from Handshaker once it has determined the negotiated version.
     */
    synchronized void setVersion(ProtocolVersion protocolVersion) {
        this.protocolVersion = protocolVersion;
        output.r.setVersion(protocolVersion);
    }

    synchronized String getHost() {
        // Note that the host may be null or empty for localhost.
        if (host == null || host.length() == 0) {
            host = getInetAddress().getHostName();
        }
        return host;
    }

    synchronized String getRawHostname() {
        return rawHostname;
    }

    // ONLY used by HttpsClient to setup the URI specified hostname
    synchronized public void setHost(String host) {
        this.host = host;
        this.rawHostname = host;
    }

    /**
     * Gets an input stream to read from the peer on the other side.
     * Data read from this stream was always integrity protected in
     * transit, and will usually have been confidentiality protected.
     */
    synchronized public InputStream getInputStream() throws IOException {
        if (isClosed()) {
            throw new SocketException("Socket is closed");
        }

        /*
         * Can't call isConnected() here, because the Handshakers
         * do some initialization before we actually connect.
         */
        if (connectionState == cs_START) {
            throw new SocketException("Socket is not connected");
        }

        return input;
    }

    /**
     * Gets an output stream to write to the peer on the other side.
     * Data written on this stream is always integrity protected, and
     * will usually be confidentiality protected.
     */
    synchronized public OutputStream getOutputStream() throws IOException {
        if (isClosed()) {
            throw new SocketException("Socket is closed");
        }

        /*
         * Can't call isConnected() here, because the Handshakers
         * do some initialization before we actually connect.
         */
        if (connectionState == cs_START) {
            throw new SocketException("Socket is not connected");
        }

        return output;
    }

    /**
     * Returns the the SSL Session in use by this connection.  These can
     * be long lived, and frequently correspond to an entire login session
     * for some user.
     */
    public SSLSession getSession() {
        /*
         * Force a synchronous handshake, if appropriate.
         */
        if (getConnectionState() == cs_HANDSHAKE) {
            try {
                // start handshaking, if failed, the connection will be closed.
                startHandshake(false);
            } catch (IOException e) {
                // handshake failed. log and return a nullSession
                if (debug != null && Debug.isOn("handshake")) {
                      System.out.println(threadName() +
                          ", IOException in getSession():  " + e);
                }
            }
        }
        synchronized (this) {
            return sess;
        }
    }

    @Override
    synchronized public SSLSession getHandshakeSession() {
        return handshakeSession;
    }

    synchronized void setHandshakeSession(SSLSessionImpl session) {
        handshakeSession = session;
    }

    /**
     * Controls whether new connections may cause creation of new SSL
     * sessions.
     *
     * As long as handshaking has not started, we can change
     * whether we enable session creations.  Otherwise,
     * we will need to wait for the next handshake.
     */
    synchronized public void setEnableSessionCreation(boolean flag) {
        enableSessionCreation = flag;

        if ((handshaker != null) && !handshaker.activated()) {
            handshaker.setEnableSessionCreation(enableSessionCreation);
        }
    }

    /**
     * Returns true if new connections may cause creation of new SSL
     * sessions.
     */
    synchronized public boolean getEnableSessionCreation() {
        return enableSessionCreation;
    }


    /**
     * Sets the flag controlling whether a server mode socket
     * *REQUIRES* SSL client authentication.
     *
     * As long as handshaking has not started, we can change
     * whether client authentication is needed.  Otherwise,
     * we will need to wait for the next handshake.
     */
    synchronized public void setNeedClientAuth(boolean flag) {
        doClientAuth = (flag ?
            SSLEngineImpl.clauth_required : SSLEngineImpl.clauth_none);

        if ((handshaker != null) &&
                (handshaker instanceof ServerHandshaker) &&
                !handshaker.activated()) {
            ((ServerHandshaker) handshaker).setClientAuth(doClientAuth);
        }
    }

    synchronized public boolean getNeedClientAuth() {
        return (doClientAuth == SSLEngineImpl.clauth_required);
    }

    /**
     * Sets the flag controlling whether a server mode socket
     * *REQUESTS* SSL client authentication.
     *
     * As long as handshaking has not started, we can change
     * whether client authentication is requested.  Otherwise,
     * we will need to wait for the next handshake.
     */
    synchronized public void setWantClientAuth(boolean flag) {
        doClientAuth = (flag ?
            SSLEngineImpl.clauth_requested : SSLEngineImpl.clauth_none);

        if ((handshaker != null) &&
                (handshaker instanceof ServerHandshaker) &&
                !handshaker.activated()) {
            ((ServerHandshaker) handshaker).setClientAuth(doClientAuth);
        }
    }

    synchronized public boolean getWantClientAuth() {
        return (doClientAuth == SSLEngineImpl.clauth_requested);
    }


    /**
     * Sets the flag controlling whether the socket is in SSL
     * client or server mode.  Must be called before any SSL
     * traffic has started.
     */
    synchronized public void setUseClientMode(boolean flag) {
        switch (connectionState) {

        case cs_START:
            /*
             * If we need to change the socket mode and the enabled
             * protocols haven't specifically been set by the user,
             * change them to the corresponding default ones.
             */
            if (roleIsServer != (!flag) &&
                    ProtocolList.isDefaultProtocolList(enabledProtocols)) {
                enabledProtocols = ProtocolList.getDefault(!flag);
            }
            roleIsServer = !flag;
            break;

        case cs_HANDSHAKE:
            /*
             * If we have a handshaker, but haven't started
             * SSL traffic, we can throw away our current
             * handshaker, and start from scratch.  Don't
             * need to call doneConnect() again, we already
             * have the streams.
             */
            assert(handshaker != null);
            if (!handshaker.activated()) {
                /*
                 * If we need to change the socket mode and the enabled
                 * protocols haven't specifically been set by the user,
                 * change them to the corresponding default ones.
                 */
                if (roleIsServer != (!flag) &&
                        ProtocolList.isDefaultProtocolList(enabledProtocols)) {
                    enabledProtocols = ProtocolList.getDefault(!flag);
                }
                roleIsServer = !flag;
                connectionState = cs_START;
                initHandshaker();
                break;
            }

            // If handshake has started, that's an error.  Fall through...

        default:
            if (debug != null && Debug.isOn("ssl")) {
                System.out.println(threadName() +
                    ", setUseClientMode() invoked in state = " +
                    connectionState);
            }
            throw new IllegalArgumentException(
                "Cannot change mode after SSL traffic has started");
        }
    }

    synchronized public boolean getUseClientMode() {
        return !roleIsServer;
    }


    /**
     * Returns the names of the cipher suites which could be enabled for use
     * on an SSL connection.  Normally, only a subset of these will actually
     * be enabled by default, since this list may include cipher suites which
     * do not support the mutual authentication of servers and clients, or
     * which do not protect data confidentiality.  Servers may also need
     * certain kinds of certificates to use certain cipher suites.
     *
     * @return an array of cipher suite names
     */
    public String[] getSupportedCipherSuites() {
        CipherSuiteList.clearAvailableCache();
        return CipherSuiteList.getSupported().toStringArray();
    }

    /**
     * Controls which particular cipher suites are enabled for use on
     * this connection.  The cipher suites must have been listed by
     * getCipherSuites() as being supported.  Even if a suite has been
     * enabled, it might never be used if no peer supports it or the
     * requisite certificates (and private keys) are not available.
     *
     * @param suites Names of all the cipher suites to enable.
     */
    synchronized public void setEnabledCipherSuites(String[] suites) {
        enabledCipherSuites = new CipherSuiteList(suites);
        if ((handshaker != null) && !handshaker.activated()) {
            handshaker.setEnabledCipherSuites(enabledCipherSuites);
        }
    }

    /**
     * Returns the names of the SSL cipher suites which are currently enabled
     * for use on this connection.  When an SSL socket is first created,
     * all enabled cipher suites <em>(a)</em> protect data confidentiality,
     * by traffic encryption, and <em>(b)</em> can mutually authenticate
     * both clients and servers.  Thus, in some environments, this value
     * might be empty.
     *
     * @return an array of cipher suite names
     */
    synchronized public String[] getEnabledCipherSuites() {
        return enabledCipherSuites.toStringArray();
    }


    /**
     * Returns the protocols that are supported by this implementation.
     * A subset of the supported protocols may be enabled for this connection
     * @return an array of protocol names.
     */
    public String[] getSupportedProtocols() {
        return ProtocolList.getSupported().toStringArray();
    }

    /**
     * Controls which protocols are enabled for use on
     * this connection.  The protocols must have been listed by
     * getSupportedProtocols() as being supported.
     *
     * @param protocols protocols to enable.
     * @exception IllegalArgumentException when one of the protocols
     *  named by the parameter is not supported.
     */
    synchronized public void setEnabledProtocols(String[] protocols) {
        enabledProtocols = new ProtocolList(protocols);
        if ((handshaker != null) && !handshaker.activated()) {
            handshaker.setEnabledProtocols(enabledProtocols);
        }
    }

    synchronized public String[] getEnabledProtocols() {
        return enabledProtocols.toStringArray();
    }

    /**
     * Assigns the socket timeout.
     * @see java.net.Socket#setSoTimeout
     */
    public void setSoTimeout(int timeout) throws SocketException {
        if ((debug != null) && Debug.isOn("ssl")) {
            System.out.println(threadName() +
                ", setSoTimeout(" + timeout + ") called");
        }
        if (self == this) {
            super.setSoTimeout(timeout);
        } else {
            self.setSoTimeout(timeout);
        }
    }

    /**
     * Registers an event listener to receive notifications that an
     * SSL handshake has completed on this connection.
     */
    public synchronized void addHandshakeCompletedListener(
            HandshakeCompletedListener listener) {
        if (listener == null) {
            throw new IllegalArgumentException("listener is null");
        }
        if (handshakeListeners == null) {
            handshakeListeners = new
                HashMap<HandshakeCompletedListener, AccessControlContext>(4);
        }
        handshakeListeners.put(listener, AccessController.getContext());
    }


    /**
     * Removes a previously registered handshake completion listener.
     */
    public synchronized void removeHandshakeCompletedListener(
            HandshakeCompletedListener listener) {
        if (handshakeListeners == null) {
            throw new IllegalArgumentException("no listeners");
        }
        if (handshakeListeners.remove(listener) == null) {
            throw new IllegalArgumentException("listener not registered");
        }
        if (handshakeListeners.isEmpty()) {
            handshakeListeners = null;
        }
    }

    /**
     * Returns the SSLParameters in effect for this SSLSocket.
     */
    synchronized public SSLParameters getSSLParameters() {
        SSLParameters params = super.getSSLParameters();

        // the super implementation does not handle the following parameters
        params.setEndpointIdentificationAlgorithm(identificationProtocol);
        params.setAlgorithmConstraints(algorithmConstraints);

        return params;
    }

    /**
     * Applies SSLParameters to this socket.
     */
    synchronized public void setSSLParameters(SSLParameters params) {
        super.setSSLParameters(params);

        // the super implementation does not handle the following parameters
        identificationProtocol = params.getEndpointIdentificationAlgorithm();
        algorithmConstraints = params.getAlgorithmConstraints();
        if ((handshaker != null) && !handshaker.started()) {
            handshaker.setIdentificationProtocol(identificationProtocol);
            handshaker.setAlgorithmConstraints(algorithmConstraints);
        }
    }

    //
    // We allocate a separate thread to deliver handshake completion
    // events.  This ensures that the notifications don't block the
    // protocol state machine.
    //
    private static class NotifyHandshakeThread extends Thread {

        private Set<Map.Entry<HandshakeCompletedListener,AccessControlContext>>
                targets;        // who gets notified
        private HandshakeCompletedEvent event;          // the notification

        NotifyHandshakeThread(
            Set<Map.Entry<HandshakeCompletedListener,AccessControlContext>>
            entrySet, HandshakeCompletedEvent e) {

            super("HandshakeCompletedNotify-Thread");
            targets = entrySet;
            event = e;
        }

        public void run() {
            for (Map.Entry<HandshakeCompletedListener,AccessControlContext>
                entry : targets) {

                final HandshakeCompletedListener l = entry.getKey();
                AccessControlContext acc = entry.getValue();
                AccessController.doPrivileged(new PrivilegedAction<Void>() {
                    public Void run() {
                        l.handshakeCompleted(event);
                        return null;
                    }
                }, acc);
            }
        }
    }

    /**
     * Return the name of the current thread. Utility method.
     */
    private static String threadName() {
        return Thread.currentThread().getName();
    }

    /**
     * Returns a printable representation of this end of the connection.
     */
    public String toString() {
        StringBuffer retval = new StringBuffer(80);

        retval.append(Integer.toHexString(hashCode()));
        retval.append("[");
        retval.append(sess.getCipherSuite());
        retval.append(": ");

        if (self == this) {
            retval.append(super.toString());
        } else {
            retval.append(self.toString());
        }
        retval.append("]");

        return retval.toString();
    }
}<|MERGE_RESOLUTION|>--- conflicted
+++ resolved
@@ -563,11 +563,7 @@
         serverVerifyData = new byte[0];
 
         enabledCipherSuites = CipherSuiteList.getDefault();
-<<<<<<< HEAD
-        enabledProtocols = ProtocolList.getDefault();
-=======
         enabledProtocols = ProtocolList.getDefault(roleIsServer);
->>>>>>> 31872138
         inrec = null;
 
         // save the acc
