/*
 * Copyright (c) 1997, 2011, Oracle and/or its affiliates. All rights reserved.
 * DO NOT ALTER OR REMOVE COPYRIGHT NOTICES OR THIS FILE HEADER.
 *
 * This code is free software; you can redistribute it and/or modify it
 * under the terms of the GNU General Public License version 2 only, as
 * published by the Free Software Foundation.
 *
 * This code is distributed in the hope that it will be useful, but WITHOUT
 * ANY WARRANTY; without even the implied warranty of MERCHANTABILITY or
 * FITNESS FOR A PARTICULAR PURPOSE.  See the GNU General Public License
 * version 2 for more details (a copy is included in the LICENSE file that
 * accompanied this code).
 *
 * You should have received a copy of the GNU General Public License version
 * 2 along with this work; if not, write to the Free Software Foundation,
 * Inc., 51 Franklin St, Fifth Floor, Boston, MA 02110-1301 USA.
 *
 * Please contact Oracle, 500 Oracle Parkway, Redwood Shores, CA 94065 USA
 * or visit www.oracle.com if you need additional information or have any
 * questions.
 *
 */

#ifndef CPU_AARCH64_VM_ASSEMBLER_AARCH64_HPP
#define CPU_AARCH64_VM_ASSEMBLER_AARCH64_HPP

#include "register_aarch64.hpp"

#define assert_cond(ARG1) assert(ARG1, #ARG1)

namespace asm_util {
  uint32_t encode_immediate_v2(int is32, uint64_t imm);
};

using namespace asm_util;


class Assembler;

class Instruction_aarch64 {
  unsigned insn;
  unsigned bits;
  Assembler *assem;

public:

  Instruction_aarch64(class Assembler *as) {
    bits = 0;
    insn = 0;
    assem = as;
  }

  ~Instruction_aarch64();

  unsigned &get_insn() { return insn; }
  unsigned &get_bits() { return bits; }

  static inline int32_t extend(unsigned val, int hi = 31, int lo = 0) {
    union {
      unsigned u;
      int n;
    };

    u = val << (31 - hi);
    n = n >> (31 - hi + lo);
    return n;
  }

  void f(unsigned val, int msb, int lsb) {
    int nbits = msb - lsb + 1;
    assert_cond(val < (1U << nbits));
    assert_cond(msb >= lsb);
    unsigned mask = (1U << nbits) - 1;
    val <<= lsb;
    mask <<= lsb;
    insn |= val;
    assert_cond((bits & mask) == 0);
    bits |= mask;
  }

  void f(unsigned val, int bit) {
    f(val, bit, bit);
  }

  void sf(long val, int msb, int lsb) {
    int nbits = msb - lsb + 1;
    long chk = val >> (nbits - 1);
    assert_cond (chk == -1 || chk == 0);
    unsigned uval = val;
    unsigned mask = (1U << nbits) - 1;
    uval &= mask;
    f(uval, lsb + nbits - 1, lsb);
  }

  void rf(Register r, int lsb) {
    f(r->encoding_nocheck(), lsb + 4, lsb);
  }

  unsigned getf (int msb = 31, int lsb = 0) {
    int nbits = msb - lsb + 1;
    unsigned mask = ((1U << nbits) - 1) << lsb;
    assert_cond(bits & mask == mask);
    return (insn & mask) >> lsb;
  }

  void fixed(unsigned value, unsigned mask) {
    assert_cond ((mask & bits) == 0);
    bits |= mask;
    insn |= value;
  }
};

#define starti Instruction_aarch64 do_not_use(this); set_current(&do_not_use)

class Pre {
  int _offset;
  Register _r;
public:
  Pre(Register reg, int o) : _r(reg), _offset(o) { }
  int offset() { return _offset; }
  Register reg() { return _r; }
};

class Post {
  int _offset;
  Register _r;
public:
  Post(Register reg, int o) : _r(reg), _offset(o) { }
  int offset() { return _offset; }
  Register reg() { return _r; }
};

// Addressing modes
class Address VALUE_OBJ_CLASS_SPEC {
 public:
  enum mode { base_plus_offset, pre, post, pcrel,
	      base_plus_offset_reg, base_plus_offset_reg_extended};
  enum ScaleFactor { times_4, times_8 };
 private:
  Register _base;
  Register _index;
  int _offset;
  enum mode _mode;
  int _scale;

 public:
  Address(Register r)
    : _mode(base_plus_offset), _base(r), _offset(0) { }
  Address(Register r, int o)
    : _mode(base_plus_offset), _base(r), _offset(o) { }
  Address(Register r, Register r1, int scale = 0)
    : _mode(base_plus_offset_reg), _base(r), _index(r1), _scale(scale) { }
  Address(Pre p)
    : _mode(pre), _base(p.reg()), _offset(p.offset()) { }
  Address(Post p)
    : _mode(post), _base(p.reg()), _offset(p.offset()) { }
  Address(address a) : _mode(pcrel), _adr(a) { }

  void encode(Instruction_aarch64 *i) {
    switch(_mode) {
    case base_plus_offset:
      {
	i->f(0b111, 29, 27), i->f(0b01, 25, 24);
	unsigned shift = i->getf(31, 30);
	assert_cond((_offset >> shift) << shift == _offset);
	_offset >>= shift;
	i->sf(_offset, 21, 10);
	i->rf(_base, 5);
      }
      break;

    case base_plus_offset_reg:
      assert_cond(_scale == 0);
      i->f(0b111, 29, 27), i->f(0b00, 25, 24);
      i->f(1, 21);
      i->rf(_index, 16);
      i->rf(_base, 5);
      i->f(0b011, 15, 13); // Offset is always X register
      i->f(0, 12); // Shift is 0
      i->f(0b10, 11, 10);
      break;

    case pre:
      i->f(0b111, 29, 27), i->f(0b00, 25, 24);
      i->f(0, 21), i->f(0b11, 11, 10);
      i->f(_offset, 20, 12);
      i->rf(_base, 5);
      break;

    case post:
      i->f(0b111, 29, 27), i->f(0b00, 25, 24);
      i->f(0, 21), i->f(0b01, 11, 10);
      i->f(_offset, 20, 12);
      i->rf(_base, 5);
      break;

    default:
      assert_cond(false);
    }
  }
};

class Assembler : public AbstractAssembler {
public:
  Address pre(Register base, int offset) {
    return Address(Pre(base, offset));
  }

  Address post (Register base, int offset) {
    return Address(Post(base, offset));
  }

  Instruction_aarch64* current;
public:
  void set_current(Instruction_aarch64* i) { current = i; }

  void f(unsigned val, int msb, int lsb) {
    current->f(val, msb, lsb);
  }
  void f(unsigned val, int msb) {
    current->f(val, msb, msb);
  }
  void sf(long val, int msb, int lsb) {
    current->sf(val, msb, lsb);
  }
  void rf(Register reg, int lsb) {
    current->rf(reg, lsb);
  }
  void fixed(unsigned value, unsigned mask) {
    current->fixed(value, mask);
  }

  void emit() {
    emit_long(current->get_insn());
    assert_cond(current->get_bits() == 0xffffffff);
    current = NULL;
  }

  // PC-rel. addressing
#define INSN(NAME, op, shift)						\
  void NAME(Register Rd, address adr) {					\
    long offset = adr - pc();						\
    offset >>= shift;							\
    int offset_lo = offset & 3;						\
    offset >>= 2;							\
    starti;								\
    f(0, 31), f(offset_lo, 30, 29), f(0b10000, 28, 24), sf(offset, 23, 5); \
    rf(Rd, 0);								\
  }

  INSN(adr, 0, 0);
  INSN(adrp, 1, 12);

#undef INSN
  // Add/subtract (immediate)
#define INSN(NAME, decode)						\
  void NAME(Register Rd, Register Rn, unsigned imm, unsigned shift = 0) { \
    starti;								\
    f(decode, 31, 29), f(0b10001, 28, 24), f(shift, 23, 22), f(imm, 21, 10); \
    rf(Rd, 0), rf(Rn, 5);						\
  }

  INSN(addwi,  0b000);
  INSN(addswi, 0b001);
  INSN(subwi,  0b010);
  INSN(subswi, 0b011);
  INSN(addi,   0b100);
  INSN(addsi,  0b101);
  INSN(subi,   0b110);
  INSN(subsi,  0b111);

#undef INSN

 // Logical (immediate)
#define INSN(NAME, decode, is32)				\
  void NAME(Register Rd, Register Rn, uint64_t imm) {		\
    starti;							\
    uint32_t val = encode_immediate_v2(is32, imm);		\
    f(decode, 31, 29), f(0b100100, 28, 23), f(val, 22, 10);	\
    rf(Rd, 0), rf(Rn, 5);					\
  }

  INSN(andwi, 0b000, true);
  INSN(orrwi, 0b001, true);
  INSN(eorwi, 0b000, true);
  INSN(andswi, 0b011, true);
  INSN(andi,  0b100, false);
  INSN(orri,  0b101, false);
  INSN(eori,  0b100, false);
  INSN(andsi, 0b111, false);

#undef INSN

  // Move wide (immediate)
#define INSN(NAME, opcode)						\
  void NAME(Register Rd, unsigned imm, unsigned shift = 0) {		\
    starti;								\
    f(opcode, 31, 29), f(0b100101, 28, 23), f(shift, 22, 21), f(imm, 20, 5); \
    rf(Rd, 0);								\
  }

  INSN(movnw, 0b000);
  INSN(movzw, 0b010);
  INSN(movkw, 0b011);
  INSN(movn, 0b100);
  INSN(movz, 0b110);
  INSN(movk, 0b111);

#undef INSN

  // Bitfield
#define INSN(NAME, opcode)						\
  void NAME(Register Rd, Register Rn, unsigned immr, unsigned imms) {	\
    starti;								\
    f(opcode, 31, 22), f(immr, 21, 16), f(imms, 15, 10);		\
    rf(Rn, 5), rf(Rd, 0);						\
  }

  INSN(sbfmw, 0b0000);
  INSN(bfmw,  0b0010);
  INSN(ubfmw, 0b0100);
  INSN(sbfm,  0b1000);
  INSN(bfm,   0b1010);
  INSN(ubfm,  0b1100);

#undef INSN

  // Extract
#define INSN(NAME, opcode)						\
  void NAME(Register Rd, Register Rn, Register Rm, unsigned imms) {	\
    starti;								\
    f(opcode, 31, 21), f(imms, 15, 10);					\
    rf(Rm, 16), rf(Rn, 5), rf(Rd, 0);					\
  }

  INSN(extrw, 0b00010011100);
  INSN(extr,  0b10010011110);

#undef INSN

  // Unconditional branch (immediate)
#define INSN(NAME, opcode)					\
  void NAME(address dest) {					\
    starti;							\
    long offset = (dest - pc()) >> 2;				\
    f(opcode, 31), f(0b00101, 30, 26), sf(offset, 25, 0);	\
  }

  INSN(b, 0);
  INSN(bl, 1);

#undef INSN

  // Compare & branch (immediate)
#define INSN(NAME, opcode)				\
  void NAME(Register Rt, address dest) {		\
    long offset = (dest - pc()) >> 2;			\
    starti;						\
    f(opcode, 31, 24), sf(offset, 23, 5), rf(Rt, 0);	\
  }

  INSN(cbzw,  0b00110100);
  INSN(cbnzw, 0b00110101);
  INSN(cbz,   0b10110100);
  INSN(cbnz,  0b10110101);

#undef INSN

  // Test & branch (immediate)
#define INSN(NAME, opcode)						\
  void NAME(Register Rt, int bitpos, address dest) {			\
    long offset = (dest - pc()) >> 2;					\
    int b5 = bitpos >> 5;						\
    bitpos &= 0x1f;							\
    starti;								\
    f(b5, 31), f(opcode, 30, 24), f(bitpos, 23, 19), sf(offset, 18, 5);	\
    rf(Rt, 0);								\
  }

  INSN(tbz,  0b0110110);
  INSN(tbnz, 0b0110111);

#undef INSN

  // Conditional branch (immediate)
  void cond_branch(int cond, address dest) {
    long offset = (dest - pc()) >> 2;
    starti;
    f(0b0101010, 31, 25), f(0, 24), sf(offset, 23, 5), f(0, 4), f(cond, 3, 0);
  }

  enum {EQ, NE, HS, CS=HS, LO, CC=LO, MI, PL, VS, VC, HI, LS, GE, LT, GT, LE, AL, NV};

#define INSN(NAME, cond)			\
  void NAME(address dest) {			\
    cond_branch(cond, dest);			\
  }

  INSN(beq, EQ);
  INSN(bne, NE);
  INSN(bhs, HS);
  INSN(bcs, CS);
  INSN(blo, LO);
  INSN(bcc, CC);
  INSN(bmi, MI);
  INSN(bpl, PL);
  INSN(bvs, VS);
  INSN(bvc, VC);
  INSN(bhi, HI);
  INSN(bls, LS);
  INSN(bge, GE);
  INSN(blt, LT);
  INSN(bgt, GT);
  INSN(ble, LE);
  INSN(bal, AL);
  INSN(bnv, NV);

#undef INSN

  // Exception generation
  void generate_exception(int opc, int op2, int LL, unsigned imm) {
    starti;
    f(0b11010100, 31, 24);
    f(opc, 23, 21), f(imm, 20, 5), f(op2, 4, 2), f(LL, 1, 0);
  }

#define INSN(NAME, opc, op2, LL)		\
  void NAME(unsigned imm) {			\
    generate_exception(opc, op2, LL, imm);	\
  }

  INSN(svc, 0b000, 0, 0b01);
  INSN(hvc, 0b000, 0, 0b10);
  INSN(smc, 0b000, 0, 0b11);
  INSN(brk, 0b001, 0, 0b00);
  INSN(hlt, 0b010, 0, 0b00);
  INSN(dpcs1, 0b101, 0, 0b01);
  INSN(dpcs2, 0b101, 0, 0b10);
  INSN(dpcs3, 0b101, 0, 0b11);

#undef INSN

  // System
  void system(int op0, int op1, int CRn, int CRm_op2, Register rt)
  {
    starti;
    f(0b11010101000, 31, 21);
    f(op0, 20, 19);
    f(op1, 18, 16);
    f(CRn, 15, 12);
    f(CRm_op2, 11, 5);
    rf(rt, 0);
  }

  void hint(int imm) {
    system(0b00, 0b011, 0b0010, imm, (Register)0b11111);
  }

  void nop() {
    hint(0);
  }

  // Unconditional branch (register)
  void branch_reg(Register R, int opc) {
    starti;
    f(0b1101011, 31, 25);
    f(opc, 24, 21);
    f(0b11111000000, 20, 10);
    rf(R, 5);
    f(0b00000, 4, 0);
  }

#define INSN(NAME, opc)				\
  void NAME(Register R) {			\
    branch_reg(R, opc);				\
  }

  INSN(br, 0b0000);
  INSN(blr, 0b0001);
  INSN(ret, 0b0010);

#undef INSN

#define INSN(NAME, opc)				\
  void NAME() {			\
    branch_reg((Register)0b11111, opc);		\
  }

  INSN(eret, 0b0100);
  INSN(drps, 0b0101);

#undef INSN



  // Load/store exclusive
  enum operand_size { byte, halfword, word, xword };

  void load_store_exclusive(Register Rs, Register Rt1, Register Rt2,
    Register Rn, enum operand_size sz, int op, int o0) {
    starti;
    f(sz, 31, 30), f(0b001000, 29, 24), f(op, 23, 21);
    rf(Rs, 16), f(o0, 15), rf(Rt2, 10), rf(Rn, 5), rf(Rt1, 0);
  }

#define INSN4(NAME, sz, op, o0) /* Four registers */			\
  void NAME(Register Rs, Register Rt1, Register Rt2, Register Rn) {	\
    load_store_exclusive(Rs, Rt1, Rt2, Rn, sz, op, o0);			\
  }

#define INSN3(NAME, sz, op, o0) /* Three registers */			\
  void NAME(Register Rs, Register Rt, Register Rn) {			\
    load_store_exclusive(Rs, Rt, (Register)0b11111, Rn, sz, op, o0);	\
  }

#define INSN2(NAME, sz, op, o0) /* Two registers */			\
  void NAME(Register Rt, Register Rn) {					\
    load_store_exclusive((Register)0b11111, Rt, (Register)0b11111,	\
			 Rn, sz, op, o0);				\
  }

#define INSN_FOO(NAME, sz, op, o0) /* Three registers, encoded differently */ \
  void NAME(Register Rt1, Register Rt2, Register Rn) {			\
    load_store_exclusive((Register)0b11111, Rt1, Rt2, Rn, sz, op, o0);	\
  }

  // bytes
  INSN3(stxrb, byte, 0b000, 0);
  INSN3(stlxrb, byte, 0b000, 1);
  INSN2(ldxrb, byte, 0b010, 0);
  INSN2(ldaxrb, byte, 0b010, 1);
  INSN2(stlrb, byte, 0b100, 1);
  INSN2(ldarb, byte, 0b110, 1);

  // halfwords
  INSN3(stxrh, halfword, 0b000, 0);
  INSN3(stlxrh, halfword, 0b000, 1);
  INSN2(ldxrh, halfword, 0b010, 0);
  INSN2(ldaxrh, halfword, 0b010, 1);
  INSN2(stlrh, halfword, 0b100, 1);
  INSN2(ldarh, halfword, 0b110, 1);

  // words
  INSN3(stxrw, word, 0b000, 0);
  INSN3(stlxrw, word, 0b000, 1);
  INSN4(stxpw, word, 0b001, 0);
  INSN4(stlxpw, word, 0b001, 1);
  INSN2(ldxrw, word, 0b010, 0);
  INSN2(ldaxrw, word, 0b010, 1);
  INSN_FOO(ldxpw, word, 0b011, 0);
  INSN_FOO(ldaxpw, word, 0b011, 1);
  INSN2(stlrw, word, 0b100, 1);
  INSN2(ldarw, word, 0b110, 1);

  // xwords
  INSN3(stxr, xword, 0b000, 0);
  INSN3(stlxr, xword, 0b000, 1);
  INSN4(stxp, xword, 0b001, 0);
  INSN4(stlxp, xword, 0b001, 1);
  INSN2(ldxr, xword, 0b010, 0);
  INSN2(ldaxr, xword, 0b010, 1);
  INSN_FOO(ldxp, xword, 0b011, 0);
  INSN_FOO(ldaxp, xword, 0b011, 1);
  INSN2(stlr, xword, 0b100, 1);
  INSN2(ldar, xword, 0b110, 1);

#undef INSN2
#undef INSN3
#undef INSN4
#undef INSN_FOO

  // Load register (literal)
#define INSN(NAME, opc, V)						\
  void NAME(Register Rt, address dest) {				\
    long offset = (dest - pc()) >> 2;					\
    starti;								\
    f(opc, 31, 30), f(0b011, 29, 27), f(V, 26), f(0b00, 25, 24),	\
      sf(offset, 23, 5);						\
    rf(Rt, 0);								\
  }

  INSN(ldrw, 0b00, 0);
  INSN(ldr, 0b01, 0);
  INSN(ldrsw, 0b10, 0);

#undef INSN

#define INSN(NAME, opc, V)						\
  void NAME(int prfop, address dest) {					\
    long offset = (dest - pc()) >> 2;					\
    starti;								\
    f(opc, 31, 30), f(0b011, 29, 27), f(V, 26), f(0b00, 25, 24),	\
      sf(offset, 23, 5);						\
    f(prfop, 4, 0);							\
  }

  INSN(prfm, 0b11, 0);

#undef INSN

  // Load/store
  void ld_st1(int opc, int p1, int V, int p2, int L,
	      Register Rt1, Register Rt2, Register Rn, int imm) {
    starti;
    f(opc, 31, 30), f(p1, 29, 27), f(V, 26), f(p2, 25, 23), f(L, 22);
    sf(imm, 21, 15);
    rf(Rt2, 10), rf(Rn, 5), rf(Rt1, 0);
  }

  int scale_ld_st(int size, int offset) {
    int imm;
    switch(size) {
      case 0b01:
      case 0b00:
	imm = offset >> 2;
	assert_cond(imm << 2 == offset);
	break;
      case 0b10:
	imm = offset >> 3;
	assert_cond(imm << 3 == offset);
	break;
      default:
	assert_cond(false);
      }
    return imm;
  }

  // Load/store register pair (offset)
#define INSN(NAME, size, p1, V, p2, L)					\
  void NAME(Register Rt1, Register Rt2, Register Rn, int offset) {	\
    ld_st1(size, p1, V, p2, L, Rt1, Rt2, Rn, scale_ld_st(size, offset)); \
  }

  INSN(stpw, 0b00, 0b101, 0, 0b0010, 0);
  INSN(ldpw, 0b00, 0b101, 0, 0b0010, 1);
  INSN(ldpsw, 0b01, 0b101, 0, 0b0010, 1);
  INSN(stp, 0b10, 0b101, 0, 0b0010, 0);
  INSN(ldp, 0b10, 0b101, 0, 0b0010, 1);

  // Load/store no-allocate pair (offset)
  INSN(stnpw, 0b00, 0b101, 0, 0b000, 0);
  INSN(ldnpw, 0b00, 0b101, 0, 0b000, 1);
  INSN(stnp, 0b10, 0b101, 0, 0b000, 0);
  INSN(ldnp, 0b10, 0b101, 0, 0b000, 1);

#undef INSN

  void ld_st2(Register Rt, Address adr, int size, int op) {
    starti;
    f(size, 31, 30);
    f(op, 23, 22); // str
    f(0, 26); // general reg
    rf(Rt, 0);
    adr.encode(current);
  }

#define INSN(NAME, size, op)			\
  void NAME(Register Rt, Address adr) {	\
    ld_st2(Rt, adr, size, op);			\
  }

  INSN(str, 0b11, 0b00);
  INSN(strw, 0b10, 0b00);
  INSN(strb, 0b00, 0b00);
  INSN(strh, 0b01, 0b00);

  INSN(ldr, 0b11, 0b01);
  INSN(ldrw, 0b10, 0b01);
  INSN(ldrb, 0b00, 0b01);
  INSN(ldrh, 0b01, 0b01);

#undef INSN

  Assembler(CodeBuffer* code) : AbstractAssembler(code) {
  }

  virtual RegisterOrConstant delayed_value_impl(intptr_t* delayed_value_addr,
                                                Register tmp,
                                                int offset) {
  }

  // Stack overflow checking
  virtual void bang_stack_with_offset(int offset) {
  }

  bool operand_valid_for_logical_immdiate(int is32, uint64_t imm);

  enum Condition {
    dummy
  };
};

#undef starti

inline Instruction_aarch64::~Instruction_aarch64() {
  assem->emit();
}

// extra stuff needed to compile
// not sure which of these methods are really necessary
class AddressLiteral VALUE_OBJ_CLASS_SPEC {
  friend class ArrayAddress;;
 protected:
  // creation
  AddressLiteral();
  public:
  AddressLiteral addr() { Unimplemented(); }
};

class ArrayAddress;
class BiasedLockingCounters;

class MacroAssembler: public Assembler {
  friend class LIR_Assembler;

 protected:

  Address as_Address(AddressLiteral adr);
  Address as_Address(ArrayAddress adr);

  // Support for VM calls
  //
  // This is the base routine called by the different versions of call_VM_leaf. The interpreter
  // may customize this version by overriding it for its purposes (e.g., to save/restore
  // additional registers when doing a VM call).
#ifdef CC_INTERP
  // c++ interpreter never wants to use interp_masm version of call_VM
  #define VIRTUAL
#else
  #define VIRTUAL virtual
#endif

  VIRTUAL void call_VM_leaf_base(
    address entry_point,               // the entry point
    int     number_of_arguments        // the number of arguments to pop after the call
  );

  // This is the base routine called by the different versions of call_VM. The interpreter
  // may customize this version by overriding it for its purposes (e.g., to save/restore
  // additional registers when doing a VM call).
  //
  // If no java_thread register is specified (noreg) than rdi will be used instead. call_VM_base
  // returns the register which contains the thread upon return. If a thread register has been
  // specified, the return value will correspond to that register. If no last_java_sp is specified
  // (noreg) than rsp will be used instead.
  VIRTUAL void call_VM_base(           // returns the register containing the thread upon return
    Register oop_result,               // where an oop-result ends up if any; use noreg otherwise
    Register java_thread,              // the thread if computed before     ; use noreg otherwise
    Register last_java_sp,             // to set up last_Java_frame in stubs; use noreg otherwise
    address  entry_point,              // the entry point
    int      number_of_arguments,      // the number of arguments (w/o thread) to pop after the call
    bool     check_exceptions          // whether to check for pending exceptions after return
  );

  // These routines should emit JVMTI PopFrame and ForceEarlyReturn handling code.
  // The implementation is only non-empty for the InterpreterMacroAssembler,
  // as only the interpreter handles PopFrame and ForceEarlyReturn requests.
  virtual void check_and_handle_popframe(Register java_thread);
  virtual void check_and_handle_earlyret(Register java_thread);

  void call_VM_helper(Register oop_result, address entry_point, int number_of_arguments, bool check_exceptions = true);

  // helpers for FPU flag access
  // tmp is a temporary register, if none is available use noreg
  void save_rax   (Register tmp);
  void restore_rax(Register tmp);

 public:
  MacroAssembler(CodeBuffer* code) : Assembler(code) {}

  // Support for NULL-checks
  //
  // Generates code that causes a NULL OS exception if the content of reg is NULL.
  // If the accessed location is M[reg + offset] and the offset is known, provide the
  // offset. No explicit code generation is needed if the offset is within a certain
  // range (0 <= offset <= page_size).

  void null_check(Register reg, int offset = -1);
  static bool needs_explicit_null_check(intptr_t offset);

  // Required platform-specific helpers for Label::patch_instructions.
  // They _shadow_ the declarations in AbstractAssembler, which are undefined.
  void pd_patch_instruction(address branch, address target);
#ifndef PRODUCT
  static void pd_print_patched_instruction(address branch);
#endif

  // The following 4 methods return the offset of the appropriate move instruction

  // Support for fast byte/short loading with zero extension (depending on particular CPU)
  int load_unsigned_byte(Register dst, Address src);
  int load_unsigned_short(Register dst, Address src);

  // Support for fast byte/short loading with sign extension (depending on particular CPU)
  int load_signed_byte(Register dst, Address src);
  int load_signed_short(Register dst, Address src);

  // Support for sign-extension (hi:lo = extend_sign(lo))
  void extend_sign(Register hi, Register lo);

  // Load and store values by size and signed-ness
  void load_sized_value(Register dst, Address src, size_t size_in_bytes, bool is_signed, Register dst2 = noreg);
  void store_sized_value(Address dst, Register src, size_t size_in_bytes, Register src2 = noreg);

  // Support for inc/dec with optimal instruction selection depending on value

  void increment(Register reg, int value = 1) { Unimplemented(); }
  void decrement(Register reg, int value = 1) { Unimplemented(); }

  void decrementl(Address dst, int value = 1);
  void decrementl(Register reg, int value = 1);

  void decrementq(Register reg, int value = 1);
  void decrementq(Address dst, int value = 1);

  void incrementl(Address dst, int value = 1);
  void incrementl(Register reg, int value = 1);

  void incrementq(Register reg, int value = 1);
  void incrementq(Address dst, int value = 1);


  // Support optimal SSE move instructions.

  void incrementl(AddressLiteral dst);
  void incrementl(ArrayAddress dst);

  // Alignment
  void align(int modulus);

  // A 5 byte nop that is safe for patching (see patch_verified_entry)
  void fat_nop();

  // Stack frame creation/removal
  void enter();
  void leave();

  // Support for getting the JavaThread pointer (i.e.; a reference to thread-local information)
  // The pointer will be loaded into the thread register.
  void get_thread(Register thread);


  // Support for VM calls
  //
  // It is imperative that all calls into the VM are handled via the call_VM macros.
  // They make sure that the stack linkage is setup correctly. call_VM's correspond
  // to ENTRY/ENTRY_X entry points while call_VM_leaf's correspond to LEAF entry points.


  void call_VM(Register oop_result,
               address entry_point,
               bool check_exceptions = true);
  void call_VM(Register oop_result,
               address entry_point,
               Register arg_1,
               bool check_exceptions = true);
  void call_VM(Register oop_result,
               address entry_point,
               Register arg_1, Register arg_2,
               bool check_exceptions = true);
  void call_VM(Register oop_result,
               address entry_point,
               Register arg_1, Register arg_2, Register arg_3,
               bool check_exceptions = true);

  // Overloadings with last_Java_sp
  void call_VM(Register oop_result,
               Register last_java_sp,
               address entry_point,
               int number_of_arguments = 0,
               bool check_exceptions = true);
  void call_VM(Register oop_result,
               Register last_java_sp,
               address entry_point,
               Register arg_1, bool
               check_exceptions = true);
  void call_VM(Register oop_result,
               Register last_java_sp,
               address entry_point,
               Register arg_1, Register arg_2,
               bool check_exceptions = true);
  void call_VM(Register oop_result,
               Register last_java_sp,
               address entry_point,
               Register arg_1, Register arg_2, Register arg_3,
               bool check_exceptions = true);

  // These always tightly bind to MacroAssembler::call_VM_base
  // bypassing the virtual implementation
  void super_call_VM(Register oop_result, Register last_java_sp, address entry_point, int number_of_arguments = 0, bool check_exceptions = true);
  void super_call_VM(Register oop_result, Register last_java_sp, address entry_point, Register arg_1, bool check_exceptions = true);
  void super_call_VM(Register oop_result, Register last_java_sp, address entry_point, Register arg_1, Register arg_2, bool check_exceptions = true);
  void super_call_VM(Register oop_result, Register last_java_sp, address entry_point, Register arg_1, Register arg_2, Register arg_3, bool check_exceptions = true);
  void super_call_VM(Register oop_result, Register last_java_sp, address entry_point, Register arg_1, Register arg_2, Register arg_3, Register arg_4, bool check_exceptions = true);

  void call_VM_leaf(address entry_point,
                    int number_of_arguments = 0);
  void call_VM_leaf(address entry_point,
                    Register arg_1);
  void call_VM_leaf(address entry_point,
                    Register arg_1, Register arg_2);
  void call_VM_leaf(address entry_point,
                    Register arg_1, Register arg_2, Register arg_3);

  // These always tightly bind to MacroAssembler::call_VM_leaf_base
  // bypassing the virtual implementation
  void super_call_VM_leaf(address entry_point);
  void super_call_VM_leaf(address entry_point, Register arg_1);
  void super_call_VM_leaf(address entry_point, Register arg_1, Register arg_2);
  void super_call_VM_leaf(address entry_point, Register arg_1, Register arg_2, Register arg_3);
  void super_call_VM_leaf(address entry_point, Register arg_1, Register arg_2, Register arg_3, Register arg_4);

  // last Java Frame (fills frame anchor)
  void set_last_Java_frame(Register thread,
                           Register last_java_sp,
                           Register last_java_fp,
                           address last_java_pc);

  // thread in the default location (r15_thread on 64bit)
  void set_last_Java_frame(Register last_java_sp,
                           Register last_java_fp,
                           address last_java_pc);

  void reset_last_Java_frame(Register thread, bool clear_fp, bool clear_pc);

  // thread in the default location (r15_thread on 64bit)
  void reset_last_Java_frame(bool clear_fp, bool clear_pc);

  // Stores
  void store_check(Register obj);                // store check for obj - register is destroyed afterwards
  void store_check(Register obj, Address dst);   // same as above, dst is exact store location (reg. is destroyed)

#ifndef SERIALGC

  void g1_write_barrier_pre(Register obj,
                            Register pre_val,
                            Register thread,
                            Register tmp,
                            bool tosca_live,
                            bool expand_call);

  void g1_write_barrier_post(Register store_addr,
                             Register new_val,
                             Register thread,
                             Register tmp,
                             Register tmp2);

#endif // SERIALGC

  // split store_check(Register obj) to enhance instruction interleaving
  void store_check_part_1(Register obj);
  void store_check_part_2(Register obj);

  // C 'boolean' to Java boolean: x == 0 ? 0 : 1
  void c2bool(Register x);

  // C++ bool manipulation

  void movbool(Register dst, Address src);
  void movbool(Address dst, bool boolconst);
  void movbool(Address dst, Register src);
  void testbool(Register dst);

  // oop manipulations
  void load_klass(Register dst, Register src);
  void store_klass(Register dst, Register src);

  void load_heap_oop(Register dst, Address src);
  void load_heap_oop_not_null(Register dst, Address src);
  void store_heap_oop(Address dst, Register src);

  // Used for storing NULL. All other oop constants should be
  // stored using routines that take a jobject.
  void store_heap_oop_null(Address dst);

  void load_prototype_header(Register dst, Register src);

  void store_klass_gap(Register dst, Register src);

  // This dummy is to prevent a call to store_heap_oop from
  // converting a zero (like NULL) into a Register by giving
  // the compiler two choices it can't resolve

  void store_heap_oop(Address dst, void* dummy);

  void encode_heap_oop(Register r);
  void decode_heap_oop(Register r);
  void encode_heap_oop_not_null(Register r);
  void decode_heap_oop_not_null(Register r);
  void encode_heap_oop_not_null(Register dst, Register src);
  void decode_heap_oop_not_null(Register dst, Register src);

  void set_narrow_oop(Register dst, jobject obj);
  void set_narrow_oop(Address dst, jobject obj);
  void cmp_narrow_oop(Register dst, jobject obj);
  void cmp_narrow_oop(Address dst, jobject obj);

  // if heap base register is used - reinit it with the correct value
  void reinit_heapbase();

  DEBUG_ONLY(void verify_heapbase(const char* msg);)

  // Int division/remainder for Java
  // (as idivl, but checks for special case as described in JVM spec.)
  // returns idivl instruction offset for implicit exception handling
  int corrected_idivl(Register reg);

  // Long division/remainder for Java
  // (as idivq, but checks for special case as described in JVM spec.)
  // returns idivq instruction offset for implicit exception handling
  int corrected_idivq(Register reg);

  void int3();

  // Long operation macros for a 32bit cpu
  // Long negation for Java
  void lneg(Register hi, Register lo);

  // Long multiplication for Java
  // (destroys contents of eax, ebx, ecx and edx)
  void lmul(int x_rsp_offset, int y_rsp_offset); // rdx:rax = x * y

  // Long shifts for Java
  // (semantics as described in JVM spec.)
  void lshl(Register hi, Register lo);                               // hi:lo << (rcx & 0x3f)
  void lshr(Register hi, Register lo, bool sign_extension = false);  // hi:lo >> (rcx & 0x3f)

  // Long compare for Java
  // (semantics as described in JVM spec.)
  void lcmp2int(Register x_hi, Register x_lo, Register y_hi, Register y_lo); // x_hi = lcmp(x, y)


  // misc

  // Sign extension
  void sign_extend_short(Register reg);
  void sign_extend_byte(Register reg);

  // Division by power of 2, rounding towards 0
  void division_with_shift(Register reg, int shift_value);

  // Compares the top-most stack entries on the FPU stack and sets the eflags as follows:
  //
  // CF (corresponds to C0) if x < y
  // PF (corresponds to C2) if unordered
  // ZF (corresponds to C3) if x = y
  //
  // The arguments are in reversed order on the stack (i.e., top of stack is first argument).
  // tmp is a temporary register, if none is available use noreg (only matters for non-P6 code)
  void fcmp(Register tmp);
  // Variant of the above which allows y to be further down the stack
  // and which only pops x and y if specified. If pop_right is
  // specified then pop_left must also be specified.
  void fcmp(Register tmp, int index, bool pop_left, bool pop_right);

  // Floating-point comparison for Java
  // Compares the top-most stack entries on the FPU stack and stores the result in dst.
  // The arguments are in reversed order on the stack (i.e., top of stack is first argument).
  // (semantics as described in JVM spec.)
  void fcmp2int(Register dst, bool unordered_is_less);
  // Variant of the above which allows y to be further down the stack
  // and which only pops x and y if specified. If pop_right is
  // specified then pop_left must also be specified.
  void fcmp2int(Register dst, bool unordered_is_less, int index, bool pop_left, bool pop_right);

  // Floating-point remainder for Java (ST0 = ST0 fremr ST1, ST1 is empty afterwards)
  // tmp is a temporary register, if none is available use noreg
  void fremr(Register tmp);


  // Inlined sin/cos generator for Java; must not use CPU instruction
  // directly on Intel as it does not have high enough precision
  // outside of the range [-pi/4, pi/4]. Extra argument indicate the
  // number of FPU stack slots in use; all but the topmost will
  // require saving if a slow case is necessary. Assumes argument is
  // on FP TOS; result is on FP TOS.  No cpu registers are changed by
  // this code.
  void trigfunc(char trig, int num_fpu_regs_in_use = 1);

  // branch to L if FPU flag C2 is set/not set
  // tmp is a temporary register, if none is available use noreg
  void jC2 (Register tmp, Label& L);
  void jnC2(Register tmp, Label& L);

  // don't think we need these
#if 0
  void push_IU_state();
  void pop_IU_state();

  void push_FPU_state();
  void pop_FPU_state();

  void push_CPU_state();
  void pop_CPU_state();
#endif

  // Round up to a power of two
  void round_to(Register reg, int modulus);

  // Callee saved registers handling
  void push_callee_saved_registers();
  void pop_callee_saved_registers();

  // allocation
  void eden_allocate(
    Register obj,                      // result: pointer to object after successful allocation
    Register var_size_in_bytes,        // object size in bytes if unknown at compile time; invalid otherwise
    int      con_size_in_bytes,        // object size in bytes if   known at compile time
    Register t1,                       // temp register
    Label&   slow_case                 // continuation point if fast allocation fails
  );
  void tlab_allocate(
    Register obj,                      // result: pointer to object after successful allocation
    Register var_size_in_bytes,        // object size in bytes if unknown at compile time; invalid otherwise
    int      con_size_in_bytes,        // object size in bytes if   known at compile time
    Register t1,                       // temp register
    Register t2,                       // temp register
    Label&   slow_case                 // continuation point if fast allocation fails
  );
  Register tlab_refill(Label& retry_tlab, Label& try_eden, Label& slow_case); // returns TLS address
  void incr_allocated_bytes(Register thread,
                            Register var_size_in_bytes, int con_size_in_bytes,
                            Register t1 = noreg);

  // interface method calling
  void lookup_interface_method(Register recv_klass,
                               Register intf_klass,
                               RegisterOrConstant itable_index,
                               Register method_result,
                               Register scan_temp,
                               Label& no_such_interface);

  // Test sub_klass against super_klass, with fast and slow paths.

  // The fast path produces a tri-state answer: yes / no / maybe-slow.
  // One of the three labels can be NULL, meaning take the fall-through.
  // If super_check_offset is -1, the value is loaded up from super_klass.
  // No registers are killed, except temp_reg.
  void check_klass_subtype_fast_path(Register sub_klass,
                                     Register super_klass,
                                     Register temp_reg,
                                     Label* L_success,
                                     Label* L_failure,
                                     Label* L_slow_path,
                RegisterOrConstant super_check_offset = RegisterOrConstant(-1));

  // The rest of the type check; must be wired to a corresponding fast path.
  // It does not repeat the fast path logic, so don't use it standalone.
  // The temp_reg and temp2_reg can be noreg, if no temps are available.
  // Updates the sub's secondary super cache as necessary.
  // If set_cond_codes, condition codes will be Z on success, NZ on failure.
  void check_klass_subtype_slow_path(Register sub_klass,
                                     Register super_klass,
                                     Register temp_reg,
                                     Register temp2_reg,
                                     Label* L_success,
                                     Label* L_failure,
                                     bool set_cond_codes = false);

  // Simplified, combined version, good for typical uses.
  // Falls through on failure.
  void check_klass_subtype(Register sub_klass,
                           Register super_klass,
                           Register temp_reg,
                           Label& L_success);

  // method handles (JSR 292)
  void check_method_handle_type(Register mtype_reg, Register mh_reg,
                                Register temp_reg,
                                Label& wrong_method_type);
  void load_method_handle_vmslots(Register vmslots_reg, Register mh_reg,
                                  Register temp_reg);
  void jump_to_method_handle_entry(Register mh_reg, Register temp_reg);
  Address argument_address(RegisterOrConstant arg_slot, int extra_slot_offset = 0);


  //----
  void set_word_if_not_zero(Register reg); // sets reg to 1 if not zero, otherwise 0

  // Debugging

  // only if +VerifyOops
  void verify_oop(Register reg, const char* s = "broken oop");
  void verify_oop_addr(Address addr, const char * s = "broken oop addr");

  // only if +VerifyFPU
  void verify_FPU(int stack_depth, const char* s = "illegal FPU state");

  // prints msg, dumps registers and stops execution
  void stop(const char* msg);

  // prints msg and continues
  void warn(const char* msg);

  static void debug32(int rdi, int rsi, int rbp, int rsp, int rbx, int rdx, int rcx, int rax, int eip, char* msg);
  static void debug64(char* msg, int64_t pc, int64_t regs[]);

  void os_breakpoint();

  void untested()                                { stop("untested"); }

  void unimplemented(const char* what = "")      { char* b = new char[1024];  jio_snprintf(b, 1024, "unimplemented: %s", what);  stop(b); }

  void should_not_reach_here()                   { stop("should not reach here"); }

  void print_CPU_state();

  // Stack overflow checking
  void bang_stack_with_offset(int offset) { Unimplemented(); }

  // Writes to stack successive pages until offset reached to check for
  // stack overflow + shadow pages.  Also, clobbers tmp
  void bang_stack_size(Register size, Register tmp);

  virtual RegisterOrConstant delayed_value_impl(intptr_t* delayed_value_addr,
                                                Register tmp,
                                                int offset);

  // Support for serializing memory accesses between threads
  void serialize_memory(Register thread, Register tmp);

  void verify_tlab();

  // Biased locking support
  // lock_reg and obj_reg must be loaded up with the appropriate values.
  // swap_reg must be rax, and is killed.
  // tmp_reg is optional. If it is supplied (i.e., != noreg) it will
  // be killed; if not supplied, push/pop will be used internally to
  // allocate a temporary (inefficient, avoid if possible).
  // Optional slow case is for implementations (interpreter and C1) which branch to
  // slow case directly. Leaves condition codes set for C2's Fast_Lock node.
  // Returns offset of first potentially-faulting instruction for null
  // check info (currently consumed only by C1). If
  // swap_reg_contains_mark is true then returns -1 as it is assumed
  // the calling code has already passed any potential faults.
  int biased_locking_enter(Register lock_reg, Register obj_reg,
                           Register swap_reg, Register tmp_reg,
                           bool swap_reg_contains_mark,
                           Label& done, Label* slow_case = NULL,
                           BiasedLockingCounters* counters = NULL);
  void biased_locking_exit (Register obj_reg, Register temp_reg, Label& done);


  Condition negate_condition(Condition cond);

  // Instructions that use AddressLiteral operands. These instruction can handle 32bit/64bit
  // operands. In general the names are modified to avoid hiding the instruction in Assembler
  // so that we don't need to implement all the varieties in the Assembler with trivial wrappers
  // here in MacroAssembler. The major exception to this rule is call

  // Arithmetics


  void addptr(Address dst, int32_t src) { Unimplemented(); }
  void addptr(Address dst, Register src);

  void addptr(Register dst, Address src) { Unimplemented(); }
  void addptr(Register dst, int32_t src);
  void addptr(Register dst, Register src);
  void addptr(Register dst, RegisterOrConstant src) { Unimplemented(); }

  void andptr(Register dst, int32_t src);
  void andptr(Register src1, Register src2) { Unimplemented(); }

  void cmp8(AddressLiteral src1, int imm);

  // renamed to drag out the casting of address to int32_t/intptr_t
  void cmp32(Register src1, int32_t imm);

  void cmp32(AddressLiteral src1, int32_t imm);
  // compare reg - mem, or reg - &mem
  void cmp32(Register src1, AddressLiteral src2);

  void cmp32(Register src1, Address src2);

#ifndef _LP64
  void cmpoop(Address dst, jobject obj);
  void cmpoop(Register dst, jobject obj);
#endif // _LP64

  // NOTE src2 must be the lval. This is NOT an mem-mem compare
  void cmpptr(Address src1, AddressLiteral src2);

  void cmpptr(Register src1, AddressLiteral src2);

  void cmpptr(Register src1, Register src2) { Unimplemented(); }
  void cmpptr(Register src1, Address src2) { Unimplemented(); }
  // void cmpptr(Address src1, Register src2) { Unimplemented(); }

  void cmpptr(Register src1, int32_t src2) { Unimplemented(); }
  void cmpptr(Address src1, int32_t src2) { Unimplemented(); }

  // cmp64 to avoild hiding cmpq
  void cmp64(Register src1, AddressLiteral src);

  void cmpxchgptr(Register reg, Address adr);

  void locked_cmpxchgptr(Register reg, AddressLiteral adr);


  void imulptr(Register dst, Register src) { Unimplemented(); }


  void negptr(Register dst) { Unimplemented(); }

  void notptr(Register dst) { Unimplemented(); }

  void shlptr(Register dst, int32_t shift);
  void shlptr(Register dst) { Unimplemented(); }

  void shrptr(Register dst, int32_t shift);
  void shrptr(Register dst) { Unimplemented(); }

  void sarptr(Register dst) { Unimplemented(); }
  void sarptr(Register dst, int32_t src) { Unimplemented(); }

  void subptr(Address dst, int32_t src) { Unimplemented(); }

  void subptr(Register dst, Address src) { Unimplemented(); }
  void subptr(Register dst, int32_t src);
  // Force generation of a 4 byte immediate value even if it fits into 8bit
  void subptr_imm32(Register dst, int32_t src);
  void subptr(Register dst, Register src);
  void subptr(Register dst, RegisterOrConstant src) { Unimplemented(); }

  void sbbptr(Address dst, int32_t src) { Unimplemented(); }
  void sbbptr(Register dst, int32_t src) { Unimplemented(); }

  void xchgptr(Register src1, Register src2) { Unimplemented(); }
  void xchgptr(Register src1, Address src2) { Unimplemented(); }

  void xaddptr(Address src1, Register src2) { Unimplemented(); }



  // Helper functions for statistics gathering.
  // Conditionally (atomically, on MPs) increments passed counter address, preserving condition codes.
  void cond_inc32(Condition cond, AddressLiteral counter_addr);
  // Unconditional atomic increment.
  void atomic_incl(AddressLiteral counter_addr);

  void lea(Register dst, AddressLiteral adr);
  void lea(Address dst, AddressLiteral adr);
  void lea(Register dst, Address adr) { Unimplemented(); }

  void leal32(Register dst, Address src) { Unimplemented(); }

<<<<<<< HEAD
  INSN(fmaddd, 0b000, 0b01, 0, 0);
  INSN(fmsubd, 0b000, 0b01, 0, 1);
  INSN(fnmadd, 0b000, 0b01, 0, 0);
  INSN(fnmsub, 0b000, 0b01, 0, 1);
=======
  // Import other testl() methods from the parent class or else
  // they will be hidden by the following overriding declaration.
  void testl(Register dst, AddressLiteral src);
>>>>>>> 21c047d5

  void orptr(Register dst, Address src) { Unimplemented(); }
  void orptr(Register dst, Register src) { Unimplemented(); }
  void orptr(Register dst, int32_t src) { Unimplemented(); }

  void testptr(Register src, int32_t imm32) {  Unimplemented(); }
  void testptr(Register src1, Register src2);

  void xorptr(Register dst, Register src) { Unimplemented(); }
  void xorptr(Register dst, Address src) { Unimplemented(); }

<<<<<<< HEAD
  INSN(fcvtzsw, 0b000, 0b00, 0b11, 0b000);
  INSN(fcvtzs, 0b000, 0b01, 0b11, 0b000);
  INSN(fcvtzdw, 0b100, 0b00, 0b11, 0b000);
  INSN(fcvtszd, 0b100, 0b01, 0b11, 0b000);
=======
  // Calls
>>>>>>> 21c047d5

  void call(Label& L, relocInfo::relocType rtype);
  void call(Register entry);

<<<<<<< HEAD
  // INSN(fmovhid, 0b100, 0b10, 0b01, 0b110);
=======
  // NOTE: this call tranfers to the effective address of entry NOT
  // the address contained by entry. This is because this is more natural
  // for jumps/calls.
  void call(AddressLiteral entry);
>>>>>>> 21c047d5

  // Jumps

  // NOTE: these jumps tranfer to the effective address of dst NOT
  // the address contained by dst. This is because this is more natural
  // for jumps/calls.
  void jump(AddressLiteral dst);
  void jump_cc(Condition cc, AddressLiteral dst);

  // 32bit can do a case table jump in one instruction but we no longer allow the base
  // to be installed in the Address class. This jump will tranfers to the address
  // contained in the location described by entry (not the address of entry)
  void jump(ArrayAddress entry);

<<<<<<< HEAD
  // INSN(fmovhid, 0b100, 0b10, 0b01, 0b111);
=======
  // Floating
>>>>>>> 21c047d5

  void fadd_s(Address src)        { Unimplemented(); }
  void fadd_s(AddressLiteral src) { Unimplemented(); }

  void fldcw(Address src) { Unimplemented(); }
  void fldcw(AddressLiteral src);

  void fld_s(int index)   { Unimplemented(); }
  void fld_s(Address src) { Unimplemented(); }
  void fld_s(AddressLiteral src);

  void fld_d(Address src) { Unimplemented(); }
  void fld_d(AddressLiteral src);

  void fld_x(Address src) { Unimplemented(); }
  void fld_x(AddressLiteral src);

<<<<<<< HEAD
  INSN(fcmps, 0b000, 0b00, 0b00, 0b00000);
  INSN1(fcmps, 0b000, 0b00, 0b00, 0b01000);
  // INSN(fcmpes, 0b000, 0b00, 0b00, 0b10000);
  // INSN1(fcmpes, 0b000, 0b00, 0b00, 0b11000);

  INSN(fcmpd, 0b000,   0b01, 0b00, 0b00000);
  INSN1(fcmpd, 0b000,  0b01, 0b00, 0b01000);
  // INSN(fcmped, 0b000,  0b01, 0b00, 0b10000);
  // INSN1(fcmped, 0b000, 0b01, 0b00, 0b11000);
=======
  void fmul_s(Address src)        { Unimplemented(); }
  void fmul_s(AddressLiteral src) { Unimplemented(); }

  void ldmxcsr(Address src) { Unimplemented(); }
  void ldmxcsr(AddressLiteral src);
>>>>>>> 21c047d5

  // compute pow(x,y) and exp(x) with x86 instructions. Don't cover
  // all corner cases and may result in NaN and require fallback to a
  // runtime call.
  void fast_pow();
  void fast_exp();

  // computes exp(x). Fallback to runtime call included.
  void exp_with_fallback(int num_fpu_regs_in_use) { Unimplemented(); }
  // computes pow(x,y). Fallback to runtime call included.
  void pow_with_fallback(int num_fpu_regs_in_use) { Unimplemented(); }

public:

  // Data

  void cmov32( Condition cc, Register dst, Address  src);
  void cmov32( Condition cc, Register dst, Register src);

  void cmov(   Condition cc, Register dst, Register src) { Unimplemented(); }

  void cmovptr(Condition cc, Register dst, Address  src) { Unimplemented(); }
  void cmovptr(Condition cc, Register dst, Register src) { Unimplemented(); }

  void movoop(Register dst, jobject obj);
  void movoop(Address dst, jobject obj);

  void movptr(ArrayAddress dst, Register src);
  // can this do an lea?
  void movptr(Register dst, ArrayAddress src);

  void movptr(Register dst, Address src);

  void movptr(Register dst, AddressLiteral src);

  void movptr(Register dst, intptr_t src);
  void movptr(Register dst, Register src);
  void movptr(Address dst, intptr_t src);

  void movptr(Address dst, Register src);

  void movptr(Register dst, RegisterOrConstant src) { Unimplemented(); }

#ifdef _LP64
  // Generally the next two are only used for moving NULL
  // Although there are situations in initializing the mark word where
  // they could be used. They are dangerous.

  // They only exist on LP64 so that int32_t and intptr_t are not the same
  // and we have ambiguous declarations.

  void movptr(Address dst, int32_t imm32);
  void movptr(Register dst, int32_t imm32);
#endif // _LP64

  // to avoid hiding movl
  void mov32(AddressLiteral dst, Register src);
  void mov32(Register dst, AddressLiteral src);

  // to avoid hiding movb
  void movbyte(ArrayAddress dst, int src);

  // Can push value or effective address
  void pushptr(AddressLiteral src);

  void pushptr(Address src) { Unimplemented(); }
  void popptr(Address src) { Unimplemented(); }

  void pushoop(jobject obj);

  // sign extend as need a l to ptr sized element
  void movl2ptr(Register dst, Address src) { Unimplemented(); }
  void movl2ptr(Register dst, Register src) { Unimplemented(); }

  // C2 compiled method's prolog code.
  void verified_entry(int framesize, bool stack_bang, bool fp_mode_24b);

#undef VIRTUAL
  // routine to generate an x86 prolog for a stub function which
  // bootstraps into the generated ARM code which directly follows the
  // stub
  //
  // the argument encodes the number of general and fp registers
  // passed by the caller and the calling convention plus also whether
  // a return value is expected.
  void c_stub_prolog(u_int64_t calltype);
};

inline bool AbstractAssembler::pd_check_instruction_mark() { Unimplemented(); return false; }

class BiasedLockingCounters;

#endif // CPU_AARCH64_VM_ASSEMBLER_AARCH64_HPP<|MERGE_RESOLUTION|>--- conflicted
+++ resolved
@@ -97,7 +97,11 @@
     f(r->encoding_nocheck(), lsb + 4, lsb);
   }
 
-  unsigned getf (int msb = 31, int lsb = 0) {
+  void rf(FloatRegister r, int lsb) {
+    f(r->encoding_nocheck(), lsb + 4, lsb);
+  }
+
+  unsigned get(int msb = 31, int lsb = 0) {
     int nbits = msb - lsb + 1;
     unsigned mask = ((1U << nbits) - 1) << lsb;
     assert_cond(bits & mask == mask);
@@ -134,9 +138,12 @@
 // Addressing modes
 class Address VALUE_OBJ_CLASS_SPEC {
  public:
+
   enum mode { base_plus_offset, pre, post, pcrel,
-	      base_plus_offset_reg, base_plus_offset_reg_extended};
+	      base_plus_offset_reg, base_plus_offset_reg_extended };
+
   enum ScaleFactor { times_4, times_8 };
+
  private:
   Register _base;
   Register _index;
@@ -155,50 +162,60 @@
     : _mode(pre), _base(p.reg()), _offset(p.offset()) { }
   Address(Post p)
     : _mode(post), _base(p.reg()), _offset(p.offset()) { }
-  Address(address a) : _mode(pcrel), _adr(a) { }
 
   void encode(Instruction_aarch64 *i) {
+    i->f(0b111, 29, 27);
+    i->rf(_base, 5);
+
     switch(_mode) {
     case base_plus_offset:
       {
-	i->f(0b111, 29, 27), i->f(0b01, 25, 24);
-	unsigned shift = i->getf(31, 30);
-	assert_cond((_offset >> shift) << shift == _offset);
-	_offset >>= shift;
-	i->sf(_offset, 21, 10);
-	i->rf(_base, 5);
+	unsigned size = i->get(31, 30);
+	unsigned mask = (1 << size) - 1;
+	if (_offset < 0 || _offset & mask)
+	  {
+	    i->f(0b00, 25, 24);
+	    i->f(0, 21), i->f(0b00, 11, 10);
+	    i->sf(_offset, 20, 12);
+	  } else {
+	    i->f(0b01, 25, 24);
+	    _offset >>= size;
+	    i->f(_offset, 21, 10);
+	  }
       }
       break;
 
     case base_plus_offset_reg:
       assert_cond(_scale == 0);
-      i->f(0b111, 29, 27), i->f(0b00, 25, 24);
+      i->f(0b00, 25, 24);
       i->f(1, 21);
       i->rf(_index, 16);
-      i->rf(_base, 5);
-      i->f(0b011, 15, 13); // Offset is always X register
+      i->f(0b011, 15, 13); // Offset is always an X register
       i->f(0, 12); // Shift is 0
       i->f(0b10, 11, 10);
       break;
 
     case pre:
-      i->f(0b111, 29, 27), i->f(0b00, 25, 24);
+      i->f(0b00, 25, 24);
       i->f(0, 21), i->f(0b11, 11, 10);
       i->f(_offset, 20, 12);
-      i->rf(_base, 5);
       break;
 
     case post:
-      i->f(0b111, 29, 27), i->f(0b00, 25, 24);
+      i->f(0b00, 25, 24);
       i->f(0, 21), i->f(0b01, 11, 10);
       i->f(_offset, 20, 12);
-      i->rf(_base, 5);
       break;
 
     default:
       assert_cond(false);
     }
   }
+};
+
+namespace ext
+{
+  enum operation { uxtb, uxth, uxtw, uxtx, sxtb, sxth, sxtw, sxtx };
 };
 
 class Assembler : public AbstractAssembler {
@@ -225,6 +242,9 @@
     current->sf(val, msb, lsb);
   }
   void rf(Register reg, int lsb) {
+    current->rf(reg, lsb);
+  }
+  void rf(FloatRegister reg, int lsb) {
     current->rf(reg, lsb);
   }
   void fixed(unsigned value, unsigned mask) {
@@ -390,7 +410,8 @@
     f(0b0101010, 31, 25), f(0, 24), sf(offset, 23, 5), f(0, 4), f(cond, 3, 0);
   }
 
-  enum {EQ, NE, HS, CS=HS, LO, CC=LO, MI, PL, VS, VC, HI, LS, GE, LT, GT, LE, AL, NV};
+  enum condition_code
+    {EQ, NE, HS, CS=HS, LO, CC=LO, MI, PL, VS, VC, HI, LS, GE, LT, GT, LE, AL, NV};
 
 #define INSN(NAME, cond)			\
   void NAME(address dest) {			\
@@ -587,6 +608,20 @@
 #undef INSN
 
 #define INSN(NAME, opc, V)						\
+  void NAME(FloatRegister Rt, address dest) {				\
+    long offset = (dest - pc()) >> 2;					\
+    starti;								\
+    f(opc, 31, 30), f(0b011, 29, 27), f(V, 26), f(0b00, 25, 24),	\
+      sf(offset, 23, 5);						\
+    rf((Register)Rt, 0);						\
+  }
+
+  INSN(ldrs, 0b00, 1);
+  INSN(ldrd, 0b01, 1);
+
+#undef INSN
+
+#define INSN(NAME, opc, V)						\
   void NAME(int prfop, address dest) {					\
     long offset = (dest - pc()) >> 2;					\
     starti;								\
@@ -646,19 +681,20 @@
 
 #undef INSN
 
-  void ld_st2(Register Rt, Address adr, int size, int op) {
+  // Load/store register (all modes)
+  void ld_st2(Register Rt, Address adr, int size, int op, int V = 0) {
     starti;
     f(size, 31, 30);
     f(op, 23, 22); // str
-    f(0, 26); // general reg
+    f(V, 26); // general reg?
     rf(Rt, 0);
     adr.encode(current);
   }
 
-#define INSN(NAME, size, op)			\
-  void NAME(Register Rt, Address adr) {	\
-    ld_st2(Rt, adr, size, op);			\
-  }
+#define INSN(NAME, size, op)				\
+  void NAME(Register Rt, Address adr) {		\
+    ld_st2(Rt, adr, size, op);				\
+  }							\
 
   INSN(str, 0b11, 0b00);
   INSN(strw, 0b10, 0b00);
@@ -670,7 +706,460 @@
   INSN(ldrb, 0b00, 0b01);
   INSN(ldrh, 0b01, 0b01);
 
-#undef INSN
+  INSN(ldrsb, 0b00, 0b11);
+  INSN(ldrsh, 0b01, 0b11);
+  INSN(ldrshw, 0b01, 0b10);
+  INSN(ldrsw, 0b10, 0b10);
+
+  INSN(prfm, 0b11, 0b10); // FIXME: PRFM should not be used with
+			  // writeback modes, but the assembler
+			  // doesn't enfore that.
+
+#undef INSN
+
+#define INSN(NAME, size, op)				\
+  void NAME(FloatRegister Rt, Address adr) {	\
+    ld_st2((Register)Rt, adr, size, op, 1);		\
+  }
+
+  INSN(strd, 0b11, 0b00);
+  INSN(strs, 0b10, 0b00);
+  INSN(ldrd, 0b11, 0b01);
+  INSN(ldrs, 0b10, 0b01);
+
+#undef INSN
+
+  enum shift_kind { lsl, lsr, asr, ror };
+
+  void op_shifted_reg(unsigned decode,
+		      Register Rd, Register Rn, Register Rm,
+		      enum shift_kind kind, unsigned shift,
+		      unsigned size, unsigned op) {
+    f(size, 31);
+    f(op, 30, 29);
+    f(decode, 28, 24);
+    rf(Rm, 16), rf(Rn, 5), rf(Rd, 0);
+    f(shift, 15, 10);
+    f(kind, 23, 22);
+  }
+
+  // Logical (shifted regsiter)
+#define INSN(NAME, size, op, N)					\
+  void NAME(Register Rd, Register Rn, Register Rm,		\
+	    enum shift_kind kind = lsl, unsigned shift = 0) {	\
+    starti;							\
+    f(N, 21);							\
+    op_shifted_reg(0b01010, Rd, Rn, Rm, kind, shift, size, op);	\
+  }
+
+  INSN(andr, 1, 0b00, 0);
+  INSN(orr, 1, 0b01, 0);
+  INSN(eor, 1, 0b10, 0);
+  INSN(ands, 1, 0b10, 0);
+  INSN(andw, 0, 0b00, 0);
+  INSN(orrw, 0, 0b01, 0);
+  INSN(eorw, 0, 0b10, 0);
+  INSN(andsw, 0, 0b10, 0);
+
+  INSN(bic, 1, 0b00, 1);
+  INSN(orn, 1, 0b01, 1);
+  INSN(eon, 1, 0b10, 1);
+  INSN(bics, 1, 0b10, 1);
+  INSN(bicw, 0, 0b00, 1);
+  INSN(ornw, 0, 0b01, 1);
+  INSN(eonw, 0, 0b10, 1);
+  INSN(bicsw, 0, 0b10, 1);
+
+#undef INSN
+
+  // Add/subtract (shifted regsiter)
+#define INSN(NAME, size, op)					\
+  void NAME(Register Rd, Register Rn, Register Rm,		\
+	    enum shift_kind kind = lsl, unsigned shift = 0) {	\
+    starti;							\
+    f(0, 21);							\
+    assert_cond(kind != ror);					\
+    op_shifted_reg(0b01011, Rd, Rn, Rm, kind, shift, size, op);	\
+  }
+
+  INSN(add, 1, 0b000);
+  INSN(adds, 1, 0b001);
+  INSN(sub, 1, 0b10);
+  INSN(subs, 1, 0b11);
+  INSN(addw, 0, 0b000);
+  INSN(addsw, 0, 0b001);
+  INSN(subw, 0, 0b10);
+  INSN(subsw, 0, 0b11);
+
+#undef INSN
+
+  // Add/subtract (extended register)
+#define INSN(NAME, op)							\
+  void NAME(Register Rd, Register Rn, Register Rm,			\
+           ext::operation option, int amount) {				\
+    add_sub_extended_reg(op, 0b01011, Rd, Rn, Rm, 0b00, option, amount); \
+  }
+
+  void add_sub_extended_reg(unsigned op, unsigned decode,
+    Register Rd, Register Rn, Register Rm,
+    unsigned opt, ext::operation option, unsigned imm) {
+    starti;
+    f(op, 31, 29), f(decode, 28, 24), f(opt, 23, 22), f(1, 21);
+    f(option, 15, 13), f(imm, 12, 10);
+    rf(Rm, 16), rf(Rn, 5), rf(Rd, 0);
+  }
+
+  INSN(addw, 0b000);
+  INSN(addsw, 0b001);
+  INSN(subw, 0b010);
+  INSN(subsw, 0b011);
+  INSN(add, 0b100);
+  INSN(adds, 0b101);
+  INSN(sub, 0b110);
+  INSN(subs, 0b111);
+
+#undef INSN
+
+  // Add/subtract (with carry)
+  void add_sub_carry(unsigned op, Register Rd, Register Rn, Register Rm) {
+    starti;
+    f(op, 31, 29);
+    f(0b11010000, 28, 21);
+    f(0b000000, 15, 10);
+    rf(Rm, 16), rf(Rn, 5), rf(Rd, 0);
+  }
+
+  #define INSN(NAME, op)				\
+    void NAME(Register Rd, Register Rn, Register Rm) {	\
+      add_sub_carry(op, Rd, Rn, Rm);			\
+    }
+
+  INSN(adcw, 0b000);
+  INSN(adcsw, 0b001);
+  INSN(sbcw, 0b010);
+  INSN(sbcsw, 0b011);
+  INSN(adc, 0b100);
+  INSN(adcs, 0b101);
+  INSN(sbc,0b110);
+  INSN(sbcs, 0b111);
+
+#undef INSN
+
+  // Conditional compare (both kinds)
+  void conditional_compare(unsigned op, int o2, int o3,
+                           Register Rn, unsigned imm5, unsigned nzcv,
+                           unsigned cond) {
+    f(op, 31, 29);
+    f(0b11010010, 28, 21);
+    f(cond, 15, 12);
+    f(o2, 10);
+    f(o3, 4);
+    f(nzcv, 3, 0);
+    f(imm5, 20, 16), rf(Rn, 5);
+  }
+
+#define INSN(NAME, op)							\
+  void NAME(Register Rn, Register Rm, int imm, condition_code cond) {	\
+    starti;								\
+    f(0, 11);								\
+    conditional_compare(op, 0, 0, Rn, (uintptr_t)Rm, imm, cond);	\
+  }									\
+									\
+  void NAME(Register Rn, unsigned imm5, int imm, condition_code cond) {	\
+    starti;								\
+    f(1, 11);								\
+    conditional_compare(op, 0, 0, Rn, imm5, imm, cond);			\
+  }
+
+  INSN(ccmnw, 0b001);
+  INSN(ccmpw, 0b011);
+  INSN(ccmn, 0b101);
+  INSN(ccmp, 0b111);
+
+#undef INSN
+
+  // Conditional select
+  void conditional_select(unsigned op, unsigned op2,
+			  Register Rd, Register Rn, Register Rm,
+			  unsigned cond) {
+    starti;
+    f(op, 31, 29);
+    f(0b11010100, 28, 21);
+    f(cond, 15, 12);
+    f(0, 11, 10);
+    rf(Rm, 16), rf(Rn, 5), rf(Rd, 0);
+  }
+
+#define INSN(NAME, op, op2)						\
+  void NAME(Register Rd, Register Rn, Register Rm, condition_code cond) { \
+    conditional_select(op, op2, Rd, Rn, Rm, cond);			\
+  }
+
+  INSN(cselw, 0b000, 0b00);
+  INSN(csincw, 0b000, 0b01);
+  INSN(csinvw, 0b010, 0b00);
+  INSN(csnegw, 0b010, 0b01);
+  INSN(csel, 0b100, 0b00);
+  INSN(csinc, 0b000, 0b01);
+  INSN(csinv, 0b110, 0b00);
+  INSN(csneg, 0b110, 0b01);
+
+#undef INSN
+
+  // Data processing
+  void data_processing(unsigned op29, unsigned opcode,
+		       Register Rd, Register Rn) {
+    f(op29, 31, 29), f(0b11010110, 28, 21);
+    f(opcode, 15, 10);
+    rf(Rn, 5), rf(Rd, 0);
+  }
+
+  // (1 source)
+#define INSN(NAME, op29, opcode2, opcode)	\
+  void NAME(Register Rd, Register Rn) {		\
+    starti;					\
+    f(opcode2, 20, 16);				\
+    data_processing(op29, opcode, Rd, Rn);	\
+  }
+
+  INSN(rbitw,  0b010, 0b00000, 0b00000);
+  INSN(rev16w, 0b010, 0b00000, 0b00001);
+  INSN(revw,   0b010, 0b00000, 0b00010);
+  INSN(clzw,   0b010, 0b00000, 0b00100);
+  INSN(clsw,   0b010, 0b00000, 0b00101);
+ 
+  INSN(rbit,   0b110, 0b00000, 0b00000);
+  INSN(rev16,  0b110, 0b00000, 0b00001);
+  INSN(rev32,  0b110, 0b00000, 0b00010);
+  INSN(rev,    0b110, 0b00000, 0b00011);
+  INSN(clz,    0b110, 0b00000, 0b00100);
+  INSN(cls,    0b110, 0b00000, 0b00101);
+
+#undef INSN
+
+  // (2 sources)
+#define INSN(NAME, op29, opcode)			\
+  void NAME(Register Rd, Register Rn, Register Rm) {	\
+    starti;						\
+    rf(Rm, 16);						\
+    data_processing(op29, opcode, Rd, Rn);		\
+  }
+
+  INSN(udivw, 0b000, 0b000010);
+  INSN(sdivw, 0b000, 0b000011);
+  INSN(lslvw, 0b000, 0b001000);
+  INSN(lsrvw, 0b000, 0b001001);
+  INSN(asrvw, 0b000, 0b001010);
+  INSN(rorvw, 0b000, 0b001011);
+
+  INSN(udiv, 0b100, 0b000010);
+  INSN(sdiv, 0b100, 0b000011);
+  INSN(lslv, 0b100, 0b001000);
+  INSN(lsrv, 0b100, 0b001001);
+  INSN(asrv, 0b100, 0b001010);
+  INSN(rorv, 0b100, 0b001011);
+
+#undef INSN
+ 
+  // (3 sources)
+  void data_processing(unsigned op54, unsigned op31, unsigned o0,
+		       Register Rd, Register Rn, Register Rm,
+		       Register Ra) {
+    starti;
+    f(op54, 31, 29), f(0b11011, 28, 24);
+    f(op31, 23, 21), f(o0, 15);
+    rf(Rm, 16), rf(Ra, 10), rf(Rn, 5), rf(Rd, 0);
+  }
+
+#define INSN(NAME, op54, op31, o0)					\
+  void NAME(Register Rd, Register Rn, Register Rm, Register Ra) {	\
+    data_processing(op54, op31, o0, Rd, Rn, Rm, Ra);			\
+  }
+
+  INSN(maddw, 0b000, 0b000, 0);
+  INSN(msubw, 0b000, 0b000, 1);
+  INSN(madd, 0b100, 0b000, 0);
+  INSN(msub, 0b100, 0b000, 1);
+  INSN(smaddl, 0b100, 0b001, 0);
+  INSN(smsubl, 0b100, 0b001, 1);
+  INSN(umaddl, 0b100, 0b101, 0);
+  INSN(umsubl, 0b100, 0b101, 1);
+
+#undef INSN
+
+#define INSN(NAME, op54, op31, o0)			\
+  void NAME(Register Rd, Register Rn, Register Rm) {	\
+    data_processing(op54, op31, o0, Rd, Rn, Rm, (Register)31);	\
+  }
+
+  INSN(smulh, 0b100, 0b010, 0);
+  INSN(umulh, 0b100, 0b110, 0);
+
+#undef INSN
+
+  // Floating-point data-processing (1 source)
+  void data_processing(unsigned op31, unsigned type, unsigned opcode,
+		       FloatRegister Vd, FloatRegister Vn) {
+    starti;
+    f(op31, 31, 29);
+    f(0b11110, 28, 24);
+    f(type, 23, 22), f(1, 21), f(opcode, 20, 15), f(0b10000, 14, 10);
+    rf(Vn, 5), rf(Vd, 0);
+  }
+
+#define INSN(NAME, op31, type, opcode)			\
+  void NAME(FloatRegister Vd, FloatRegister Vn) {	\
+    data_processing(op31, type, opcode, Vd, Vn);	\
+  }
+
+  INSN(fmovs, 0b000, 0b00, 0b000000);
+  INSN(fabss, 0b000, 0b00, 0b000001);
+  INSN(fnegs, 0b000, 0b00, 0b000010);
+  INSN(fsqrts, 0b000, 0b00, 0b000011);
+  INSN(fcvts, 0b000, 0b00, 0b000101);
+
+  INSN(fmovd, 0b000, 0b01, 0b000000);
+  INSN(fabsd, 0b000, 0b01, 0b000001);
+  INSN(fnegd, 0b000, 0b01, 0b000010);
+  INSN(fsqrtd, 0b000, 0b01, 0b000011);
+  INSN(fcvtd, 0b000, 0b01, 0b000100);
+
+#undef INSN
+
+  // Floating-point data-processing (2 source)
+  void data_processing(unsigned op31, unsigned type, unsigned opcode,
+		       FloatRegister Vd, FloatRegister Vn, FloatRegister Vm) {
+    starti;
+    f(op31, 31, 29);
+    f(0b11110, 28, 24);
+    f(type, 23, 22), f(1, 21), f(opcode, 15, 12), f(0b10, 11, 10);
+    rf(Vm, 16), rf(Vn, 5), rf(Vd, 0);
+  }
+
+#define INSN(NAME, op31, type, opcode)			\
+  void NAME(FloatRegister Vd, FloatRegister Vn, FloatRegister Vm) {	\
+    data_processing(op31, type, opcode, Vd, Vn, Vm);	\
+  }
+
+  INSN(fmuls, 0b000, 0b00, 0b0000);
+  INSN(fdivs, 0b000, 0b00, 0b0001);
+  INSN(fadds, 0b000, 0b00, 0b0010);
+  INSN(fsubs, 0b000, 0b00, 0b0011);
+  INSN(fnmuls, 0b000, 0b00, 0b1000);
+
+  INSN(fmuld, 0b000, 0b01, 0b0000);
+  INSN(fdivd, 0b000, 0b01, 0b0001);
+  INSN(faddd, 0b000, 0b01, 0b0010);
+  INSN(fsubd, 0b000, 0b01, 0b0011);
+  INSN(fnmuld, 0b000, 0b01, 0b1000);
+
+#undef INSN
+
+   // Floating-point data-processing (3 source)
+  void data_processing(unsigned op31, unsigned type, unsigned o1, unsigned o0,
+		       FloatRegister Vd, FloatRegister Vn, FloatRegister Vm,
+		       FloatRegister Va) {
+    starti;
+    f(op31, 31, 29);
+    f(0b11111, 28, 24);
+    f(type, 23, 22), f(o1, 21), f(o1, 15);
+    rf(Vm, 16), rf(Vn, 10), rf(Vn, 5), rf(Vd, 0);
+  }
+
+#define INSN(NAME, op31, type, o1, o0)					\
+  void NAME(FloatRegister Vd, FloatRegister Vn, FloatRegister Vm,	\
+	    FloatRegister Va) {						\
+    data_processing(op31, type, o1, o0, Vd, Vn, Vm, Va);		\
+  }
+
+  INSN(fmadds, 0b000, 0b00, 0, 0);
+  INSN(fmsubs, 0b000, 0b00, 0, 1);
+  INSN(fnmadds, 0b000, 0b00, 0, 0);
+  INSN(fnmsubs, 0b000, 0b00, 0, 1);
+
+  INSN(fmaddd, 0b000, 0b01, 0, 0);
+  INSN(fmsubd, 0b000, 0b01, 0, 1);
+  INSN(fnmadd, 0b000, 0b01, 0, 0);
+  INSN(fnmsub, 0b000, 0b01, 0, 1);
+
+#undef INSN
+
+   // Floating-point<->integer conversions
+  void float_int_convert(unsigned op31, unsigned type,
+			 unsigned rmode, unsigned opcode,
+			 Register Rd, Register Rn) {
+    starti;
+    f(op31, 31, 29);
+    f(0b11110, 28, 24);
+    f(type, 23, 22), f(1, 21), f(rmode, 20, 19);
+    f(opcode, 18, 16), f(0b000000, 15, 10);
+    rf(Rn, 5), rf(Rd, 0);
+  }
+
+#define INSN(NAME, op31, type, rmode, opcode)				\
+  void NAME(Register Rd, FloatRegister Vn) {				\
+    float_int_convert(op31, type, rmode, opcode, Rd, (Register)Vn);	\
+  }
+
+  INSN(fcvtzsw, 0b000, 0b00, 0b11, 0b000);
+  INSN(fcvtzs, 0b000, 0b01, 0b11, 0b000);
+  INSN(fcvtzdw, 0b100, 0b00, 0b11, 0b000);
+  INSN(fcvtszd, 0b100, 0b01, 0b11, 0b000);
+
+  INSN(fmovs, 0b000, 0b00, 0b00, 0b110);
+  INSN(fmovd, 0b100, 0b01, 0b00, 0b110);
+
+  // INSN(fmovhid, 0b100, 0b10, 0b01, 0b110);
+
+#undef INSN
+
+#define INSN(NAME, op31, type, rmode, opcode)				\
+  void NAME(FloatRegister Vd, Register Rn) {				\
+    float_int_convert(op31, type, rmode, opcode, (Register)Vd, Rn);	\
+  }
+
+  INSN(fmovs, 0b000, 0b00, 0b00, 0b111);
+  INSN(fmovd, 0b100, 0b01, 0b00, 0b111);
+
+  // INSN(fmovhid, 0b100, 0b10, 0b01, 0b111);
+
+#undef INSN
+
+  // Floating-point compare
+  void float_compare(unsigned op31, unsigned type,
+		     unsigned op, unsigned op2,
+		     FloatRegister Vn, FloatRegister Vm = (FloatRegister)0) {
+    starti;
+    f(op31, 31, 29);
+    f(0b11110, 28, 24);
+    f(type, 23, 22), f(1, 21);
+    f(op, 15, 14), f(0b1000, 13, 10), f(op2, 4, 0);
+    rf(Vn, 5), rf(Vm, 16);
+  }
+
+
+#define INSN(NAME, op31, type, op, op2)	\
+  void NAME(FloatRegister Vn, FloatRegister Vm) {	\
+    float_compare(op31, type, op, op2, Vn, Vm);	\
+  }
+
+#define INSN1(NAME, op31, type, op, op2)	\
+  void NAME(FloatRegister Vn) {	\
+    float_compare(op31, type, op, op2, Vn);	\
+  }
+
+  INSN(fcmps, 0b000, 0b00, 0b00, 0b00000);
+  INSN1(fcmps, 0b000, 0b00, 0b00, 0b01000);
+  // INSN(fcmpes, 0b000, 0b00, 0b00, 0b10000);
+  // INSN1(fcmpes, 0b000, 0b00, 0b00, 0b11000);
+
+  INSN(fcmpd, 0b000,   0b01, 0b00, 0b00000);
+  INSN1(fcmpd, 0b000,  0b01, 0b00, 0b01000);
+  // INSN(fcmped, 0b000,  0b01, 0b00, 0b10000);
+  // INSN1(fcmped, 0b000, 0b01, 0b00, 0b11000);
+
+#undef INSN
+#undef INSN1
 
   Assembler(CodeBuffer* code) : AbstractAssembler(code) {
   }
@@ -692,10 +1181,6 @@
 };
 
 #undef starti
-
-inline Instruction_aarch64::~Instruction_aarch64() {
-  assem->emit();
-}
 
 // extra stuff needed to compile
 // not sure which of these methods are really necessary
@@ -1346,16 +1831,9 @@
 
   void leal32(Register dst, Address src) { Unimplemented(); }
 
-<<<<<<< HEAD
-  INSN(fmaddd, 0b000, 0b01, 0, 0);
-  INSN(fmsubd, 0b000, 0b01, 0, 1);
-  INSN(fnmadd, 0b000, 0b01, 0, 0);
-  INSN(fnmsub, 0b000, 0b01, 0, 1);
-=======
   // Import other testl() methods from the parent class or else
   // they will be hidden by the following overriding declaration.
   void testl(Register dst, AddressLiteral src);
->>>>>>> 21c047d5
 
   void orptr(Register dst, Address src) { Unimplemented(); }
   void orptr(Register dst, Register src) { Unimplemented(); }
@@ -1367,26 +1845,15 @@
   void xorptr(Register dst, Register src) { Unimplemented(); }
   void xorptr(Register dst, Address src) { Unimplemented(); }
 
-<<<<<<< HEAD
-  INSN(fcvtzsw, 0b000, 0b00, 0b11, 0b000);
-  INSN(fcvtzs, 0b000, 0b01, 0b11, 0b000);
-  INSN(fcvtzdw, 0b100, 0b00, 0b11, 0b000);
-  INSN(fcvtszd, 0b100, 0b01, 0b11, 0b000);
-=======
   // Calls
->>>>>>> 21c047d5
 
   void call(Label& L, relocInfo::relocType rtype);
   void call(Register entry);
 
-<<<<<<< HEAD
-  // INSN(fmovhid, 0b100, 0b10, 0b01, 0b110);
-=======
   // NOTE: this call tranfers to the effective address of entry NOT
   // the address contained by entry. This is because this is more natural
   // for jumps/calls.
   void call(AddressLiteral entry);
->>>>>>> 21c047d5
 
   // Jumps
 
@@ -1401,11 +1868,7 @@
   // contained in the location described by entry (not the address of entry)
   void jump(ArrayAddress entry);
 
-<<<<<<< HEAD
-  // INSN(fmovhid, 0b100, 0b10, 0b01, 0b111);
-=======
   // Floating
->>>>>>> 21c047d5
 
   void fadd_s(Address src)        { Unimplemented(); }
   void fadd_s(AddressLiteral src) { Unimplemented(); }
@@ -1423,23 +1886,11 @@
   void fld_x(Address src) { Unimplemented(); }
   void fld_x(AddressLiteral src);
 
-<<<<<<< HEAD
-  INSN(fcmps, 0b000, 0b00, 0b00, 0b00000);
-  INSN1(fcmps, 0b000, 0b00, 0b00, 0b01000);
-  // INSN(fcmpes, 0b000, 0b00, 0b00, 0b10000);
-  // INSN1(fcmpes, 0b000, 0b00, 0b00, 0b11000);
-
-  INSN(fcmpd, 0b000,   0b01, 0b00, 0b00000);
-  INSN1(fcmpd, 0b000,  0b01, 0b00, 0b01000);
-  // INSN(fcmped, 0b000,  0b01, 0b00, 0b10000);
-  // INSN1(fcmped, 0b000, 0b01, 0b00, 0b11000);
-=======
   void fmul_s(Address src)        { Unimplemented(); }
   void fmul_s(AddressLiteral src) { Unimplemented(); }
 
   void ldmxcsr(Address src) { Unimplemented(); }
   void ldmxcsr(AddressLiteral src);
->>>>>>> 21c047d5
 
   // compute pow(x,y) and exp(x) with x86 instructions. Don't cover
   // all corner cases and may result in NaN and require fallback to a
