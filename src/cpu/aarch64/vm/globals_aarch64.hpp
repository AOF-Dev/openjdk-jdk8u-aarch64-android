/*
 * Copyright (c) 2000, 2011, Oracle and/or its affiliates. All rights reserved.
 * DO NOT ALTER OR REMOVE COPYRIGHT NOTICES OR THIS FILE HEADER.
 *
 * This code is free software; you can redistribute it and/or modify it
 * under the terms of the GNU General Public License version 2 only, as
 * published by the Free Software Foundation.
 *
 * This code is distributed in the hope that it will be useful, but WITHOUT
 * ANY WARRANTY; without even the implied warranty of MERCHANTABILITY or
 * FITNESS FOR A PARTICULAR PURPOSE.  See the GNU General Public License
 * version 2 for more details (a copy is included in the LICENSE file that
 * accompanied this code).
 *
 * You should have received a copy of the GNU General Public License version
 * 2 along with this work; if not, write to the Free Software Foundation,
 * Inc., 51 Franklin St, Fifth Floor, Boston, MA 02110-1301 USA.
 *
 * Please contact Oracle, 500 Oracle Parkway, Redwood Shores, CA 94065 USA
 * or visit www.oracle.com if you need additional information or have any
 * questions.
 *
 */

#ifndef CPU_AARCH64_VM_GLOBALS_AARCH64_HPP
#define CPU_AARCH64_VM_GLOBALS_AARCH64_HPP

#include "utilities/globalDefinitions.hpp"
#include "utilities/macros.hpp"

// Sets the default values for platform dependent flags used by the runtime system.
// (see globals.hpp)

define_pd_global(bool, ConvertSleepToYield,      true);
define_pd_global(bool, ShareVtableStubs,         true);
define_pd_global(bool, CountInterpCalls,         true);
define_pd_global(bool, NeedsDeoptSuspend,        false); // only register window machines need this

define_pd_global(bool, ImplicitNullChecks,       true);  // Generate code for implicit null checks
define_pd_global(bool, UncommonNullCast,         true);  // Uncommon-trap NULLs past to check cast

// See 4827828 for this change. There is no globals_core_i486.hpp. I can't
// assign a different value for C2 without touching a number of files. Use
// #ifdef to minimize the change as it's late in Mantis. -- FIXME.
// c1 doesn't have this problem because the fix to 4858033 assures us
// the the vep is aligned at CodeEntryAlignment whereas c2 only aligns
// the uep and the vep doesn't get real alignment but just slops on by
// only assured that the entry instruction meets the 5 byte size requirement.
#ifdef COMPILER2
define_pd_global(intx, CodeEntryAlignment,       32);
#else
define_pd_global(intx, CodeEntryAlignment,       16);
#endif // COMPILER2
define_pd_global(intx, OptoLoopAlignment,        16);
define_pd_global(intx, InlineFrequencyCount,     100);

define_pd_global(intx, StackYellowPages, 2);
define_pd_global(intx, StackRedPages, 1);

define_pd_global(intx, StackShadowPages, 4 DEBUG_ONLY(+5));

define_pd_global(intx, PreInflateSpin,           10);

define_pd_global(bool, RewriteBytecodes,     true);
define_pd_global(bool, RewriteFrequentPairs, false);

define_pd_global(bool, UseMembar,            true);

// GC Ergo Flags
define_pd_global(intx, CMSYoungGenPerWorker, 64*M);  // default max size of CMS young gen, per GC worker thread

// avoid biased locking while we are bootstrapping the aarch64 build
define_pd_global(bool, UseBiasedLocking, false);

#if defined(COMPILER1) || defined(COMPILER2)
define_pd_global(intx, InlineSmallCode,          1000);
#endif

#ifdef BUILTIN_SIM
#define UseBuiltinSim		true
#define ARCH_FLAGS(develop, product, diagnostic, experimental, notproduct) \
									\
<<<<<<< HEAD
  product(bool, NotifySimulator, UseBuiltinSim,				\
=======
  product(bool, NotifySimulator, UseBuiltinSim,                         \
>>>>>>> df772b75
         "tell the AArch64 sim where we are in method code")		\
									\
  product(bool, UseSimulatorCache, false,				\
         "tell sim to cache memory updates until exclusive op occurs")	\
<<<<<<< HEAD
  product(bool, NearCpool, true,					\
	  "constant pool is close to instructions")
=======
									\
  product(bool, NearCpool, true,					\
         "constant pool is close to instructions")
>>>>>>> df772b75

#else
#define UseBuiltinSim		false
#define NotifySimulator		false
#define UseSimulatorCache	false
#define ARCH_FLAGS(develop, product, diagnostic, experimental, notproduct) \
									\
  product(bool, NearCpool, true,					\
         "constant pool is close to instructions")
#endif

#endif // CPU_AARCH64_VM_GLOBALS_AARCH64_HPP<|MERGE_RESOLUTION|>--- conflicted
+++ resolved
@@ -80,23 +80,14 @@
 #define UseBuiltinSim		true
 #define ARCH_FLAGS(develop, product, diagnostic, experimental, notproduct) \
 									\
-<<<<<<< HEAD
-  product(bool, NotifySimulator, UseBuiltinSim,				\
-=======
   product(bool, NotifySimulator, UseBuiltinSim,                         \
->>>>>>> df772b75
          "tell the AArch64 sim where we are in method code")		\
 									\
   product(bool, UseSimulatorCache, false,				\
          "tell sim to cache memory updates until exclusive op occurs")	\
-<<<<<<< HEAD
-  product(bool, NearCpool, true,					\
-	  "constant pool is close to instructions")
-=======
 									\
   product(bool, NearCpool, true,					\
          "constant pool is close to instructions")
->>>>>>> df772b75
 
 #else
 #define UseBuiltinSim		false
